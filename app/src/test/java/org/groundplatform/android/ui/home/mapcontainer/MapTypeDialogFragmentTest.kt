/*
 * Copyright 2023 Google LLC
 *
 * Licensed under the Apache License, Version 2.0 (the "License");
 * you may not use this file except in compliance with the License.
 * You may obtain a copy of the License at
 *
 *     https://www.apache.org/licenses/LICENSE-2.0
 *
 * Unless required by applicable law or agreed to in writing, software
 * distributed under the License is distributed on an "AS IS" BASIS,
 * WITHOUT WARRANTIES OR CONDITIONS OF ANY KIND, either express or implied.
 * See the License for the specific language governing permissions and
 * limitations under the License.
 */
package org.groundplatform.android.ui.home.mapcontainer

import androidx.core.os.bundleOf
import androidx.test.espresso.Espresso.onView
import androidx.test.espresso.action.ViewActions.click
import androidx.test.espresso.assertion.ViewAssertions.matches
import androidx.test.espresso.matcher.ViewMatchers.hasChildCount
import androidx.test.espresso.matcher.ViewMatchers.isDisplayed
import androidx.test.espresso.matcher.ViewMatchers.withId
import androidx.test.espresso.matcher.ViewMatchers.withText
import com.google.common.truth.Truth.assertThat
import dagger.hilt.android.testing.HiltAndroidTest
import javax.inject.Inject
import org.groundplatform.android.BaseHiltTest
import org.groundplatform.android.R
import org.groundplatform.android.launchFragmentInHiltContainer
import org.groundplatform.android.repository.MapStateRepository
import org.groundplatform.android.shouldHaveTextAtPosition
import org.groundplatform.android.ui.map.MapType
import org.hamcrest.Matchers.allOf
import org.junit.Before
import org.junit.Test
import org.junit.runner.RunWith
import org.robolectric.RobolectricTestRunner

@HiltAndroidTest
@RunWith(RobolectricTestRunner::class)
class MapTypeDialogFragmentTest : BaseHiltTest() {

  @Inject lateinit var mapStateRepository: MapStateRepository

  private lateinit var fragment: MapTypeDialogFragment

  @Before
  override fun setUp() {
    super.setUp()
    setupFragment()
  }

  @Test
  fun `renders dialog correctly`() {
    assertThat(fragment.isVisible).isTrue()

    onView(withText("Layers")).check(matches(isDisplayed()))
    onView(withText("Base map")).check(matches(isDisplayed()))
    onView(withId(R.id.recycler_view)).check(matches(allOf(isDisplayed(), hasChildCount(3))))
    with(R.id.recycler_view) {
      shouldHaveTextAtPosition("Road map", 0)
      shouldHaveTextAtPosition("Terrain", 1)
      shouldHaveTextAtPosition("Satellite", 2)
    }
  }

  @Test
<<<<<<< HEAD
  fun `displays default map type correctly`() {
=======
  fun dismiss_dialog_after_map_type_selection() {
    assertThat(fragment.isVisible).isTrue()

    onView(withId(R.id.recycler_view)).check(matches(allOf(isDisplayed(), hasChildCount(3))))
    onView(withText("Terrain")).perform(click())
    assertThat(fragment.isVisible).isFalse()
  }

  @Test
  fun defaultMapType() {
>>>>>>> 6970a3c7
    assertThat(mapStateRepository.mapType).isEqualTo(MapType.TERRAIN)
  }

  @Test
  fun `changes map type when selected`() {
    onView(withText("Terrain")).perform(click())

    assertThat(mapStateRepository.mapType).isEqualTo(MapType.TERRAIN)
  }

  private fun setupFragment() {
    launchFragmentInHiltContainer<MapTypeDialogFragment>(
      bundleOf(Pair("mapTypes", MapType.entries.toTypedArray()))
    ) {
      fragment = this as MapTypeDialogFragment
    }
  }
}<|MERGE_RESOLUTION|>--- conflicted
+++ resolved
@@ -67,10 +67,7 @@
   }
 
   @Test
-<<<<<<< HEAD
-  fun `displays default map type correctly`() {
-=======
-  fun dismiss_dialog_after_map_type_selection() {
+  fun dismiss dialog after map type selection() {
     assertThat(fragment.isVisible).isTrue()
 
     onView(withId(R.id.recycler_view)).check(matches(allOf(isDisplayed(), hasChildCount(3))))
@@ -79,8 +76,8 @@
   }
 
   @Test
-  fun defaultMapType() {
->>>>>>> 6970a3c7
+  fun displays default map type correctly() {
+
     assertThat(mapStateRepository.mapType).isEqualTo(MapType.TERRAIN)
   }
 

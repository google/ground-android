/*
 * Copyright 2024 Google LLC
 *
 * Licensed under the Apache License, Version 2.0 (the "License");
 * you may not use this file except in compliance with the License.
 * You may obtain a copy of the License at
 *
 *     https://www.apache.org/licenses/LICENSE-2.0
 *
 * Unless required by applicable law or agreed to in writing, software
 * distributed under the License is distributed on an "AS IS" BASIS,
 * WITHOUT WARRANTIES OR CONDITIONS OF ANY KIND, either express or implied.
 * See the License for the specific language governing permissions and
 * limitations under the License.
 */
package org.groundplatform.android.ui.settings

import androidx.appcompat.app.AppCompatDelegate
import androidx.core.os.LocaleListCompat
import androidx.preference.DropDownPreference
import androidx.preference.PreferenceCategory
import androidx.preference.PreferenceManager
import androidx.preference.get
import androidx.test.core.app.ApplicationProvider
import com.google.common.truth.Truth.assertThat
import dagger.hilt.android.testing.HiltAndroidTest
import java.util.Locale
import org.groundplatform.android.BaseHiltTest
import org.groundplatform.android.launchFragmentInHiltContainer
import org.junit.Assert.assertEquals
import org.junit.Before
import org.junit.Test
import org.junit.runner.RunWith
import org.mockito.Mockito.mock
import org.mockito.kotlin.whenever
import org.robolectric.RobolectricTestRunner
import org.robolectric.Shadows

@HiltAndroidTest
@RunWith(RobolectricTestRunner::class)
class SettingsFragmentTest : BaseHiltTest() {

  private lateinit var fragment: SettingsFragment

  @Before
  override fun setUp() {
    super.setUp()
    resetPreferences()
    launchFragmentInHiltContainer<SettingsFragment>() { fragment = this as SettingsFragment }
  }

  private fun resetPreferences() {
    PreferenceManager.getDefaultSharedPreferences(ApplicationProvider.getApplicationContext())
      .edit()
      .clear()
      .commit()

    AppCompatDelegate.setApplicationLocales(LocaleListCompat.getEmptyLocaleList())
  }

  @Test
  fun `category titles are displayed correctly`() {
    assertHasCategory("general_category").apply { assertThat(title).isEqualTo("General") }

    assertHasCategory("help_category").apply { assertThat(title).isEqualTo("Help") }
  }

  @Test
  fun `general category items are displayed`() {
    val category = assertHasCategory("general_category")

<<<<<<< HEAD
    assertThat(category.preferenceCount).isEqualTo(2)
=======
    val items = item.preferenceCount
    assertThat(items).isEqualTo(3)
>>>>>>> 34067580

    category.getPreference(0).apply {
      assertThat(title).isEqualTo("Upload photos")
      assertThat(summary).isEqualTo("Over Wi-Fi only")
    }

<<<<<<< HEAD
    category.getPreference(1).apply {
      assertThat(title).isEqualTo("Select language")
      assertThat(summary).isEqualTo("English")
    }
=======
    val preferenceLanguage = item.getPreference(1)
    assertThat(preferenceLanguage.title)
      .isEqualTo(fragment.getString(R.string.select_language_title))
    assertThat(preferenceLanguage.summary.toString()).isEqualTo("English") // default language

    val preferenceLength = item.getPreference(2)
    assertThat(preferenceLength.title).isEqualTo(fragment.getString(R.string.select_length_title))
    assertThat(preferenceLength.summary.toString()).isEqualTo("Meters (m)") // default length
>>>>>>> 34067580
  }

  @Test
  fun `help category items are displayed`() {
    val item = assertHasCategory("help_category")

    val items = item.preferenceCount
    assertThat(items).isEqualTo(1)

    val preferenceHelp = item.getPreference(0)
    assertThat(preferenceHelp.title.toString()).isEqualTo("Visit website")
    assertThat(preferenceHelp.summary).isEqualTo("https://groundplatform.org/")
  }

  @Test
  fun `visit website click opens correct page`() {
    val item = assertHasCategory("help_category")

    val preferenceWebsite = item.getPreference(0)
    preferenceWebsite.performClick()

    assertEquals(
      preferenceWebsite.summary,
      Shadows.shadowOf(fragment.activity).nextStartedActivity.data.toString(),
    )
  }

  @Test
  fun `when shared preferences is null should use device default language`() =
    runWithTestDispatcher {
      val mockedPreferenceManager = mock<PreferenceManager>()
      whenever(mockedPreferenceManager.sharedPreferences).thenReturn(null)

      val generalCategory = assertHasCategory("general_category")
      val languagePreference = generalCategory.getPreference(1) as? DropDownPreference
      val defaultLanguageCode = Locale.getDefault().language
      val expectedSummary =
        languagePreference?.let { pref ->
          val index = pref.findIndexOfValue(defaultLanguageCode)
          if (index >= 0) pref.entries[index].toString() else defaultLanguageCode
        } ?: defaultLanguageCode
      assertThat(languagePreference?.summary).isEqualTo(expectedSummary)
    }

  @Test
  fun `change app language to french`() {
    val generalCategory = assertHasCategory("general_category")

    val languagePreference = generalCategory.getPreference(1) as? DropDownPreference
    assertThat(languagePreference).isNotNull()
    assertThat(languagePreference!!.summary).isEqualTo("English")

    val changeListener = languagePreference.onPreferenceChangeListener
    assertThat(changeListener).isNotNull()
  }

  private fun assertHasCategory(key: String): PreferenceCategory {
    val item = fragment.findPreference<PreferenceCategory>(key)
    assertThat(item).isNotNull()
    return item!!
  }
}<|MERGE_RESOLUTION|>--- conflicted
+++ resolved
@@ -69,33 +69,22 @@
   fun `general category items are displayed`() {
     val category = assertHasCategory("general_category")
 
-<<<<<<< HEAD
-    assertThat(category.preferenceCount).isEqualTo(2)
-=======
-    val items = item.preferenceCount
-    assertThat(items).isEqualTo(3)
->>>>>>> 34067580
+    assertThat(category.preferenceCount).isEqualTo(3)
 
     category.getPreference(0).apply {
       assertThat(title).isEqualTo("Upload photos")
       assertThat(summary).isEqualTo("Over Wi-Fi only")
     }
 
-<<<<<<< HEAD
     category.getPreference(1).apply {
       assertThat(title).isEqualTo("Select language")
       assertThat(summary).isEqualTo("English")
     }
-=======
-    val preferenceLanguage = item.getPreference(1)
-    assertThat(preferenceLanguage.title)
-      .isEqualTo(fragment.getString(R.string.select_language_title))
-    assertThat(preferenceLanguage.summary.toString()).isEqualTo("English") // default language
 
-    val preferenceLength = item.getPreference(2)
-    assertThat(preferenceLength.title).isEqualTo(fragment.getString(R.string.select_length_title))
-    assertThat(preferenceLength.summary.toString()).isEqualTo("Meters (m)") // default length
->>>>>>> 34067580
+    category.getPreference(2).apply {
+      assertThat(title).isEqualTo("Unit of length")
+      assertThat(summary).isEqualTo("Meters (m)")
+    }
   }
 
   @Test

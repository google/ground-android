--- conflicted
+++ resolved
@@ -120,13 +120,8 @@
   }
 
   @Test
-<<<<<<< HEAD
-  fun launchAppWithSurveyId_whenNotLoggedIn_showsSignInScreen() = runWithTestDispatcher {
-    val uri = Uri.parse("https://groundplatform.org/survey/surveyId")
-=======
   fun launchAppWithSurveyId_needLogin_ShowLoginIn() = runWithTestDispatcher {
     val uri = Uri.parse("https://groundplatform.org/android/survey/surveyId")
->>>>>>> fa5a9969
     val intent = Intent(Intent.ACTION_VIEW, uri)
 
     Robolectric.buildActivity(MainActivity::class.java, intent).use { controller ->

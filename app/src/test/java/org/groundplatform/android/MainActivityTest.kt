--- conflicted
+++ resolved
@@ -79,7 +79,6 @@
   }
 
   @Test
-<<<<<<< HEAD
   fun `Sign in progress dialog is not displayed when signed out after sign in state`() =
     runWithTestDispatcher {
       Robolectric.buildActivity(MainActivity::class.java).use { controller ->
@@ -92,20 +91,6 @@
 
         assertThat(ShadowProgressDialog.getLatestDialog().isShowing).isFalse()
       }
-=======
-  fun signInProgressDialog_whenSignedOutAfterSignInState_isNotDisplayed() = runWithTestDispatcher {
-    Robolectric.buildActivity(MainActivity::class.java).use { controller ->
-      controller.setup() // Moves Activity to RESUMED state
-      activity = controller.get()
-
-      advanceUntilIdle()
-
-      fakeAuthenticationManager.setState(SignInState.SigningIn)
-      fakeAuthenticationManager.setState(SignInState.SignedOut)
-      advanceUntilIdle()
-
-      assertThat(ShadowProgressDialog.getLatestDialog().isShowing).isFalse()
->>>>>>> 6970a3c7
     }
 
   @Test

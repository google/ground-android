/*
 * Copyright 2023 Google LLC
 *
 * Licensed under the Apache License, Version 2.0 (the "License");
 * you may not use this file except in compliance with the License.
 * You may obtain a copy of the License at
 *
 *     https://www.apache.org/licenses/LICENSE-2.0
 *
 * Unless required by applicable law or agreed to in writing, software
 * distributed under the License is distributed on an "AS IS" BASIS,
 * WITHOUT WARRANTIES OR CONDITIONS OF ANY KIND, either express or implied.
 * See the License for the specific language governing permissions and
 * limitations under the License.
 */

package org.groundplatform.android.persistence.remote.firebase.schema

import com.google.common.truth.Truth.assertThat
import com.google.firebase.firestore.DocumentSnapshot
import org.groundplatform.android.FakeData
import org.groundplatform.android.persistence.remote.firebase.protobuf.toFirestoreMap
import org.groundplatform.android.proto.Role
import org.groundplatform.android.proto.Survey
import org.groundplatform.android.proto.Survey.DataVisibility.DATA_VISIBILITY_UNSPECIFIED
import org.groundplatform.android.proto.copy
import org.groundplatform.android.proto.survey
import org.junit.Test
import org.mockito.Mockito.mock
import org.mockito.kotlin.whenever

class SurveyConverterTest {

  @Test
  fun `Converts to Survey from Survey proto`() {
    with(FakeData) {
      val surveyProto = survey {
        name = SURVEY.title
        description = SURVEY.description
        acl.put(USER.email, Role.DATA_COLLECTOR)
        dataSharingTerms = DATA_SHARING_TERMS.copy {}
<<<<<<< HEAD
        dataVisibility = DATA_VISIBILITY_UNSPECIFIED
=======
        generalAccess = FAKE_GENERAL_ACCESS
>>>>>>> 9c9d4465
      }
      val snapshot = createSurveyProtoDocumentSnapshot(surveyProto)
      assertThat(SurveyConverter.toSurvey(snapshot, listOf(JOB, ADHOC_JOB)))
        .isEqualTo(SURVEY.copy(dataVisibility = DATA_VISIBILITY_UNSPECIFIED))
    }
  }

  private fun createSurveyProtoDocumentSnapshot(surveyProto: Survey): DocumentSnapshot {
    val snapshot = mock(DocumentSnapshot::class.java)
    whenever(snapshot.id).thenReturn(FakeData.SURVEY.id)
    whenever(snapshot.exists()).thenReturn(true)
    whenever(snapshot.data).thenReturn(surveyProto.toFirestoreMap())
    return snapshot
  }
}<|MERGE_RESOLUTION|>--- conflicted
+++ resolved
@@ -39,11 +39,8 @@
         description = SURVEY.description
         acl.put(USER.email, Role.DATA_COLLECTOR)
         dataSharingTerms = DATA_SHARING_TERMS.copy {}
-<<<<<<< HEAD
+        generalAccess = FAKE_GENERAL_ACCESS
         dataVisibility = DATA_VISIBILITY_UNSPECIFIED
-=======
-        generalAccess = FAKE_GENERAL_ACCESS
->>>>>>> 9c9d4465
       }
       val snapshot = createSurveyProtoDocumentSnapshot(surveyProto)
       assertThat(SurveyConverter.toSurvey(snapshot, listOf(JOB, ADHOC_JOB)))

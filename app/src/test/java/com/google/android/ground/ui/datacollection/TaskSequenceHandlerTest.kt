/*
 * Copyright 2024 Google LLC
 *
 * Licensed under the Apache License, Version 2.0 (the "License");
 * you may not use this file except in compliance with the License.
 * You may obtain a copy of the License at
 *
 *     https://www.apache.org/licenses/LICENSE-2.0
 *
 * Unless required by applicable law or agreed to in writing, software
 * distributed under the License is distributed on an "AS IS" BASIS,
 * WITHOUT WARRANTIES OR CONDITIONS OF ANY KIND, either express or implied.
 * See the License for the specific language governing permissions and
 * limitations under the License.
 */
package com.google.android.ground.ui.datacollection

<<<<<<< HEAD
=======
import com.google.android.ground.model.submission.MultipleChoiceTaskData
import com.google.android.ground.model.task.Condition
import com.google.android.ground.model.task.Expression
import com.google.android.ground.model.task.MultipleChoice
import com.google.android.ground.model.task.Option
>>>>>>> a8e71ac5
import com.google.android.ground.model.task.Task
import com.google.android.ground.model.task.Task.Type
import com.google.common.truth.Truth.assertThat
import kotlinx.collections.immutable.persistentListOf
import org.junit.Assert.assertThrows
import org.junit.Test
import org.junit.runner.RunWith
import org.robolectric.RobolectricTestRunner

@RunWith(RobolectricTestRunner::class)
class TaskSequenceHandlerTest {

  private val option1 = Option("option 1", "code 1", "label 1")
  private val conditionalOption = Option("option 2", "code 2", "label 2")
  private val multipleChoice =
    MultipleChoice(
      options = persistentListOf(option1, conditionalOption),
      cardinality = MultipleChoice.Cardinality.SELECT_ONE,
    )

<<<<<<< HEAD
  private val allTasks = listOf(task1, task2, task3, task4, task5)
  private val taskDataHandler = TaskDataHandler()

  private fun createHandler(tasks: List<Task> = allTasks) =
    TaskSequenceHandler(tasks, taskDataHandler)
=======
  private val task1 = createTask("task1", 1)
  private val conditionalTask =
    createTask(
      "conditionalTask",
      2,
      Condition(
        matchType = Condition.MatchType.MATCH_ANY,
        expressions =
          listOf(
            Expression(
              expressionType = Expression.ExpressionType.ANY_OF_SELECTED,
              taskId = task1.id,
              optionIds = setOf(conditionalOption.id),
            )
          ),
      ),
    )
  private val task2 = createTask("task2", 3)

  private val allTasks = listOf(task1, conditionalTask, task2)

  private val taskDataHandler = TaskDataHandler()
  private val taskSequenceHandler = TaskSequenceHandler(allTasks, taskDataHandler)

  private fun createTask(taskId: String, index: Int, condition: Condition? = null) =
    Task(
      taskId,
      index,
      Type.MULTIPLE_CHOICE,
      label = "",
      true,
      multipleChoice = multipleChoice,
      condition = condition,
    )

  /** Iterates through each task and auto-fills all required values. */
  private fun satisfyAllConditions() {
    allTasks
      .mapNotNull { it.condition?.expressions?.firstOrNull() }
      .forEach { expression ->
        val taskId = expression.taskId
        val task = allTasks.first { it.id == taskId }
        val optionId = expression.optionIds.first()
        val newValue = MultipleChoiceTaskData(multipleChoice, listOf(optionId))
        taskDataHandler.setData(task, newValue)
      }
  }
>>>>>>> a8e71ac5

  @Test
  fun `constructor should throw error when tasks are empty`() {
    assertThrows(IllegalArgumentException::class.java) {
<<<<<<< HEAD
      TaskSequenceHandler(tasks = emptyList(), taskDataHandler = TaskDataHandler())
=======
      TaskSequenceHandler(tasks = emptyList(), taskDataHandler)
>>>>>>> a8e71ac5
    }
  }

  @Test
<<<<<<< HEAD
  fun `generateTaskSequence returns all tasks when tasks don't contain any conditions`() {
    val handler = createHandler()
    val sequence = handler.generateTaskSequence()
    assertThat(sequence.toList()).isEqualTo(allTasks)
  }

  // Note: Add tests with task conditions and task selections
=======
  fun `getTaskSequence returns all tasks when condition is met`() {
    satisfyAllConditions()

    val sequence = taskSequenceHandler.getTaskSequence()

    assertThat(sequence.toList()).isEqualTo(allTasks)
  }

  @Test
  fun `getTaskSequence returns partial tasks when condition is not met`() {
    val sequence = taskSequenceHandler.getTaskSequence()

    assertThat(sequence.toList()).isEqualTo(listOf(task1, task2))
  }

  @Test
  fun `generateTaskSequence returns all tasks if conditions are satisfied`() {
    satisfyAllConditions()

    val sequence = taskSequenceHandler.generateTaskSequence()

    assertThat(sequence.toList()).isEqualTo(allTasks)
  }

  @Test
  fun `generateTaskSequence overrides conditions even if conditions are satisfied`() {
    satisfyAllConditions()

    val sequence =
      taskSequenceHandler.generateTaskSequence(
        taskSelections =
          mapOf(
            task1.id to
              MultipleChoiceTaskData(multipleChoice, selectedOptionIds = listOf(option1.id))
          )
      )

    assertThat(sequence.toList()).isEqualTo(listOf(task1, task2))
  }
>>>>>>> a8e71ac5

  @Test
  fun `isFirstPosition returns true for the first task`() {
    assertThat(taskSequenceHandler.isFirstPosition(task1.id)).isTrue()
  }

  @Test
  fun `isFirstPosition returns false for non-first tasks`() {
    assertThat(taskSequenceHandler.isFirstPosition(task2.id)).isFalse()
  }

  @Test
  fun `isFirstPosition returns false for task id missing from task sequence`() {
    assertThat(taskSequenceHandler.isFirstPosition("random")).isFalse()
  }

  @Test
  fun `isFirstPosition throws error for invalid task id`() {
    assertThrows(IllegalArgumentException::class.java) { taskSequenceHandler.isFirstPosition("") }
  }

  @Test
  fun `isLastPosition returns true for the last task`() {
    assertThat(taskSequenceHandler.isLastPosition(task2.id)).isTrue()
  }

  @Test
  fun `isLastPosition returns false for non-last tasks`() {
    assertThat(taskSequenceHandler.isLastPosition(task1.id)).isFalse()
  }

  @Test
  fun `isLastPosition returns false for task id missing from task sequence`() {
    assertThat(taskSequenceHandler.isLastPosition("random")).isFalse()
  }

  @Test
  fun `isLastPosition throws error for invalid task id`() {
    assertThrows(IllegalArgumentException::class.java) { taskSequenceHandler.isLastPosition("") }
  }

  @Test
  fun `getPreviousTask returns the previous task id`() {
    assertThat(taskSequenceHandler.getPreviousTask(task2.id)).isEqualTo(task1.id)
  }

  @Test
  fun `getPreviousTask throws error for invalid task id`() {
    assertThrows(IllegalArgumentException::class.java) { taskSequenceHandler.getPreviousTask("") }
  }

  @Test
  fun `getPreviousTask throws error when there is no previous task`() {
<<<<<<< HEAD
    val handler = createHandler()
    assertThrows(IllegalArgumentException::class.java) { handler.getPreviousTask("task1") }
=======
    assertThrows(IllegalArgumentException::class.java) {
      taskSequenceHandler.getPreviousTask(task1.id)
    }
>>>>>>> a8e71ac5
  }

  @Test
  fun `getNextTask returns the next task id`() {
    assertThat(taskSequenceHandler.getNextTask(task1.id)).isEqualTo(task2.id)
  }

  @Test
  fun `getNextTask throws error for invalid task id`() {
    assertThrows(IllegalArgumentException::class.java) { taskSequenceHandler.getNextTask("") }
  }

  @Test
  fun `getNextTask throws error when there is no next task`() {
    assertThrows(IllegalArgumentException::class.java) { taskSequenceHandler.getNextTask(task2.id) }
  }

  @Test
  fun `getAbsolutePosition returns the correct position`() {

    assertThat(taskSequenceHandler.getAbsolutePosition(task2.id)).isEqualTo(2)
  }

  @Test
  fun `getAbsolutePosition throws error for invalid task id`() {
    assertThrows(IllegalArgumentException::class.java) {
      taskSequenceHandler.getAbsolutePosition("")
    }
  }

  @Test
  fun `getAbsolutePosition throws error when task is not found`() {
    assertThrows(IllegalArgumentException::class.java) {
      taskSequenceHandler.getAbsolutePosition("invalid")
    }
  }

  // Note: Update test with task conditions fetching task index
  @Test
  fun `getTaskIndex returns the correct position`() {
<<<<<<< HEAD
    val handler = createHandler()
    assertThat(handler.getTaskIndex("task3")).isEqualTo(2)
=======
    satisfyAllConditions()
    assertThat(taskSequenceHandler.getTaskIndex(task2.id)).isEqualTo(2)
>>>>>>> a8e71ac5
  }

  @Test
  fun `getTaskIndex throws error for invalid task id`() {
<<<<<<< HEAD
    val handler = createHandler()
    assertThrows(IllegalArgumentException::class.java) { handler.getTaskIndex("") }
=======
    assertThrows(IllegalArgumentException::class.java) { taskSequenceHandler.getTaskIndex("") }
>>>>>>> a8e71ac5
  }

  @Test
  fun `getTaskIndex throws error when task is not found`() {
<<<<<<< HEAD
    val handler = createHandler()
    assertThrows(IllegalArgumentException::class.java) { handler.getTaskIndex("invalid") }
=======
    assertThrows(IllegalArgumentException::class.java) {
      taskSequenceHandler.getTaskIndex("invalid")
    }
>>>>>>> a8e71ac5
  }

  // Note: Update test with task conditions fetching task position
  @Test
  fun `getTaskPosition returns the correct position`() {
<<<<<<< HEAD
    val handler = createHandler()
    val position = handler.getTaskPosition("task3")
    assertThat(position.absoluteIndex).isEqualTo(2)
    assertThat(position.relativeIndex).isEqualTo(2)
    assertThat(position.sequenceSize).isEqualTo(5)
=======
    val position = taskSequenceHandler.getTaskPosition(task2.id)

    assertThat(position.absoluteIndex).isEqualTo(2)
    assertThat(position.relativeIndex).isEqualTo(1)
    assertThat(position.sequenceSize).isEqualTo(2)
  }

  @Test
  fun `getTaskPosition throws error if task not found`() {
    assertThrows(IllegalArgumentException::class.java) {
      taskSequenceHandler.getTaskPosition(conditionalTask.id)
    }
>>>>>>> a8e71ac5
  }
}<|MERGE_RESOLUTION|>--- conflicted
+++ resolved
@@ -15,14 +15,11 @@
  */
 package com.google.android.ground.ui.datacollection
 
-<<<<<<< HEAD
-=======
 import com.google.android.ground.model.submission.MultipleChoiceTaskData
 import com.google.android.ground.model.task.Condition
 import com.google.android.ground.model.task.Expression
 import com.google.android.ground.model.task.MultipleChoice
 import com.google.android.ground.model.task.Option
->>>>>>> a8e71ac5
 import com.google.android.ground.model.task.Task
 import com.google.android.ground.model.task.Task.Type
 import com.google.common.truth.Truth.assertThat
@@ -43,13 +40,6 @@
       cardinality = MultipleChoice.Cardinality.SELECT_ONE,
     )
 
-<<<<<<< HEAD
-  private val allTasks = listOf(task1, task2, task3, task4, task5)
-  private val taskDataHandler = TaskDataHandler()
-
-  private fun createHandler(tasks: List<Task> = allTasks) =
-    TaskSequenceHandler(tasks, taskDataHandler)
-=======
   private val task1 = createTask("task1", 1)
   private val conditionalTask =
     createTask(
@@ -97,29 +87,15 @@
         taskDataHandler.setData(task, newValue)
       }
   }
->>>>>>> a8e71ac5
 
   @Test
   fun `constructor should throw error when tasks are empty`() {
     assertThrows(IllegalArgumentException::class.java) {
-<<<<<<< HEAD
-      TaskSequenceHandler(tasks = emptyList(), taskDataHandler = TaskDataHandler())
-=======
       TaskSequenceHandler(tasks = emptyList(), taskDataHandler)
->>>>>>> a8e71ac5
-    }
-  }
-
-  @Test
-<<<<<<< HEAD
-  fun `generateTaskSequence returns all tasks when tasks don't contain any conditions`() {
-    val handler = createHandler()
-    val sequence = handler.generateTaskSequence()
-    assertThat(sequence.toList()).isEqualTo(allTasks)
-  }
-
-  // Note: Add tests with task conditions and task selections
-=======
+    }
+  }
+
+  @Test
   fun `getTaskSequence returns all tasks when condition is met`() {
     satisfyAllConditions()
 
@@ -159,7 +135,6 @@
 
     assertThat(sequence.toList()).isEqualTo(listOf(task1, task2))
   }
->>>>>>> a8e71ac5
 
   @Test
   fun `isFirstPosition returns true for the first task`() {
@@ -213,14 +188,9 @@
 
   @Test
   fun `getPreviousTask throws error when there is no previous task`() {
-<<<<<<< HEAD
-    val handler = createHandler()
-    assertThrows(IllegalArgumentException::class.java) { handler.getPreviousTask("task1") }
-=======
     assertThrows(IllegalArgumentException::class.java) {
       taskSequenceHandler.getPreviousTask(task1.id)
     }
->>>>>>> a8e71ac5
   }
 
   @Test
@@ -258,50 +228,26 @@
     }
   }
 
-  // Note: Update test with task conditions fetching task index
   @Test
   fun `getTaskIndex returns the correct position`() {
-<<<<<<< HEAD
-    val handler = createHandler()
-    assertThat(handler.getTaskIndex("task3")).isEqualTo(2)
-=======
     satisfyAllConditions()
     assertThat(taskSequenceHandler.getTaskIndex(task2.id)).isEqualTo(2)
->>>>>>> a8e71ac5
   }
 
   @Test
   fun `getTaskIndex throws error for invalid task id`() {
-<<<<<<< HEAD
-    val handler = createHandler()
-    assertThrows(IllegalArgumentException::class.java) { handler.getTaskIndex("") }
-=======
     assertThrows(IllegalArgumentException::class.java) { taskSequenceHandler.getTaskIndex("") }
->>>>>>> a8e71ac5
   }
 
   @Test
   fun `getTaskIndex throws error when task is not found`() {
-<<<<<<< HEAD
-    val handler = createHandler()
-    assertThrows(IllegalArgumentException::class.java) { handler.getTaskIndex("invalid") }
-=======
     assertThrows(IllegalArgumentException::class.java) {
       taskSequenceHandler.getTaskIndex("invalid")
     }
->>>>>>> a8e71ac5
-  }
-
-  // Note: Update test with task conditions fetching task position
+  }
+
   @Test
   fun `getTaskPosition returns the correct position`() {
-<<<<<<< HEAD
-    val handler = createHandler()
-    val position = handler.getTaskPosition("task3")
-    assertThat(position.absoluteIndex).isEqualTo(2)
-    assertThat(position.relativeIndex).isEqualTo(2)
-    assertThat(position.sequenceSize).isEqualTo(5)
-=======
     val position = taskSequenceHandler.getTaskPosition(task2.id)
 
     assertThat(position.absoluteIndex).isEqualTo(2)
@@ -314,6 +260,5 @@
     assertThrows(IllegalArgumentException::class.java) {
       taskSequenceHandler.getTaskPosition(conditionalTask.id)
     }
->>>>>>> a8e71ac5
   }
 }
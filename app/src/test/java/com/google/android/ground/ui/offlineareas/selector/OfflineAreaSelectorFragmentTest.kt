--- conflicted
+++ resolved
@@ -15,11 +15,6 @@
  */
 package com.google.android.ground.ui.offlineareas.selector
 
-<<<<<<< HEAD
-import android.widget.Toast
-import androidx.lifecycle.Observer
-import androidx.lifecycle.lifecycleScope
-=======
 import androidx.activity.ComponentActivity
 import androidx.compose.ui.test.isDisplayed
 import androidx.compose.ui.test.isNotDisplayed
@@ -27,7 +22,8 @@
 import androidx.compose.ui.test.onNodeWithText
 import androidx.compose.ui.test.performClick
 import androidx.lifecycle.Observer
->>>>>>> bc73c418
+import android.widget.Toast
+import androidx.lifecycle.lifecycleScope
 import androidx.test.espresso.Espresso.onView
 import androidx.test.espresso.assertion.ViewAssertions.matches
 import androidx.test.espresso.matcher.ViewMatchers.hasDescendant
@@ -38,33 +34,24 @@
 import com.google.android.ground.BaseHiltTest
 import com.google.android.ground.R
 import com.google.android.ground.launchFragmentInHiltContainer
-<<<<<<< HEAD
+import com.google.android.ground.repository.OfflineAreaRepository
 import com.google.common.truth.Truth.assertThat
-import dagger.hilt.android.testing.HiltAndroidTest
-import javax.inject.Inject
-import junit.framework.TestCase.assertEquals
-import kotlinx.coroutines.launch
-import kotlinx.coroutines.test.advanceUntilIdle
-=======
-import com.google.android.ground.repository.OfflineAreaRepository
 import dagger.hilt.android.testing.HiltAndroidTest
 import javax.inject.Inject
 import junit.framework.Assert.assertFalse
 import kotlinx.coroutines.flow.MutableSharedFlow
 import kotlinx.coroutines.test.advanceUntilIdle
 import org.junit.Assert.assertNull
->>>>>>> bc73c418
+import junit.framework.TestCase.assertEquals
+import kotlinx.coroutines.launch
 import org.junit.Before
 import org.junit.Rule
 import org.junit.Test
 import org.junit.runner.RunWith
 import org.mockito.Mockito.mock
-<<<<<<< HEAD
-import org.mockito.Mockito.verify
-=======
 import org.mockito.kotlin.any
 import org.mockito.kotlin.whenever
->>>>>>> bc73c418
+import org.mockito.Mockito.verify
 import org.robolectric.RobolectricTestRunner
 import org.robolectric.shadows.ShadowToast
 
@@ -78,8 +65,6 @@
   private val offlineAreaRepository: OfflineAreaRepository = mock()
 
   @get:Rule override val composeTestRule = createAndroidComposeRule<ComponentActivity>()
-
-  @Inject lateinit var offlineAreaSelectorViewModel: OfflineAreaSelectorViewModel
 
   @Before
   override fun setUp() {
@@ -109,33 +94,6 @@
       )
   }
 
-<<<<<<< HEAD
-  @Test
-  fun `test failure case displays toast`() = runWithTestDispatcher {
-    val isFailureObserver = mock(Observer::class.java) as Observer<Boolean>
-    fragment.viewLifecycleOwner.lifecycleScope.launch {
-      offlineAreaSelectorViewModel.isFailure.observeForever(isFailureObserver)
-      offlineAreaSelectorViewModel.isFailure.postValue(true)
-    }
-
-    verify(isFailureObserver).onChanged(true)
-
-    ShadowToast.reset()
-
-    advanceUntilIdle()
-
-    val toast = ShadowToast.getLatestToast()
-    assertThat(ShadowToast.shownToastCount()).isEqualTo(1)
-    assertEquals(toast.duration, Toast.LENGTH_LONG)
-    assertEquals(
-      ShadowToast.getTextOfLatestToast(),
-      fragment.getString(R.string.offline_area_download_error),
-    )
-
-    fragment.viewLifecycleOwner.lifecycleScope.launch {
-      offlineAreaSelectorViewModel.isFailure.removeObserver(isFailureObserver)
-    }
-=======
   // TODO: Complete below test
   // Issue URL: https://github.com/google/ground-android/issues/3032
   @Test
@@ -173,6 +131,32 @@
     assertNull(viewModel.downloadJob)
 
     viewModel.downloadProgress.removeObserver(observer)
->>>>>>> bc73c418
+  }
+
+  @Test
+  fun `test failure case displays toast`() = runWithTestDispatcher {
+    val isFailureObserver = mock(Observer::class.java) as Observer<Boolean>
+    fragment.viewLifecycleOwner.lifecycleScope.launch {
+      viewModel.isFailure.observeForever(isFailureObserver)
+      viewModel.isFailure.postValue(true)
+    }
+
+    verify(isFailureObserver).onChanged(true)
+
+    ShadowToast.reset()
+
+    advanceUntilIdle()
+
+    val toast = ShadowToast.getLatestToast()
+    assertThat(ShadowToast.shownToastCount()).isEqualTo(1)
+    assertEquals(toast.duration, Toast.LENGTH_LONG)
+    assertEquals(
+      ShadowToast.getTextOfLatestToast(),
+      fragment.getString(R.string.offline_area_download_error),
+    )
+
+    fragment.viewLifecycleOwner.lifecycleScope.launch {
+      viewModel.isFailure.removeObserver(isFailureObserver)
+    }
   }
 }
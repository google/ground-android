/*
 * Copyright 2024 Google LLC
 *
 * Licensed under the Apache License, Version 2.0 (the "License");
 * you may not use this file except in compliance with the License.
 * You may obtain a copy of the License at
 *
 *     https://www.apache.org/licenses/LICENSE-2.0
 *
 * Unless required by applicable law or agreed to in writing, software
 * distributed under the License is distributed on an "AS IS" BASIS,
 * WITHOUT WARRANTIES OR CONDITIONS OF ANY KIND, either express or implied.
 * See the License for the specific language governing permissions and
 * limitations under the License.
 */
package com.google.android.ground.ui.datacollection

import com.google.android.ground.model.task.Task
import com.google.android.ground.model.task.TaskSelections

/**
 * Manages operations related to a sequence of tasks.
 *
 * This class provides methods to retrieve, navigate, and query the position of tasks within a
 * sequence. The sequence is derived from a list of [Task] objects, filtered based on a provided
 * condition.
 *
 * @param tasks The complete list of [Task] objects from which the sequence is derived.
 */
class TaskSequenceHandler(
  private val tasks: List<Task>,
  private val taskDataHandler: TaskDataHandler,
) {

  private var taskSequence: Sequence<Task> = emptySequence()
  private var isSequenceInitialized = false

  init {
    require(tasks.isNotEmpty()) { "Can't generate a sequence from an empty task list." }
  }

<<<<<<< HEAD
  /** Validates the task ID. */
=======
>>>>>>> a8e71ac5
  private fun validateTaskId(taskId: String) {
    require(taskId.isNotBlank()) { "Task ID can't be blank." }
  }

<<<<<<< HEAD
  /** Refreshes the task sequence. */
  fun refreshSequence() {
    taskSequence = generateTaskSequence()
  }

  /** Generates the task sequence based on conditions and overrides. */
  fun generateTaskSequence(taskSelections: TaskSelections? = null): Sequence<Task> {
    val selections = taskSelections ?: taskDataHandler.getTaskSelections()
    return tasks.filter { shouldIncludeTaskInSequence(it, selections) }.asSequence()
  }
=======
  /** Generates the task sequence based on conditions and overrides. */
  fun generateTaskSequence(taskSelections: TaskSelections? = null): Sequence<Task> {
    val selections = taskSelections ?: taskDataHandler.getTaskSelections()
    return tasks.filter { shouldIncludeTaskInSequence(it, selections) }.asSequence()
  }

  /** Determines if a task should be included with the given overrides. */
  private fun shouldIncludeTaskInSequence(task: Task, taskSelections: TaskSelections): Boolean =
    task.condition == null || task.condition.fulfilledBy(taskSelections)
>>>>>>> a8e71ac5

  /** Lazily retrieves the task sequence. */
  fun getTaskSequence(): Sequence<Task> {
    if (!isSequenceInitialized) {
      taskSequence = generateTaskSequence()
      isSequenceInitialized = true
    }
    return taskSequence
  }

  /** Determines if a task should be included with the given overrides. */
  private fun shouldIncludeTaskInSequence(task: Task, taskSelections: TaskSelections): Boolean {
    if (task.condition == null) return true
    return task.condition.fulfilledBy(taskSelections)
  }

  /**
   * Checks if the specified task is the first task in the displayed sequence.
   *
   * @param taskId The ID of the task to check.
   * @return `true` if the task is the first in the sequence, `false` otherwise.
   * @throws IllegalArgumentException if the provided [taskId] is blank.
   */
  fun isFirstPosition(taskId: String): Boolean {
    validateTaskId(taskId)
    return taskId == getTaskSequence().first().id
  }

  /**
   * Checks if the specified task is the last task in the displayed sequence.
   *
   * @param taskId The ID of the task to check.
   * @return `true` if the task is the last in the sequence, `false` otherwise.
   * @throws IllegalArgumentException if the provided [taskId] is blank.
   */
  fun isLastPosition(taskId: String): Boolean {
    validateTaskId(taskId)
    return taskId == getTaskSequence().last().id
  }

  /**
   * Retrieves the ID of the task that precedes the specified task in the sequence.
   *
   * @param taskId The ID of the task for which to find the previous task.
   * @return The ID of the previous task in the sequence.
   * @throws IllegalArgumentException if the provided [taskId] is blank.
   * @throws NoSuchElementException if the provided [taskId] is the first element in the sequence.
   */
  fun getPreviousTask(taskId: String): String {
    val index = getTaskIndex(taskId)
    require(index > 0) { "Can't generate previous task for Task '$taskId'" }
    return getTaskSequence().elementAt(index - 1).id
  }

  /**
   * Retrieves the ID of the task that follows the specified task in the sequence.
   *
   * @param taskId The ID of the task for which to find the next task.
   * @return The ID of the next task in the sequence.
   * @throws IllegalArgumentException if the provided [taskId] is blank.
   * @throws NoSuchElementException if the provided [taskId] is the last element in the sequence.
   */
  fun getNextTask(taskId: String): String {
    val index = getTaskIndex(taskId)
<<<<<<< HEAD
    require(index < getTaskSequence().count()) { "Can't generate next task for Task '$taskId'" }
=======
    require(index + 1 < getTaskSequence().count()) { "Can't generate next task for Task '$taskId'" }
>>>>>>> a8e71ac5
    return getTaskSequence().elementAt(index + 1).id
  }

  /**
   * Retrieves the absolute index of the specified task in the original, unfiltered task sequence.
   *
   * This index represents the task's position in the full sequence, regardless of any filtering or
   * modifications that may have occurred.
   *
   * @param taskId The ID of the task for which to find the absolute position.
   * @throws IllegalArgumentException if the provided [taskId] is blank.
   * @throws NoSuchElementException if the task is not found in the original task sequence.
   */
  fun getAbsolutePosition(taskId: String): Int {
    validateTaskId(taskId)
    val index = tasks.indexOfFirst { it.id == taskId }
    require(index >= 0) { "Task '$taskId' not found in the task list." }
    return index
  }

  /**
   * Retrieves the relative index of task in the computed task sequence.
   *
   * The relative index represents the task's position within the currently displayed sequence.
   *
   * @param taskId The ID of the task for which to find the relative position.
   * @throws IllegalArgumentException if the provided [taskId] is blank.
   * @throws NoSuchElementException if the task is not found in the computed task sequence.
   */
  fun getTaskIndex(taskId: String): Int {
    validateTaskId(taskId)
    val index = getTaskSequence().indexOfFirst { it.id == taskId }
    require(index >= 0) { "Task '$taskId' not found in the sequence." }
    return index
  }

  /**
   * Retrieves the position information for the specified task.
   *
   * @param taskId The ID of the task for which to find the position information.
   * @throws IllegalArgumentException if the provided [taskId] is blank.
   * @throws NoSuchElementException if the task is not found in the computed task sequence.
   */
  fun getTaskPosition(taskId: String): TaskPosition =
    TaskPosition(
      absoluteIndex = getAbsolutePosition(taskId),
      relativeIndex = getTaskIndex(taskId),
      sequenceSize = getTaskSequence().count(),
    )
}<|MERGE_RESOLUTION|>--- conflicted
+++ resolved
@@ -39,26 +39,11 @@
     require(tasks.isNotEmpty()) { "Can't generate a sequence from an empty task list." }
   }
 
-<<<<<<< HEAD
   /** Validates the task ID. */
-=======
->>>>>>> a8e71ac5
   private fun validateTaskId(taskId: String) {
     require(taskId.isNotBlank()) { "Task ID can't be blank." }
   }
 
-<<<<<<< HEAD
-  /** Refreshes the task sequence. */
-  fun refreshSequence() {
-    taskSequence = generateTaskSequence()
-  }
-
-  /** Generates the task sequence based on conditions and overrides. */
-  fun generateTaskSequence(taskSelections: TaskSelections? = null): Sequence<Task> {
-    val selections = taskSelections ?: taskDataHandler.getTaskSelections()
-    return tasks.filter { shouldIncludeTaskInSequence(it, selections) }.asSequence()
-  }
-=======
   /** Generates the task sequence based on conditions and overrides. */
   fun generateTaskSequence(taskSelections: TaskSelections? = null): Sequence<Task> {
     val selections = taskSelections ?: taskDataHandler.getTaskSelections()
@@ -68,7 +53,6 @@
   /** Determines if a task should be included with the given overrides. */
   private fun shouldIncludeTaskInSequence(task: Task, taskSelections: TaskSelections): Boolean =
     task.condition == null || task.condition.fulfilledBy(taskSelections)
->>>>>>> a8e71ac5
 
   /** Lazily retrieves the task sequence. */
   fun getTaskSequence(): Sequence<Task> {
@@ -79,10 +63,9 @@
     return taskSequence
   }
 
-  /** Determines if a task should be included with the given overrides. */
-  private fun shouldIncludeTaskInSequence(task: Task, taskSelections: TaskSelections): Boolean {
-    if (task.condition == null) return true
-    return task.condition.fulfilledBy(taskSelections)
+  /** Refreshes the task sequence. */
+  fun refreshSequence() {
+    taskSequence = generateTaskSequence()
   }
 
   /**
@@ -133,11 +116,7 @@
    */
   fun getNextTask(taskId: String): String {
     val index = getTaskIndex(taskId)
-<<<<<<< HEAD
-    require(index < getTaskSequence().count()) { "Can't generate next task for Task '$taskId'" }
-=======
     require(index + 1 < getTaskSequence().count()) { "Can't generate next task for Task '$taskId'" }
->>>>>>> a8e71ac5
     return getTaskSequence().elementAt(index + 1).id
   }
 

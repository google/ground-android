--- conflicted
+++ resolved
@@ -19,14 +19,7 @@
 import android.view.LayoutInflater
 import android.view.View
 import android.view.ViewGroup
-<<<<<<< HEAD
-import androidx.compose.runtime.mutableStateOf
-import androidx.compose.runtime.remember
-import androidx.compose.ui.platform.ComposeView
-=======
-import android.widget.TextView
 import androidx.compose.runtime.Composable
->>>>>>> bc73c418
 import androidx.lifecycle.lifecycleScope
 import androidx.navigation.fragment.findNavController
 import com.google.android.ground.R
@@ -124,14 +117,9 @@
         cardUiData.job.tasks.values.isNotEmpty()
     }
 
-<<<<<<< HEAD
-  private fun renderDataSharingTermsDialog(
-    cardUiData: DataCollectionEntryPointData,
-=======
   @Composable
   private fun ShowDataSharingTermsDialog(
-    cardUiData: MapCardUiData,
->>>>>>> bc73c418
+    cardUiData: DataCollectionEntryPointData,
     dataSharingTerms: DataSharingTerms,
   ) {
     DataSharingTermsDialog(dataSharingTerms) {

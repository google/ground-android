/*
 * Copyright 2018 Google LLC
 *
 * Licensed under the Apache License, Version 2.0 (the "License");
 * you may not use this file except in compliance with the License.
 * You may obtain a copy of the License at
 *
 *     https://www.apache.org/licenses/LICENSE-2.0
 *
 * Unless required by applicable law or agreed to in writing, software
 * distributed under the License is distributed on an "AS IS" BASIS,
 * WITHOUT WARRANTIES OR CONDITIONS OF ANY KIND, either express or implied.
 * See the License for the specific language governing permissions and
 * limitations under the License.
 */
package org.groundplatform.android

import android.net.Uri
import androidx.core.view.WindowInsetsCompat
import androidx.lifecycle.MutableLiveData
import androidx.lifecycle.viewModelScope
import com.google.android.gms.auth.api.signin.GoogleSignInStatusCodes.SIGN_IN_CANCELLED
import com.google.android.gms.common.api.ApiException
import com.google.firebase.remoteconfig.FirebaseRemoteConfig
import javax.inject.Inject
import kotlinx.coroutines.CoroutineDispatcher
import kotlinx.coroutines.flow.MutableSharedFlow
import kotlinx.coroutines.flow.MutableStateFlow
import kotlinx.coroutines.flow.SharedFlow
import kotlinx.coroutines.flow.asSharedFlow
import kotlinx.coroutines.launch
import kotlinx.coroutines.withContext
import org.groundplatform.android.common.Constants.SURVEY_PATH_SEGMENT
import org.groundplatform.android.coroutines.IoDispatcher
import org.groundplatform.android.model.User
import org.groundplatform.android.persistence.local.room.LocalDatabase
import org.groundplatform.android.repository.SurveyRepository
import org.groundplatform.android.repository.TermsOfServiceRepository
import org.groundplatform.android.repository.UserRepository
import org.groundplatform.android.system.auth.AuthenticationManager
import org.groundplatform.android.system.auth.SignInState
import org.groundplatform.android.ui.common.AbstractViewModel
import org.groundplatform.android.ui.common.SharedViewModel
import org.groundplatform.android.usecases.survey.ReactivateLastSurveyUseCase
import org.groundplatform.android.util.isPermissionDeniedException
import timber.log.Timber

/** Top-level view model representing state of the [MainActivity] shared by all fragments. */
@SharedViewModel
class MainViewModel
@Inject
constructor(
  private val localDatabase: LocalDatabase,
  private val surveyRepository: SurveyRepository,
  private val userRepository: UserRepository,
  private val termsOfServiceRepository: TermsOfServiceRepository,
  private val reactivateLastSurvey: ReactivateLastSurveyUseCase,
  @IoDispatcher private val ioDispatcher: CoroutineDispatcher,
<<<<<<< HEAD
  private val authenticationManager: AuthenticationManager,
  private val remoteConfig: FirebaseRemoteConfig,
=======
  authenticationManager: AuthenticationManager,
>>>>>>> 074e0cdc
) : AbstractViewModel() {

  private val _navigationRequests: MutableSharedFlow<MainUiState?> = MutableSharedFlow()
  var navigationRequests: SharedFlow<MainUiState?> = _navigationRequests.asSharedFlow()

  /** The window insets determined by the activity. */
  val windowInsets: MutableLiveData<WindowInsetsCompat> = MutableLiveData()

  private val _deepLinkUri = MutableStateFlow<Uri?>(null)

  init {
    viewModelScope.launch {
      // TODO: Check auth status whenever fragments resumes
      // Issue URL: https://github.com/google/ground-android/issues/2624
      authenticationManager.signInState.collect {
        _navigationRequests.emit(onSignInStateChange(it))
      }
    }
  }

  private fun isDeepLinkAvailable(): Boolean = _deepLinkUri.value != null

  fun setDeepLinkUri(uri: Uri) {
    _deepLinkUri.value = uri
  }

  private suspend fun onSignInStateChange(signInState: SignInState): MainUiState =
    when (signInState) {
      is SignInState.Error -> onUserSignInError(signInState.error)
      is SignInState.SignedIn -> onUserSignedIn(signInState.user)
      is SignInState.SignedOut -> onUserSignedOut()
      is SignInState.SigningIn -> MainUiState.OnUserSigningIn
    }

  private fun onUserSignInError(error: Throwable): MainUiState {
    Timber.e(error, "Sign in failed")
    return if (error.isPermissionDeniedException()) {
      MainUiState.OnPermissionDenied
    } else if (error.isSignInCancelledException()) {
      Timber.d("User cancelled sign in")
      MainUiState.OnUserSignedOut
    } else {
      // TODO: Display some error dialog to the user with a helpful user-readable message.
      // Issue URL: https://github.com/google/ground-android/issues/1808
      onUserSignedOut()
    }
  }

  private fun Throwable.isSignInCancelledException() =
    this is ApiException && statusCode == SIGN_IN_CANCELLED

  private fun onUserSignedOut(): MainUiState {
    // Scope of subscription is until view model is cleared. Dispose it manually otherwise, firebase
    // attempts to maintain a connection even after user has logged out and throws an error.

    // TODO: Once multi-user login is supported, avoid clearing local db data. This is
    //  currently being done to prevent one user's data to be submitted as another user after
    //  re-login.
    // Issue URL: https://github.com/google/ground-android/issues/1691
    viewModelScope.launch {
      withContext(ioDispatcher) {
        surveyRepository.clearActiveSurvey()
        userRepository.clearUserPreferences()
        localDatabase.clearAllTables()
      }
    }
    return MainUiState.OnUserSignedOut
  }

  private suspend fun onUserSignedIn(user: User): MainUiState =
    try {
      userRepository.saveUserDetails(user)
      if (!isTosAccepted()) {
        MainUiState.TosNotAccepted
      } else if (isDeepLinkAvailable()) {
        val deepLinkUri = _deepLinkUri.value
        val pathSegments = deepLinkUri?.pathSegments ?: emptyList()

        val surveyId =
          pathSegments
            .indexOf(SURVEY_PATH_SEGMENT)
            .takeIf { it != -1 }
            ?.let { pathSegments.getOrNull(it + 1) }

        if (!surveyId.isNullOrBlank()) {
          MainUiState.ActiveSurveyById(surveyId)
        } else {
          MainUiState.NoActiveSurvey
        }
      } else if (!reactivateLastSurvey()) {
        MainUiState.NoActiveSurvey
      } else {
        // Everything is fine, show the home screen
        MainUiState.ShowHomeScreen
      }
    } catch (e: Throwable) {
      onUserSignInError(e)
    }

  /** Returns true if the user has already accepted the Terms of Service. */
  private fun isTosAccepted(): Boolean = termsOfServiceRepository.isTermsOfServiceAccepted

  fun isAppUpdateAvailable(currentVersion: Int = BuildConfig.VERSION_CODE): Boolean {
    val forceUpdate = remoteConfig.getBoolean("force_update")
    val latestVersion = remoteConfig.getLong("latest_version_code")
    return forceUpdate && currentVersion.toLong() < latestVersion
  }
}<|MERGE_RESOLUTION|>--- conflicted
+++ resolved
@@ -56,12 +56,8 @@
   private val termsOfServiceRepository: TermsOfServiceRepository,
   private val reactivateLastSurvey: ReactivateLastSurveyUseCase,
   @IoDispatcher private val ioDispatcher: CoroutineDispatcher,
-<<<<<<< HEAD
-  private val authenticationManager: AuthenticationManager,
   private val remoteConfig: FirebaseRemoteConfig,
-=======
   authenticationManager: AuthenticationManager,
->>>>>>> 074e0cdc
 ) : AbstractViewModel() {
 
   private val _navigationRequests: MutableSharedFlow<MainUiState?> = MutableSharedFlow()

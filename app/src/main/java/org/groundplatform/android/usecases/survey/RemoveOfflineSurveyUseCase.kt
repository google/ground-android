--- conflicted
+++ resolved
@@ -16,24 +16,15 @@
 package org.groundplatform.android.usecases.survey
 
 import javax.inject.Inject
-<<<<<<< HEAD
 import org.groundplatform.android.persistence.local.LocalValueStore
-import org.groundplatform.android.persistence.local.stores.LocalSurveyStore
-=======
->>>>>>> 60d4cc3a
 import org.groundplatform.android.repository.SurveyRepository
 
 class RemoveOfflineSurveyUseCase
 @Inject
-<<<<<<< HEAD
 constructor(
-  private val localSurveyStore: LocalSurveyStore,
   private val localValueStore: LocalValueStore,
   private val surveyRepository: SurveyRepository,
 ) {
-=======
-constructor(private val surveyRepository: SurveyRepository) {
->>>>>>> 60d4cc3a
 
   /**
    * Attempts to remove the locally synced survey. Also, deactivates it before removing, if it is
@@ -44,13 +35,8 @@
       surveyRepository.clearActiveSurvey()
     }
 
-<<<<<<< HEAD
     localValueStore.clearLastCameraPosition(surveyId)
 
-    val survey = localSurveyStore.getSurveyById(surveyId) ?: return
-    localSurveyStore.deleteSurvey(survey)
-=======
     surveyRepository.removeOfflineSurvey(surveyId)
->>>>>>> 60d4cc3a
   }
 }
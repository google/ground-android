/*
 * Copyright 2023 Google LLC
 *
 * Licensed under the Apache License, Version 2.0 (the "License");
 * you may not use this file except in compliance with the License.
 * You may obtain a copy of the License at
 *
 *     https://www.apache.org/licenses/LICENSE-2.0
 *
 * Unless required by applicable law or agreed to in writing, software
 * distributed under the License is distributed on an "AS IS" BASIS,
 * WITHOUT WARRANTIES OR CONDITIONS OF ANY KIND, either express or implied.
 * See the License for the specific language governing permissions and
 * limitations under the License.
 */
package org.groundplatform.android.persistence.local.room.stores

import androidx.room.withTransaction
import javax.inject.Inject
import javax.inject.Singleton
import kotlinx.coroutines.flow.Flow
import kotlinx.coroutines.flow.map
import org.groundplatform.android.model.Survey
import org.groundplatform.android.model.job.Job
import org.groundplatform.android.model.task.Condition
import org.groundplatform.android.model.task.MultipleChoice
import org.groundplatform.android.model.task.Option
import org.groundplatform.android.model.task.Task
import org.groundplatform.android.persistence.local.room.LocalDatabase
import org.groundplatform.android.persistence.local.room.converter.toLocalDataStoreObject
import org.groundplatform.android.persistence.local.room.converter.toModelObject
import org.groundplatform.android.persistence.local.room.dao.ConditionDao
import org.groundplatform.android.persistence.local.room.dao.ExpressionDao
import org.groundplatform.android.persistence.local.room.dao.JobDao
import org.groundplatform.android.persistence.local.room.dao.MultipleChoiceDao
import org.groundplatform.android.persistence.local.room.dao.OptionDao
import org.groundplatform.android.persistence.local.room.dao.SurveyDao
import org.groundplatform.android.persistence.local.room.dao.TaskDao
import org.groundplatform.android.persistence.local.room.dao.insertOrUpdate
import org.groundplatform.android.persistence.local.stores.LocalSurveyStore

/** Manages access to [Survey] objects persisted in local storage. */
@Singleton
class RoomSurveyStore @Inject internal constructor() : LocalSurveyStore {
  @Inject lateinit var optionDao: OptionDao

  @Inject lateinit var multipleChoiceDao: MultipleChoiceDao

  @Inject lateinit var taskDao: TaskDao

  @Inject lateinit var jobDao: JobDao

  @Inject lateinit var surveyDao: SurveyDao

  @Inject lateinit var conditionDao: ConditionDao

  @Inject lateinit var expressionDao: ExpressionDao

  @Inject lateinit var localDatabase: LocalDatabase

  override val surveys: Flow<List<Survey>>
    get() = surveyDao.getAll().map { surveyEntities -> surveyEntities.map { it.toModelObject() } }

  override fun survey(id: String): Flow<Survey?> = surveyDao.survey(id).map { it?.toModelObject() }

  /**
   * Attempts to update persisted data associated with a [Survey] in the local database. If the
   * provided survey does not exist, inserts the given survey into the database.
   */
  override suspend fun insertOrUpdateSurvey(survey: Survey) =
    localDatabase.withTransaction {
      // Update survey.
      surveyDao.insertOrUpdate(survey.toLocalDataStoreObject())
      // Add or update jobs and tasks.
      insertOrUpdateJobs(survey.id, survey.jobs)
      // Delete removed jobs.
<<<<<<< HEAD
      jobDao.deleteNotIn(survey.jobs.map { it.id })
=======
      jobDao.deleteNotIn(survey.id, survey.jobs.map { it.id })
>>>>>>> 894fa1a5
    }

  /**
   * Returns the [Survey] with the given ID from the local database. Returns `null` if retrieval
   * fails.
   */
  override suspend fun getSurveyById(id: String): Survey? =
    surveyDao.findSurveyById(id)?.toModelObject()

  /** Deletes the provided [Survey] from the local database, if it exists in the database. */
  override suspend fun deleteSurvey(survey: Survey) =
    surveyDao.delete(survey.toLocalDataStoreObject())

  private suspend fun insertOrUpdateOption(taskId: String, option: Option) =
    optionDao.insertOrUpdate(option.toLocalDataStoreObject(taskId))

  private suspend fun insertOrUpdateOptions(taskId: String, options: List<Option>) {
    options.forEach { insertOrUpdateOption(taskId, it) }
    optionDao.deleteNotIn(taskId, options.map { it.id })
  }

  private suspend fun insertOrUpdateCondition(taskId: String, condition: Condition) {
<<<<<<< HEAD
    conditionDao.insertOrUpdate(condition.toLocalDataStoreObject(parentTaskId = taskId))
    expressionDao.deleteByTaskId(taskId)
=======
    // Condition and expression are leaf entities with no cascading deletes, so delete and re-insert
    // are acceptable here.
    deleteCondition(taskId)
    conditionDao.insert(condition.toLocalDataStoreObject(parentTaskId = taskId))
>>>>>>> 894fa1a5
    condition.expressions.forEach {
      expressionDao.insert(it.toLocalDataStoreObject(parentTaskId = taskId))
    }
  }

  private suspend fun deleteCondition(taskId: String) {
    conditionDao.deleteByTaskId(taskId)
    expressionDao.deleteByTaskId(taskId)
  }

  private suspend fun insertOrUpdateMultipleChoice(taskId: String, multipleChoice: MultipleChoice) {
    multipleChoiceDao.insertOrUpdate(multipleChoice.toLocalDataStoreObject(taskId))
    insertOrUpdateOptions(taskId, multipleChoice.options)
  }

  private suspend fun insertOrUpdateTask(jobId: String, task: Task) {
    taskDao.insertOrUpdate(task.toLocalDataStoreObject(jobId))
    if (task.multipleChoice != null) {
      insertOrUpdateMultipleChoice(task.id, task.multipleChoice)
    }
    if (task.condition != null) {
      insertOrUpdateCondition(task.id, task.condition)
    } else {
      deleteCondition(task.id)
    }
  }

  private suspend fun insertOrUpdateTasks(jobId: String, tasks: Collection<Task>) {
    tasks.forEach { insertOrUpdateTask(jobId, it) }
    taskDao.deleteNotIn(jobId, tasks.map { it.id })
  }

  private suspend fun insertOrUpdateJob(surveyId: String, job: Job) {
    jobDao.insertOrUpdate(job.toLocalDataStoreObject(surveyId))
    insertOrUpdateTasks(job.id, job.tasks.values)
  }

  private suspend fun insertOrUpdateJobs(surveyId: String, jobs: Collection<Job>) =
    jobs.forEach { insertOrUpdateJob(surveyId, it) }
}<|MERGE_RESOLUTION|>--- conflicted
+++ resolved
@@ -74,11 +74,7 @@
       // Add or update jobs and tasks.
       insertOrUpdateJobs(survey.id, survey.jobs)
       // Delete removed jobs.
-<<<<<<< HEAD
-      jobDao.deleteNotIn(survey.jobs.map { it.id })
-=======
       jobDao.deleteNotIn(survey.id, survey.jobs.map { it.id })
->>>>>>> 894fa1a5
     }
 
   /**
@@ -101,15 +97,10 @@
   }
 
   private suspend fun insertOrUpdateCondition(taskId: String, condition: Condition) {
-<<<<<<< HEAD
-    conditionDao.insertOrUpdate(condition.toLocalDataStoreObject(parentTaskId = taskId))
-    expressionDao.deleteByTaskId(taskId)
-=======
     // Condition and expression are leaf entities with no cascading deletes, so delete and re-insert
     // are acceptable here.
     deleteCondition(taskId)
     conditionDao.insert(condition.toLocalDataStoreObject(parentTaskId = taskId))
->>>>>>> 894fa1a5
     condition.expressions.forEach {
       expressionDao.insert(it.toLocalDataStoreObject(parentTaskId = taskId))
     }

--- conflicted
+++ resolved
@@ -24,10 +24,6 @@
   @Query("DELETE FROM job WHERE survey_id = :surveyId")
   suspend fun deleteBySurveyId(surveyId: String)
 
-<<<<<<< HEAD
-  @Query("DELETE FROM job WHERE id NOT IN (:ids)") suspend fun deleteNotIn(ids: List<String>)
-=======
   @Query("DELETE FROM job WHERE survey_id = :surveyId AND id NOT IN (:ids)")
   suspend fun deleteNotIn(surveyId: String, ids: List<String>)
->>>>>>> 894fa1a5
 }
--- conflicted
+++ resolved
@@ -36,15 +36,10 @@
     val surveyFromProto = parseSurveyFromDocument(doc)
     val jobMap = convertJobsToMap(jobs)
     val dataSharingTerms = getDataSharingTerms(surveyFromProto)
-<<<<<<< HEAD
+    val generalAccess = getGeneralAccess(surveyFromProto)
     val dataVisibility = surveyFromProto.dataVisibility ?: DataVisibility.CONTRIBUTOR_AND_ORGANIZERS
 
-    return createSurveyModel(doc, surveyFromProto, jobMap, dataSharingTerms, dataVisibility)
-=======
-    val generalAccess = getGeneralAccess(surveyFromProto)
-
-    return createSurveyModel(doc, surveyFromProto, jobMap, dataSharingTerms, generalAccess)
->>>>>>> 9c9d4465
+    return createSurveyModel(doc, surveyFromProto, jobMap, dataSharingTerms, generalAccess, dataVisibility)
   }
 
   /** Parse survey data from the DocumentSnapshot. */
@@ -71,11 +66,8 @@
     surveyProto: SurveyProto,
     jobMap: Map<String, Job>,
     dataSharingTerms: Survey.DataSharingTerms?,
-<<<<<<< HEAD
+    generalAccess: SurveyProto.GeneralAccess,
     dataVisibility: DataVisibility,
-=======
-    generalAccess: SurveyProto.GeneralAccess,
->>>>>>> 9c9d4465
   ): SurveyModel =
     SurveyModel(
       id = surveyProto.id.ifEmpty { doc.id },
@@ -84,10 +76,7 @@
       jobMap = jobMap.toPersistentMap(),
       acl = surveyProto.aclMap.entries.associate { it.key to it.value.toString() },
       dataSharingTerms = dataSharingTerms,
-<<<<<<< HEAD
+      generalAccess = generalAccess,
       dataVisibility = dataVisibility,
-=======
-      generalAccess = generalAccess,
->>>>>>> 9c9d4465
     )
 }
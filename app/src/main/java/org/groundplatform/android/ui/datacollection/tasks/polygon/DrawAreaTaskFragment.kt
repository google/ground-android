/*
 * Copyright 2023 Google LLC
 *
 * Licensed under the Apache License, Version 2.0 (the "License");
 * you may not use this file except in compliance with the License.
 * You may obtain a copy of the License at
 *
 *     https://www.apache.org/licenses/LICENSE-2.0
 *
 * Unless required by applicable law or agreed to in writing, software
 * distributed under the License is distributed on an "AS IS" BASIS,
 * WITHOUT WARRANTIES OR CONDITIONS OF ANY KIND, either express or implied.
 * See the License for the specific language governing permissions and
 * limitations under the License.
 */
package org.groundplatform.android.ui.datacollection.tasks.polygon

import android.os.Bundle
import android.view.LayoutInflater
import android.view.View
import android.widget.Toast
import androidx.lifecycle.lifecycleScope
import dagger.hilt.android.AndroidEntryPoint
import javax.inject.Inject
import javax.inject.Provider
import kotlinx.coroutines.flow.collectLatest
import kotlinx.coroutines.launch
import org.groundplatform.android.R
import org.groundplatform.android.databinding.FragmentDrawAreaTaskBinding
import org.groundplatform.android.model.geometry.LineString
import org.groundplatform.android.model.geometry.LineString.Companion.lineStringOf
import org.groundplatform.android.ui.compose.ConfirmationDialog
import org.groundplatform.android.ui.datacollection.components.ButtonAction
import org.groundplatform.android.ui.datacollection.components.InstructionsDialog
import org.groundplatform.android.ui.datacollection.components.TaskButton
import org.groundplatform.android.ui.datacollection.components.TaskView
import org.groundplatform.android.ui.datacollection.components.TaskViewFactory
import org.groundplatform.android.ui.datacollection.tasks.AbstractTaskFragment
import org.groundplatform.android.ui.datacollection.tasks.AbstractTaskMapFragment.Companion.TASK_ID_FRAGMENT_ARG_KEY
import org.groundplatform.android.ui.map.Feature
import org.groundplatform.android.util.renderComposableDialog

@AndroidEntryPoint
class DrawAreaTaskFragment @Inject constructor() : AbstractTaskFragment<DrawAreaTaskViewModel>() {
  @Inject lateinit var drawAreaTaskMapFragmentProvider: Provider<DrawAreaTaskMapFragment>
  // Action buttons
  private lateinit var completeButton: TaskButton
  private lateinit var addPointButton: TaskButton
  private lateinit var nextButton: TaskButton

  private lateinit var drawAreaTaskMapFragment: DrawAreaTaskMapFragment

  override fun onCreateTaskView(inflater: LayoutInflater): TaskView =
    TaskViewFactory.createWithCombinedHeader(inflater, R.drawable.outline_draw)

  override fun onCreateTaskBody(inflater: LayoutInflater): View {
    // XML layout is used to provide a static view ID which does not collide with Google Maps view
    // ID (https://github.com/google/ground-android/issues/2493).
    // The ID is needed when restoring the view on config change since the view is dynamically
    // created.
    // TODO: Remove this workaround once this UI is migrated to Compose.
    // Issue URL: https://github.com/google/ground-android/issues/1795
    val rootView = FragmentDrawAreaTaskBinding.inflate(inflater)

    drawAreaTaskMapFragment = drawAreaTaskMapFragmentProvider.get()
    val args = Bundle()
    args.putString(TASK_ID_FRAGMENT_ARG_KEY, taskId)
    drawAreaTaskMapFragment.arguments = args
    childFragmentManager
      .beginTransaction()
      .add(
        R.id.container_draw_area_task_map,
        drawAreaTaskMapFragment,
        DrawAreaTaskMapFragment::class.java.simpleName,
      )
      .commit()
    return rootView.root
  }

  override fun onCreateActionButtons() {
    addSkipButton()
    addUndoButton { removeLastVertex() }
    nextButton = addNextButton()
    addPointButton =
      addButton(ButtonAction.ADD_POINT).setOnClickListener {
        viewModel.addLastVertex()
        viewModel.checkVertexIntersection()
        viewModel.triggerVibration()
      }
    completeButton =
      addButton(ButtonAction.COMPLETE).setOnClickListener { viewModel.completePolygon() }
  }

  /** Removes the last vertex from the polygon. */
  private fun removeLastVertex() {
    viewModel.removeLastVertex()

    // Move the camera to the last vertex, if any.
    val lastVertex = viewModel.getLastVertex() ?: return
    drawAreaTaskMapFragment.moveToPosition(lastVertex)
  }

  override fun onTaskViewAttached() {
    viewLifecycleOwner.lifecycleScope.launch {
      viewModel.draftArea.collectLatest { onFeatureUpdated(it) }
    }
  }

  override fun onTaskResume() {
    if (isVisible && !viewModel.instructionsDialogShown) {
      showInstructionsDialog()
    }
<<<<<<< HEAD
=======
    viewModel.polygonArea.observe(
      viewLifecycleOwner,
      { area ->
        Toast.makeText(requireContext(), getString(R.string.area_message, area), Toast.LENGTH_SHORT)
          .show()
      },
    )
>>>>>>> 97bc3586
    viewLifecycleOwner.lifecycleScope.launch {
      viewModel.showSelfIntersectionDialog.collect {
        renderComposableDialog {
          ConfirmationDialog(
            title = R.string.polygon_vertex_add_dialog_title,
            description = R.string.polygon_vertex_add_dialog_message,
            confirmButtonText = R.string.polygon_vertex_add_dialog_positive_button,
            dismissButtonText = null,
            onConfirmClicked = {},
          )
        }
      }
    }
  }

  private fun onFeatureUpdated(feature: Feature?) {
    val geometry = feature?.geometry ?: lineStringOf()
    check(geometry is LineString) { "Invalid area geometry type ${geometry.javaClass}" }

    addPointButton.showIfTrue(!geometry.isClosed())
    completeButton.showIfTrue(geometry.isClosed() && !viewModel.isMarkedComplete())
    nextButton.showIfTrue(viewModel.isMarkedComplete())
  }

  private fun showInstructionsDialog() {
    viewModel.instructionsDialogShown = true
    renderComposableDialog {
      InstructionsDialog(
        iconId = R.drawable.touch_app_24,
        stringId = R.string.draw_area_task_instruction,
      )
    }
  }
}<|MERGE_RESOLUTION|>--- conflicted
+++ resolved
@@ -110,8 +110,6 @@
     if (isVisible && !viewModel.instructionsDialogShown) {
       showInstructionsDialog()
     }
-<<<<<<< HEAD
-=======
     viewModel.polygonArea.observe(
       viewLifecycleOwner,
       { area ->
@@ -119,7 +117,6 @@
           .show()
       },
     )
->>>>>>> 97bc3586
     viewLifecycleOwner.lifecycleScope.launch {
       viewModel.showSelfIntersectionDialog.collect {
         renderComposableDialog {

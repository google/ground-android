/*
 * Copyright 2023 Google LLC
 *
 * Licensed under the Apache License, Version 2.0 (the "License");
 * you may not use this file except in compliance with the License.
 * You may obtain a copy of the License at
 *
 *     https://www.apache.org/licenses/LICENSE-2.0
 *
 * Unless required by applicable law or agreed to in writing, software
 * distributed under the License is distributed on an "AS IS" BASIS,
 * WITHOUT WARRANTIES OR CONDITIONS OF ANY KIND, either express or implied.
 * See the License for the specific language governing permissions and
 * limitations under the License.
 */
package org.groundplatform.android.ui.datacollection.tasks.polygon

import android.os.Bundle
import android.view.LayoutInflater
import android.view.View
import android.widget.Toast
import androidx.lifecycle.lifecycleScope
import dagger.hilt.android.AndroidEntryPoint
import javax.inject.Inject
import javax.inject.Provider
import kotlinx.coroutines.flow.collectLatest
import kotlinx.coroutines.launch
import org.groundplatform.android.R
import org.groundplatform.android.databinding.FragmentDrawAreaTaskBinding
import org.groundplatform.android.model.geometry.LineString
import org.groundplatform.android.model.geometry.LineString.Companion.lineStringOf
import org.groundplatform.android.ui.compose.ConfirmationDialog
import org.groundplatform.android.ui.datacollection.components.ButtonAction
import org.groundplatform.android.ui.datacollection.components.InstructionsDialog
import org.groundplatform.android.ui.datacollection.components.TaskButton
import org.groundplatform.android.ui.datacollection.components.TaskView
import org.groundplatform.android.ui.datacollection.components.TaskViewFactory
import org.groundplatform.android.ui.datacollection.tasks.AbstractTaskFragment
import org.groundplatform.android.ui.datacollection.tasks.AbstractTaskMapFragment.Companion.TASK_ID_FRAGMENT_ARG_KEY
import org.groundplatform.android.ui.map.Feature
import org.groundplatform.android.util.renderComposableDialog

@AndroidEntryPoint
class DrawAreaTaskFragment @Inject constructor() : AbstractTaskFragment<DrawAreaTaskViewModel>() {
  @Inject lateinit var drawAreaTaskMapFragmentProvider: Provider<DrawAreaTaskMapFragment>
  // Action buttons
  private lateinit var completeButton: TaskButton
  private lateinit var addPointButton: TaskButton
  private lateinit var nextButton: TaskButton

  private lateinit var drawAreaTaskMapFragment: DrawAreaTaskMapFragment

  override fun onCreateTaskView(inflater: LayoutInflater): TaskView =
    TaskViewFactory.createWithCombinedHeader(inflater, R.drawable.outline_draw)

  override fun onCreateTaskBody(inflater: LayoutInflater): View {
    // XML layout is used to provide a static view ID which does not collide with Google Maps view
    // ID (https://github.com/google/ground-android/issues/2493).
    // The ID is needed when restoring the view on config change since the view is dynamically
    // created.
    // TODO: Remove this workaround once this UI is migrated to Compose.
    // Issue URL: https://github.com/google/ground-android/issues/1795
    val rootView = FragmentDrawAreaTaskBinding.inflate(inflater)

    drawAreaTaskMapFragment = drawAreaTaskMapFragmentProvider.get()
    val args = Bundle()
    args.putString(TASK_ID_FRAGMENT_ARG_KEY, taskId)
    drawAreaTaskMapFragment.arguments = args
    childFragmentManager
      .beginTransaction()
      .add(
        R.id.container_draw_area_task_map,
        drawAreaTaskMapFragment,
        DrawAreaTaskMapFragment::class.java.simpleName,
      )
      .commit()
    return rootView.root
  }

  override fun onCreateActionButtons() {
    addSkipButton()
    addUndoButton { removeLastVertex() }
    nextButton = addNextButton()
    addPointButton =
      addButton(ButtonAction.ADD_POINT).setOnClickListener {
        viewModel.addLastVertex()
        viewModel.checkVertexIntersection()
        viewModel.triggerVibration()
      }
    completeButton =
      addButton(ButtonAction.COMPLETE).setOnClickListener { viewModel.completePolygon() }
  }

  /** Removes the last vertex from the polygon. */
  private fun removeLastVertex() {
    viewModel.removeLastVertex()

    // Move the camera to the last vertex, if any.
    val lastVertex = viewModel.getLastVertex() ?: return
    drawAreaTaskMapFragment.moveToPosition(lastVertex)
  }

  override fun onTaskViewAttached() {
    viewLifecycleOwner.lifecycleScope.launch {
      viewModel.draftArea.collectLatest { onFeatureUpdated(it) }
    }
  }

  override fun onTaskResume() {
    if (isVisible && !viewModel.instructionsDialogShown) {
      showInstructionsDialog()
    }
<<<<<<< HEAD
    viewLifecycleOwner.lifecycleScope.launch {
      viewModel.showSelfIntersectionDialog.collect {
        renderComposableDialog {
          ConfirmationDialog(
            title = R.string.polygon_vertex_add_dialog_title,
            description = R.string.polygon_vertex_add_dialog_message,
            confirmButtonText = R.string.polygon_vertex_add_dialog_positive_button,
            dismissButtonText = null,
            onConfirmClicked = {},
          )
        }
      }
    }
=======
    viewModel.polygonArea.observe(
      viewLifecycleOwner,
      { area ->
        Toast.makeText(requireContext(), getString(R.string.area_message, area), Toast.LENGTH_SHORT)
          .show()
      },
    )
>>>>>>> 8dd13df3
  }

  private fun onFeatureUpdated(feature: Feature?) {
    val geometry = feature?.geometry ?: lineStringOf()
    check(geometry is LineString) { "Invalid area geometry type ${geometry.javaClass}" }

    addPointButton.showIfTrue(!geometry.isClosed())
    completeButton.showIfTrue(geometry.isClosed() && !viewModel.isMarkedComplete())
    nextButton.showIfTrue(viewModel.isMarkedComplete())
  }

  private fun showInstructionsDialog() {
    viewModel.instructionsDialogShown = true
    renderComposableDialog {
      InstructionsDialog(
        iconId = R.drawable.touch_app_24,
        stringId = R.string.draw_area_task_instruction,
      )
    }
  }
}<|MERGE_RESOLUTION|>--- conflicted
+++ resolved
@@ -110,7 +110,13 @@
     if (isVisible && !viewModel.instructionsDialogShown) {
       showInstructionsDialog()
     }
-<<<<<<< HEAD
+    viewModel.polygonArea.observe(
+      viewLifecycleOwner,
+      { area ->
+        Toast.makeText(requireContext(), getString(R.string.area_message, area), Toast.LENGTH_SHORT)
+          .show()
+      },
+    )
     viewLifecycleOwner.lifecycleScope.launch {
       viewModel.showSelfIntersectionDialog.collect {
         renderComposableDialog {
@@ -124,15 +130,6 @@
         }
       }
     }
-=======
-    viewModel.polygonArea.observe(
-      viewLifecycleOwner,
-      { area ->
-        Toast.makeText(requireContext(), getString(R.string.area_message, area), Toast.LENGTH_SHORT)
-          .show()
-      },
-    )
->>>>>>> 8dd13df3
   }
 
   private fun onFeatureUpdated(feature: Feature?) {

--- conflicted
+++ resolved
@@ -214,19 +214,13 @@
 
     if (task == null) return null
 
-<<<<<<< HEAD
     return try {
       viewModelFactory.create(getViewModelClass(task.type)).apply {
         taskViewModels.value[task.id] = this
         val taskData: TaskData? = if (shouldLoadFromDraft) getValueFromDraft(task) else null
         initialize(job, task, taskData)
-      }
-=======
-      val taskData: TaskData? = if (shouldLoadFromDraft) getValueFromDraft(task) else null
-      viewModel.initialize(job, task, taskData)
-      taskDataHandler.setData(task, taskData)
-      viewModel
->>>>>>> b602b15e
+        taskDataHandler.setData(task, taskData)
+      }
     } catch (e: Exception) {
       Timber.e(e, "Failed to initialize task view model for task ${task.id}")
       null

--- conflicted
+++ resolved
@@ -109,26 +109,7 @@
 
     if (item.isOtherOption) {
       Row(modifier = modifier.padding(horizontal = 48.dp)) {
-<<<<<<< HEAD
-        OutlinedTextField(
-          supportingText = {
-            Row(modifier = modifier.fillMaxWidth()) {
-              Spacer(modifier = modifier.weight(1f))
-              Text(
-                "${item.otherText.length} / ${Constants.TEXT_DATA_CHAR_LIMIT}",
-                textAlign = TextAlign.End,
-              )
-            }
-          },
-          isError = item.otherText.length > Constants.TEXT_DATA_CHAR_LIMIT,
-          value = item.otherText,
-          textStyle = MaterialTheme.typography.bodyLarge,
-          onValueChange = { otherValueChanged(it) },
-          modifier = Modifier.testTag(OTHER_INPUT_TEXT_TEST_TAG),
-        )
-=======
         OtherTextField(modifier, item, focusRequester, otherValueChanged)
->>>>>>> 0104b9ba
       }
     }
 
@@ -149,10 +130,10 @@
     supportingText = {
       Row(modifier = modifier.fillMaxWidth()) {
         Spacer(modifier = modifier.weight(1f))
-        Text("${item.otherText.length} / ${Config.TEXT_DATA_CHAR_LIMIT}", textAlign = TextAlign.End)
+        Text("${item.otherText.length} / ${Constants.TEXT_DATA_CHAR_LIMIT}", textAlign = TextAlign.End)
       }
     },
-    isError = item.otherText.length > Config.TEXT_DATA_CHAR_LIMIT,
+    isError = item.otherText.length > Constants.TEXT_DATA_CHAR_LIMIT,
     value = item.otherText,
     textStyle = MaterialTheme.typography.bodyLarge,
     onValueChange = { otherValueChanged(it) },

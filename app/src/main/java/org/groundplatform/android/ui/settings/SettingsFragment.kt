--- conflicted
+++ resolved
@@ -28,19 +28,16 @@
 import javax.inject.Inject
 import org.groundplatform.android.R
 import org.groundplatform.android.common.Constants
-<<<<<<< HEAD
 import org.groundplatform.android.common.PrefKeys
-import org.groundplatform.android.persistence.local.LocalValueStore
-=======
 import org.groundplatform.android.data.local.LocalValueStore
 import org.groundplatform.android.ui.main.MainActivity
->>>>>>> 34067580
 
 /** Fragment containing app preferences saved as shared preferences. */
 @AndroidEntryPoint
 class SettingsFragment : PreferenceFragmentCompat(), Preference.OnPreferenceClickListener {
 
-  @Inject lateinit var localValueStore: LocalValueStore
+  @Inject
+  lateinit var localValueStore: LocalValueStore
 
   override fun onCreatePreferences(savedInstanceState: Bundle?, rootKey: String?) {
     preferenceManager.sharedPreferencesName = Constants.SHARED_PREFS_NAME
@@ -58,21 +55,11 @@
     val switchPreference = findPreference<SwitchPreferenceCompat>(PrefKeys.UPLOAD_MEDIA)
     switchPreference?.isChecked = loadSwitchPreferenceState()
 
-<<<<<<< HEAD
-    val languagePreference = findPreference<DropDownPreference>(PrefKeys.LANGUAGE)
-    val selectedLanguage = localValueStore.selectedLanguage
-    languagePreference?.apply {
-      val index = findIndexOfValue(selectedLanguage)
-      if (index >= 0) {
-        summary = entries[index]
-      }
-=======
-    setupDropDownPreference(Keys.LANGUAGE, localValueStore.selectedLanguage) {
+    setupDropDownPreference(PrefKeys.LANGUAGE, localValueStore.selectedLanguage) {
       updateLocaleAndRestart(it)
     }
     setupDropDownPreference(Keys.LENGTH_UNIT, localValueStore.selectedLengthUnit)
   }
->>>>>>> 34067580
 
   private fun setupDropDownPreference(
     prefKey: String,
@@ -128,6 +115,11 @@
   }
 
   companion object {
-    private val ALL_KEYS = arrayOf(PrefKeys.UPLOAD_MEDIA, PrefKeys.VISIT_WEBSITE, PrefKeys.LANGUAGE)
+    private val ALL_KEYS = arrayOf(
+      PrefKeys.LANGUAGE,
+      PrefKeys.LENGTH_UNIT,
+      PrefKeys.UPLOAD_MEDIA,
+      PrefKeys.VISIT_WEBSITE,
+    )
   }
 }
/*
 * Copyright 2019 Google LLC
 *
 * Licensed under the Apache License, Version 2.0 (the "License");
 * you may not use this file except in compliance with the License.
 * You may obtain a copy of the License at
 *
 *     https://www.apache.org/licenses/LICENSE-2.0
 *
 * Unless required by applicable law or agreed to in writing, software
 * distributed under the License is distributed on an "AS IS" BASIS,
 * WITHOUT WARRANTIES OR CONDITIONS OF ANY KIND, either express or implied.
 * See the License for the specific language governing permissions and
 * limitations under the License.
 */
package org.groundplatform.android

import android.content.Context
import org.groundplatform.android.ui.map.gms.mog.MogSource

/** Application configuration. */
object Config {
  // Shared preferences.
  const val SHARED_PREFS_NAME = "shared_prefs"
  const val SHARED_PREFS_MODE = Context.MODE_PRIVATE

  // Local db settings.
  const val DB_VERSION = 122
  const val DB_NAME = "ground.db"

  // Firebase Cloud Firestore settings.
  const val FIRESTORE_LOGGING_ENABLED = true

  // Photos
  const val PHOTO_EXT = ".jpg"

  // Map Settings
  /** Default zoom level used when panning and zooming the map to a specific position. */
  const val DEFAULT_LOI_ZOOM_LEVEL = 18.0f

  /**
   * Map zoom level threshold for cluster rendering. When the user is zoomed out at this level or
   * lower, renders markers as clusters, otherwise, we render them as individual markers.
   */
  const val CLUSTERING_ZOOM_THRESHOLD = 14f

<<<<<<< HEAD
  const val DEFAULT_LANGUAGE = "en"
=======
  /**
   * The path segment used in deep‑link URIs to identify the survey screen.
   *
   * When handling incoming deep links, compare the first segment of the URI’s path to this constant
   * to determine whether to navigate to the survey flow.
   */
  const val SURVEY_PATH_SEGMENT = "survey"

  /** Limit on the permitted character length for free text question responses. */
  const val TEXT_DATA_CHAR_LIMIT = 255
>>>>>>> becae84f

  // TODO: Make sub-paths configurable and
  //  stop hardcoding here.
  // Issue URL: https://github.com/google/ground-android/issues/1730
  const val DEFAULT_MOG_TILE_LOCATION = "/offline-imagery/default"
  private const val DEFAULT_MOG_MIN_ZOOM = 8
  private const val DEFAULT_MOG_MAX_ZOOM = 14

  fun getMogSources(path: String) =
    listOf(
      MogSource(0..<DEFAULT_MOG_MIN_ZOOM, "$path/$DEFAULT_MOG_MIN_ZOOM/overview.tif"),
      MogSource(
        DEFAULT_MOG_MIN_ZOOM..DEFAULT_MOG_MAX_ZOOM,
        "$path/$DEFAULT_MOG_MIN_ZOOM/{x}/{y}.tif",
      ),
    )

  fun isReleaseBuild(): Boolean = BuildConfig.BUILD_TYPE.contentEquals("release")
}<|MERGE_RESOLUTION|>--- conflicted
+++ resolved
@@ -44,9 +44,6 @@
    */
   const val CLUSTERING_ZOOM_THRESHOLD = 14f
 
-<<<<<<< HEAD
-  const val DEFAULT_LANGUAGE = "en"
-=======
   /**
    * The path segment used in deep‑link URIs to identify the survey screen.
    *
@@ -57,7 +54,8 @@
 
   /** Limit on the permitted character length for free text question responses. */
   const val TEXT_DATA_CHAR_LIMIT = 255
->>>>>>> becae84f
+
+  const val DEFAULT_LANGUAGE = "en"
 
   // TODO: Make sub-paths configurable and
   //  stop hardcoding here.

/*
 * Copyright 2019 Google LLC
 *
 * Licensed under the Apache License, Version 2.0 (the "License");
 * you may not use this file except in compliance with the License.
 * You may obtain a copy of the License at
 *
 *     https://www.apache.org/licenses/LICENSE-2.0
 *
 * Unless required by applicable law or agreed to in writing, software
 * distributed under the License is distributed on an "AS IS" BASIS,
 * WITHOUT WARRANTIES OR CONDITIONS OF ANY KIND, either express or implied.
 * See the License for the specific language governing permissions and
 * limitations under the License.
 */
package org.groundplatform.android

import android.content.Context
import org.groundplatform.android.ui.map.gms.mog.MogSource

/** Application configuration. */
object Config {
  // Shared preferences.
  const val SHARED_PREFS_NAME = "shared_prefs"
  const val SHARED_PREFS_MODE = Context.MODE_PRIVATE

  // Local db settings.
  const val DB_VERSION = 122
  const val DB_NAME = "ground.db"

  // Firebase Cloud Firestore settings.
  const val FIRESTORE_LOGGING_ENABLED = true

  // Photos
  const val PHOTO_EXT = ".jpg"

  // Map Settings
  /** Default zoom level used when panning and zooming the map to a specific position. */
  const val DEFAULT_LOI_ZOOM_LEVEL = 18.0f

  /**
   * Map zoom level threshold for cluster rendering. When the user is zoomed out at this level or
   * lower, renders markers as clusters, otherwise, we render them as individual markers.
   */
  const val CLUSTERING_ZOOM_THRESHOLD = 14f

<<<<<<< HEAD
  /** Limit on the permitted character length for free text question responses. */
  const val TEXT_DATA_CHAR_LIMIT = 255
=======
  /**
   * The path segment used in deep‑link URIs to identify the survey screen.
   *
   * When handling incoming deep links, compare the first segment of the URI’s path to this constant
   * to determine whether to navigate to the survey flow.
   */
  const val SURVEY_PATH_SEGMENT = "survey"
>>>>>>> 53514734

  // TODO: Make sub-paths configurable and
  //  stop hardcoding here.
  // Issue URL: https://github.com/google/ground-android/issues/1730
  const val DEFAULT_MOG_TILE_LOCATION = "/offline-imagery/default"
  private const val DEFAULT_MOG_MIN_ZOOM = 8
  private const val DEFAULT_MOG_MAX_ZOOM = 14

  fun getMogSources(path: String) =
    listOf(
      MogSource(0..<DEFAULT_MOG_MIN_ZOOM, "$path/$DEFAULT_MOG_MIN_ZOOM/overview.tif"),
      MogSource(
        DEFAULT_MOG_MIN_ZOOM..DEFAULT_MOG_MAX_ZOOM,
        "$path/$DEFAULT_MOG_MIN_ZOOM/{x}/{y}.tif",
      ),
    )

  fun isReleaseBuild(): Boolean = BuildConfig.BUILD_TYPE.contentEquals("release")
}<|MERGE_RESOLUTION|>--- conflicted
+++ resolved
@@ -44,10 +44,6 @@
    */
   const val CLUSTERING_ZOOM_THRESHOLD = 14f
 
-<<<<<<< HEAD
-  /** Limit on the permitted character length for free text question responses. */
-  const val TEXT_DATA_CHAR_LIMIT = 255
-=======
   /**
    * The path segment used in deep‑link URIs to identify the survey screen.
    *
@@ -55,7 +51,9 @@
    * to determine whether to navigate to the survey flow.
    */
   const val SURVEY_PATH_SEGMENT = "survey"
->>>>>>> 53514734
+
+  /** Limit on the permitted character length for free text question responses. */
+  const val TEXT_DATA_CHAR_LIMIT = 255
 
   // TODO: Make sub-paths configurable and
   //  stop hardcoding here.

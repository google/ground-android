--- conflicted
+++ resolved
@@ -215,10 +215,8 @@
   <string name="delete_site_dialog_message">Ce site et toutes les données associées seront définitivement supprimés. Cette action ne peut pas être annulée.</string>
   <string name="delete">Supprimer</string>
 
-<<<<<<< HEAD
-  <string name="recenter">Recentrer</string>
-=======
   <string name="location_not_accurate_heading">Votre position n&#8217;est pas précise</string>
   <string name="location_not_accurate_description">Essayez de rester immobile ou d&#8217;attendre une position plus précise</string>
->>>>>>> eff08019
+
+  <string name="recenter">Recentrer</string>
 </resources>
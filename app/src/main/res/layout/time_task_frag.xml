<?xml version="1.0" encoding="utf-8"?>

<!--
  ~ Copyright 2023 Google LLC
  ~
  ~ Licensed under the Apache License, Version 2.0 (the "License");
  ~ you may not use this file except in compliance with the License.
  ~ You may obtain a copy of the License at
  ~
  ~     https://www.apache.org/licenses/LICENSE-2.0
  ~
  ~ Unless required by applicable law or agreed to in writing, software
  ~ distributed under the License is distributed on an "AS IS" BASIS,
  ~ WITHOUT WARRANTIES OR CONDITIONS OF ANY KIND, either express or implied.
  ~ See the License for the specific language governing permissions and
  ~ limitations under the License.
  -->

<layout xmlns:android="http://schemas.android.com/apk/res/android"
  xmlns:tools="http://schemas.android.com/tools">

  <data>
    <variable
      name="fragment"
      type="org.groundplatform.android.ui.datacollection.tasks.time.TimeTaskFragment" />
  </data>

  <com.google.android.material.textfield.TextInputLayout
    android:id="@+id/time_input_layout"
    style="@style/EditSubmission.Task.Text"
    android:layout_width="wrap_content"
    android:layout_height="wrap_content">
    <com.google.android.material.textfield.TextInputEditText
<<<<<<< HEAD
      android:id="@+id/user_response_time_text"
=======
      android:id="@+id/user_time_response_text"
>>>>>>> f6e85abb
      android:layout_width="200dp"
      android:layout_height="wrap_content"
      android:clickable="true"
      android:enabled="true"
      android:focusable="false"
      android:focusableInTouchMode="false"
      android:hint="@{fragment.timeTextHint}"
      android:inputType="datetime"
      android:maxLines="1"
      android:onClick="@{__ -> fragment.showTimeDialog()}"
      android:text="@{fragment.timeText}"
      tools:text="@string/time" />
  </com.google.android.material.textfield.TextInputLayout>
</layout><|MERGE_RESOLUTION|>--- conflicted
+++ resolved
@@ -31,11 +31,7 @@
     android:layout_width="wrap_content"
     android:layout_height="wrap_content">
     <com.google.android.material.textfield.TextInputEditText
-<<<<<<< HEAD
-      android:id="@+id/user_response_time_text"
-=======
       android:id="@+id/user_time_response_text"
->>>>>>> f6e85abb
       android:layout_width="200dp"
       android:layout_height="wrap_content"
       android:clickable="true"

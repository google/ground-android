<?xml version="1.0" encoding="utf-8"?>

<!--
  ~ Copyright 2018 Google LLC
  ~
  ~ Licensed under the Apache License, Version 2.0 (the "License");
  ~ you may not use this file except in compliance with the License.
  ~ You may obtain a copy of the License at
  ~
  ~     https://www.apache.org/licenses/LICENSE-2.0
  ~
  ~ Unless required by applicable law or agreed to in writing, software
  ~ distributed under the License is distributed on an "AS IS" BASIS,
  ~ WITHOUT WARRANTIES OR CONDITIONS OF ANY KIND, either express or implied.
  ~ See the License for the specific language governing permissions and
  ~ limitations under the License.
  -->

<resources>

  <!--
    LOI DATA FORMS
  -->

  <!-- Shown below fields that are required but left empty (TBD). -->
  <string name="required_task">Este campo é obrigatório</string>

  <!--
    LOCATION (GPS/CELL/WIFI) UPDATE ERROR MESSAGES
  -->

  <!-- Shown when user has refused to grant app fine grained location permission. -->
  <string name="no_fine_location_permissions">Não é possível mostrar a localização atual sem permissão</string>
  <!-- Shown when an unknown error occurs obtaining fine grained location permission. -->
  <string name="location_updates_unknown_error">Não foi possível ativar as atualizações de localização</string>
  <!-- Shown when user has refused to enable location services in settings.-->
  <string name="location_disabled_in_settings">Por favor, ative a localização nas configurações do sistema</string>

  <string name="map_view">Visualização do mapa</string>
  <string name="unexpected_error">Ocorreu um erro inesperado</string>
  <string name="google_api_install_failed">A instalação do Google Play Services falhou</string>
  <string name="sign_out">Terminar sessão</string>
  <string name="ok">OK</string>
  <string name="add_data">Coletar dados</string>

  <!-- Untranslated strings -->
  <string name="offline_area_selector">Selecione a área para fazer download</string>
  <string name="offline_area_selector_prompt">Selecione um mapa base para uso offline</string>
  <string name="offline_area_selector_download">Descarregar</string>
  <string name="camera">Câmera</string>
  <string name="photo_preview">Pré-visualização</string>
  <string name="settings">Configurações</string>
  <string name="offline_area_viewer_title">Área descarregada</string>
  <string name="offline_area_viewer_remove_button">Remover do dispositivo</string>
  <!-- Label of button used enter the offline area selector. -->
  <string name="offline_area_selector_select">Selecionar área</string>
  <string name="no_basemaps_downloaded">Nenhuma imagem de mapa descarregada para uso offline</string>
  <string name="signing_in">Iniciando sessão</string>
  <!-- Precedes the build number shown in the side menu of debug builds. -->
  <string name="build">Build %s</string>

  <string name="tos_title">Termos de serviço</string>
  <string name="agree_terms">Concordar</string>
  <string name="agree_checkbox">Concordo</string>
  <string name="date">Data</string>
  <string name="time">Hora</string>
  <!-- Other strings (to be organized) -->
  <string name="sync_status">Estado da sincronização de dados</string>

  <string name="add_point">Adicionar ponto</string>
  <string name="complete_polygon">Completar</string>

  <string name="road_map">Mapa rodoviário</string>
  <string name="satellite">Satélite</string>
  <string name="terrain">Terreno</string>
  <string name="next">Próximo</string>
  <string name="select_survey_title">Selecione um inquérito</string>
  <string name="survey_sync_hint">Uma vez abertos, os inquéritos ficam disponíveis offline e são sincronizados automaticamente quando online.</string>
  <string name="done">Concluído</string>
  <string name="skip">Pular</string>

  <string name="drop_pin">Marcar ponto</string>
  <string name="add_site">Adicionar um site</string>
  <string name="job_site_icon">Ícone do site de tarefas</string>
  <string name="drop_a_pin_tooltip_text">Arraste o mapa até que o ponto central esteja na localização desejada</string>
  <string name="current_location">Localização atual:</string>
  <string name="loading">Carregando…</string>
  <string name="no_tasks_error">Este trabalho não tem mais tarefas para concluir</string>
  <string name="invalid_data_sharing_terms">Este inquérito está mal configurado (não existem termos de partilha de dados disponíveis). Por favor, entre em contato com o organizador do inquérito.</string>
  <string name="collect_data_viewer_error">Não é possível coletar dados porque o usuário é apenas VISUALIZADOR</string>
  <string name="offline_map_imagery">Mapas offline</string>
  <string name="offline_map_imagery_no_areas_downloaded_image">Não foi feito o download de nenhuma imagem</string>
  <string name="offline_map_imagery_pref_description">Ocultar ou mostrar imagens baixadas</string>
  <string name="layers">Camadas</string>
  <string name="base_map">Mapa base</string>
  <string name="offline_map_imagery_download_progress_dialog_title">Progresso do download - %d%%</string>
  <string name="offline_map_imagery_download_progress_dialog_message">Baixando imagens de mapas offline</string>
  <string name="multiple_regions">Múltiplas regiões</string>
  <string name="permission_denied">Permissão negada</string>
  <string name="close_app">Fechar aplicativo</string>
  <string name="cancel">Cancelar</string>
  <string name="save">Salvar</string>
  <string name="no_imagery_available_for_area">Sem imagens para esta área. Selecione uma área com imagens para fazer download para o seu dispositivo.</string>
  <string name="selected_offline_area_size">A área selecionada pode ocupar até %s\u00A0MB de espaço no seu dispositivo</string>
  <string name="selected_offline_area_too_large">Aumente o zoom e selecione uma área menor para fazer download para o seu dispositivo</string>
  <string name="offline_area_size_loading_symbol">…</string>
  <string name="offline_area_select_cancel_button">Cancelar</string>
  <string name="offline_area_selector_title">Fazer download desta área?</string>
  <string name="capture">Capturar</string>
  <string name="surveys">Inquéritos</string>
  <string name="offline_icon_description">Ícone exibido quando o inquérito está disponível offline</string>
  <string name="remove_offline_access">Remover acesso offline</string>
  <string name="remove_offline_access_warning_title">Aviso</string>
  <string name="remove_offline_access_warning_confirm_button">Remover</string>
  <string name="remove_offline_access_warning_dialog_body">Se remover o acesso offline:\n \u2022 Todos os dados não sincronizados serão descartados\n\nTem a certeza de que pretende remover o acesso offline?</string>
  <string name="unnamed_point">Ponto sem nome</string>
  <string name="unnamed_area">Área sem nome</string>
  <string name="unnamed_job">Tarefa sem nome</string>
  <string name="offline_area_size_on_disk_mb">%s\u00A0MB no disco</string>
  <string name="offline_area_list_item_size_on_disk_mb">%s\u00A0MB</string>
  <string name="offline_downloaded_areas">Áreas descarregadas</string>
  <string name="offline_area_list_tip">Disponível para visualização offline</string>
  <string name="offline_area_list_item_icon">Ícone do item na lista de áreas offline</string>
  <string name="no_surveys_available">Nenhum inquérito disponível. Entre em contato com o organizador para obter acesso.</string>
  <string name="previous">Anterior</string>
  <string name="network_error_when_signing_in">Conecte-se à internet para entrar</string>
  <string name="camera_permissions_needed">Você precisa permitir o acesso à câmera para enviar fotos.</string>
  <string name="incomplete_area">Área incompleta</string>
  <string name="initializing">Inicializando…</string>
  <string name="draw_area_task_instruction">. Mova o mapa e toque em “Adicionar ponto” para adicionar pontos ao redor da área desejada.</string>
  <string name="close">Fechar</string>
  <string name="data_consent_dialog_title">Acordo de compartilhamento de dados</string>
  <string name="map_location">Localização do mapa:</string>
  <string name="sign_out_dialog_title">Aviso de fim de sessão</string>
  <string name="sign_out_dialog_body">Se você terminar sua sessão:\n \u2022 Quaisquer dados não sincronizados serão descartados.\n \u2022 Você não poderá iniciar sessão se estiver offline\n \u2022 Inquéritos offline não estarão disponíveis até você iniciar sessão novamente\n\nTem certeza de que deseja sair?</string>
<<<<<<< HEAD
=======

>>>>>>> 6138ddb6
  <string name="suggest_data_collection_hint">Amplie para começar a coletar dados</string>
  <string name="read_only_data_collection_hint">Inquérito apenas para leitura</string>
  <string name="predefined_data_collection_hint">Amplie até um local de coleta de dados para coletar informações</string>
  <string name="no_submissions">Nenhuma submissão</string>
  <string name="dismiss_info_popup">Ignorar</string>
  <string name="other">Outro</string>
  <plurals name="submission_count">
    <item quantity="one">%d submissão</item>
    <item quantity="other">%d submissões</item>
  </plurals>
  <string name="loi_name_dialog_title">Nomear esta localização</string>
  <string name="loi_name_dialog_body">Um novo local de coleta de dados será criado.</string>
  <string name="current_survey">Inquérito atual</string>
  <string name="switch_survey">Alternar inquérito</string>
  <string name="no_survey_selected">Nenhum inquérito selecionado</string>
  <string name="undo">Desfazer</string>
  <string name="view_licenses_title">Licenças</string>
  <string name="about">Sobre</string>
  <string name="terms_of_service">Termos de serviço</string>
  <string name="about_ground">Ground é um projeto comunitário de código aberto desenvolvido pelo Google e pela FAO no âmbito da “Forest Data Partnership”, com a ajuda do SIG, Ecam e dos contribuintes da comunidade de código aberto. \n\nEle é licenciado sob a <annotation type="apache_license">Apache License, Version 2.0</annotation>. \n\nVeja outras <annotation type="all_licenses">licenças</annotation></string>
<<<<<<< HEAD
=======

>>>>>>> 6138ddb6
  <string name="failed">Falhou</string>
  <string name="synced">Sincronizado</string>
  <string name="syncing">Sincronizando</string>
  <string name="upload_pending">Envio pendente</string>
  <string name="data_synced_media_pending">Dados sincronizados\n(mídia pendente)</string>
  <string name="data_synced_media_pending_retry">Dados sincronizados\n(mídia pendente de nova tentativa)</string>
  <string name="media_syncing">Sincronizando mídia</string>
  <string name="data_sync_status">Estado da sincronização</string>
  <string name="signout_warning">Se você sair, todos os dados não salvos serão perdidos.</string>
  <string name="admin_request_access">Para continuar, entre em contato com o administrador do sistema para solicitar acesso.</string>
  <string name="signup_request_access">Para continuar, <annotation type="sign_up_link">inscreva-se para solicitar acesso</annotation>.</string>

  <!-- Settings -->
  <string name="general_title">Geral</string>
  <string name="upload_media_title">Enviar fotos</string>
  <string name="over_wifi_summary">Somente via Wi-Fi</string>
  <string name="help_title">Ajuda</string>
  <string name="visit_website_title">Visitar site</string>
  <string name="send_feedback_title">Enviar feedback</string>
  <string name="report_summary">Relatar problemas técnicos ou sugerir novos locais de interesse</string>
  <string name="not_yet_impl_title">Ainda não implementado</string>
  <string name="accuracy">Precisão:</string>
  <!-- Data Sharing Consent Text -->
  <string name="data_sharing_no_terms">*Não há termos para exibir.*</string>
  <string name="data_sharing_private_message">
    ## Compartilhamento de dados privados
    \nOs dados serão compartilhados apenas com os organizadores do inquérito.
  </string>
  <string name="data_sharing_public_message">
    ## Compartilhamento de dados públicos
    \nOs organizadores do inquérito podem compartilhar e usar os dados publicamente sob a licença *Creative Commons CC0 1.0*:
  </string>
  <string name="draft_restored">Os dados não salvos foram restaurados</string>
  <string name="load_tos_failed">Não foi possível conectar, tente novamente mais tarde</string>
  <string name="data_submitted_image">Dados da imagem enviada</string>
  <string name="data_collection_complete">Coleta de dados concluída!</string>
  <string name="data_collection_complete_details">Seus dados foram salvos e serão sincronizados automaticamente quando você estiver online.</string>

  <string name="allow_location_confirmation">Permitir localizaçã</string>
  <string name="allow_location_title">Permitir compartilhamento de localização</string>
  <string name="allow_location_description">Se você não permitir que o Ground acesse a localização deste dispositivo, não poderá continuar coletando dados para este local.</string>

  <string name="data_collection_cancellation_title">Parar de coletar dados?</string>
  <string name="data_collection_cancellation_description">Se você sair, os dados que ainda não enviou serão descartados.</string>
  <string name="data_collection_cancellation_confirm_button">Confirmar</string>
</resources><|MERGE_RESOLUTION|>--- conflicted
+++ resolved
@@ -133,10 +133,7 @@
   <string name="map_location">Localização do mapa:</string>
   <string name="sign_out_dialog_title">Aviso de fim de sessão</string>
   <string name="sign_out_dialog_body">Se você terminar sua sessão:\n \u2022 Quaisquer dados não sincronizados serão descartados.\n \u2022 Você não poderá iniciar sessão se estiver offline\n \u2022 Inquéritos offline não estarão disponíveis até você iniciar sessão novamente\n\nTem certeza de que deseja sair?</string>
-<<<<<<< HEAD
-=======
-
->>>>>>> 6138ddb6
+
   <string name="suggest_data_collection_hint">Amplie para começar a coletar dados</string>
   <string name="read_only_data_collection_hint">Inquérito apenas para leitura</string>
   <string name="predefined_data_collection_hint">Amplie até um local de coleta de dados para coletar informações</string>
@@ -157,10 +154,7 @@
   <string name="about">Sobre</string>
   <string name="terms_of_service">Termos de serviço</string>
   <string name="about_ground">Ground é um projeto comunitário de código aberto desenvolvido pelo Google e pela FAO no âmbito da “Forest Data Partnership”, com a ajuda do SIG, Ecam e dos contribuintes da comunidade de código aberto. \n\nEle é licenciado sob a <annotation type="apache_license">Apache License, Version 2.0</annotation>. \n\nVeja outras <annotation type="all_licenses">licenças</annotation></string>
-<<<<<<< HEAD
-=======
-
->>>>>>> 6138ddb6
+
   <string name="failed">Falhou</string>
   <string name="synced">Sincronizado</string>
   <string name="syncing">Sincronizando</string>

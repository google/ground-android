<?xml version="1.0" encoding="utf-8"?>

<!--
  ~ Copyright 2025 Google LLC
  ~
  ~ Licensed under the Apache License, Version 2.0 (the "License");
  ~ you may not use this file except in compliance with the License.
  ~ You may obtain a copy of the License at
  ~
  ~     https://www.apache.org/licenses/LICENSE-2.0
  ~
  ~ Unless required by applicable law or agreed to in writing, software
  ~ distributed under the License is distributed on an "AS IS" BASIS,
  ~ WITHOUT WARRANTIES OR CONDITIONS OF ANY KIND, either express or implied.
  ~ See the License for the specific language governing permissions and
  ~ limitations under the License.
  -->
<resources>
  <!--
    LOI DATA FORMS
  -->
  <!-- Shown below fields that are required but left empty (TBD). -->
  <string name="required_task">Mục này bắt buộc phải điền</string>
  <!--
    LOCATION (GPS/CELL/WIFI) UPDATE ERROR MESSAGES
  -->
  <!-- Shown when user has refused to grant app fine grained location permission. -->
  <string name="no_fine_location_permissions">Không thể hiển thị vị trí hiện tại nếu không có quyền truy cập</string>
  <!-- Shown when an unknown error occurs obtaining fine grained location permission. -->
  <string name="location_updates_unknown_error">Không thể bật cập nhật vị trí</string>
  <!-- Shown when user has refused to enable location services in settings.-->
  <string name="location_disabled_in_settings">Vui lòng bật vị trí trong cài đặt hệ thống</string>
  <string name="map_view">Chế độ xem bản đồ</string>
  <string name="unexpected_error">Đã xảy ra lỗi không mong muốn</string>
  <string name="google_api_install_failed">Cài đặt Dịch vụ Google Play không thành công</string>
  <string name="sign_out">Đăng xuất</string>
  <string name="ok">OK</string>
  <string name="add_data">Thêm dữ liệu</string>
  <!-- Untranslated strings -->
  <string name="offline_area_selector">Lựa chọn khu vực để tải xuống</string>
  <string name="offline_area_selector_prompt">Chọn bản đồ nền để sử dụng ngoại tuyến</string>
  <string name="offline_area_selector_download">Tải xuống</string>
  <string name="camera">Máy ảnh</string>
  <string name="photo_preview">Xem trước</string>
  <string name="settings">Cài đặt</string>
  <string name="offline_area_viewer_title">Khu vực đã tải xuống</string>
  <string name="offline_area_viewer_remove_button">Xóa khỏi thiết bị</string>
  <string name="offline_area_download_error">Tải xuống thất bại. Vui lòng thử lại</string>
  <!-- Label of button used enter the offline area selector. -->
  <string name="offline_area_selector_select">Chọn khu vực</string>
  <string name="no_basemaps_downloaded">Chưa có hình ảnh bản đồ nào được tải xuống để sử dụng ngoại tuyến</string>
  <string name="connect_to_download_message">Bạn đang ngoại tuyến. Hãy kết nối Internet để tải hình ảnh bản đồ ngoại tuyến</string>
  <string name="signing_in">Đang đăng nhập</string>
  <!-- Precedes the build number shown in the side menu of debug builds. -->
  <string name="build">Phiên bản %s</string>
  <string name="tos_title">Điều khoản dịch vụ</string>
  <string name="agree_terms">Đồng ý</string>
  <string name="agree_checkbox">Tôi đồng ý</string>
  <string name="date">Ngày</string>
  <string name="time">Thời gian</string>
  <!-- Other strings (to be organized) -->
  <string name="sync_status">Trạng thái đồng bộ dữ liệu</string>
  <string name="add_point">Thêm điểm</string>
  <string name="complete_polygon">Hoàn thành</string>
  <string name="road_map">Bản đồ đường giao thông</string>
  <string name="satellite">Vệ tinh</string>
  <string name="terrain">Địa hình</string>
  <string name="next">Tiếp theo</string>
  <string name="done">Xong</string>
  <string name="skip">Bỏ qua</string>
  <string name="drop_pin">Vẽ điểm</string>
  <string name="add_site">Thêm địa điểm</string>
  <string name="job_site_icon">Biểu tượng vị trí công việc</string>
  <string name="drop_a_pin_tooltip_text">Kéo bản đồ cho đến khi ghim ở giữa nằm tại vị trí mong muốn</string>
  <string name="current_location">Vị trí hiện tại:</string>
  <string name="loading">Đang tải…</string>
  <string name="no_tasks_error">Công việc này không còn nhiệm vụ nào để hoàn thành</string>
  <string name="invalid_data_sharing_terms">Khảo sát này bị cấu hình sai (không có điều khoản chia sẻ dữ liệu). Vui lòng liên hệ với người tổ chức khảo sát.</string>
  <string name="collect_data_viewer_error">Không thể thu thập dữ liệu vì người dùng chỉ có quyền XEM</string>
  <string name="offline_map_imagery">Hình ảnh bản đồ ngoại tuyến</string>
  <string name="offline_map_imagery_no_areas_downloaded_image">Chưa tải hình ảnh nào</string>
  <string name="offline_map_imagery_pref_description">Ẩn hoặc hiện hình ảnh đã tải về</string>
  <string name="layers">Lớp bản đồ</string>
  <string name="base_map">Bản đồ nền</string>
  <string name="offline_map_imagery_download_progress_dialog_title">Đang tải xuống - %d%%</string>
  <string name="offline_map_imagery_download_progress_dialog_message">Thời gian tải xuống có thể thay đổi tùy theo kích thước khu vực đã chọn và tốc độ kết nối Internet của bạn.</string>
  <string name="multiple_regions">Nhiều khu vực</string>
  <string name="permission_denied">Quyền truy cập bị từ chối</string>
  <string name="close_app">Đóng ứng dụng</string>
  <string name="cancel">Hủy</string>
  <string name="save">Lưu</string>
  <string name="no_imagery_available_for_area">Không có hình ảnh cho khu vực này. Hãy chọn khu vực có hình ảnh để tải về thiết bị.</string>
  <string name="selected_offline_area_size">Khu vực đã chọn có thể chiếm tới %s\u00A0MB dung lượng trên thiết bị của bạn</string>
  <string name="selected_offline_area_too_large">Phóng to và chọn khu vực nhỏ hơn để tải về thiết bị</string>
  <string name="offline_area_size_loading_symbol">…</string>
  <string name="offline_area_select_cancel_button">Hủy</string>
  <string name="offline_area_selector_title">Tải xuống khu vực này?</string>
  <string name="capture">Chụp ảnh</string>
  <string name="surveys">Khảo sát</string>
  <string name="offline_icon_description">Biểu tượng hiển thị khi khảo sát có sẵn ngoại tuyến</string>
  <string name="more_options_icon_description">Thêm tuỳ chọn</string>
  <string name="remove_offline_access_warning_title">Cảnh báo</string>
  <string name="remove_offline_access_warning_confirm_button">Gỡ bỏ</string>
  <string name="remove_offline_access_warning_dialog_body">Nếu bạn gỡ quyền truy cập ngoại tuyến:\n \u2022 • Mọi dữ liệu chưa đồng bộ sẽ bị xóa\n\nBạn có chắc chắn muốn gỡ quyền truy cập ngoại tuyến không?</string>
  <string name="unnamed_point">Điểm chưa đặt tên</string>
  <string name="unnamed_area">Khu vực chưa đặt tên</string>
  <string name="unnamed_job">Công việc chưa đặt tên</string>
  <string name="offline_area_size_on_disk_mb">%s\u00a0MB trên bộ nhớ</string>
  <string name="offline_area_list_item_size_on_disk_mb">%s\u00a0MB</string>
  <string name="offline_downloaded_areas">Khu vực đã tải xuống</string>
  <string name="offline_area_list_tip">Có sẵn để xem ngoại tuyến</string>
  <string name="offline_area_list_item_icon">Biểu tượng khu vực ngoại tuyến trong danh sách</string>
  <string name="no_surveys_available">Không có khảo sát nào. Vui lòng liên hệ với người tổ chức khảo sát để được cấp quyền truy cập.</string>
  <string name="previous">Trước</string>
  <string name="network_error_when_signing_in">Kết nối Internet để đăng nhập</string>
  <string name="camera_permissions_needed">Bạn cần cấp quyền sử dụng máy ảnh cho ứng dụng để gửi ảnh.</string>
  <string name="incomplete_area">Khu vực chưa hoàn chỉnh</string>
  <string name="initializing">Đang khởi tạo…</string>
  <string name="draw_area_task_instruction">Di chuyển bản đồ và nhấn “Thêm điểm” để thêm các điểm xung quanh khu vực mong muốn.</string>
  <string name="close">Đóng</string>
  <string name="data_consent_dialog_title">Thỏa thuận chia sẻ dữ liệu</string>
  <string name="map_location">Vị trí bản đồ:</string>
  <string name="sign_out_dialog_title">Cảnh báo đăng xuất</string>
  <string name="sign_out_dialog_body">Nếu bạn đăng xuất:\n \u2022 Mọi dữ liệu chưa đồng bộ sẽ bị xóa\n \u2022 Bạn sẽ không thể đăng nhập nếu đang ngoại tuyến\n \u2022 Các khảo sát ngoại tuyến sẽ không khả dụng cho đến khi bạn đăng nhập lại\n\nBạn có chắc chắn muốn đăng xuất không?</string>
  <string name="read_only_data_collection_hint">Khảo sát chỉ được phép xem</string>
  <string name="no_submissions">Chưa có bài gửi nào</string>
  <string name="dismiss_info_popup">Đóng lại</string>
  <string name="other">Khác</string>
  <plurals name="submission_count">
    <item quantity="other">%d bài gửi</item>
  </plurals>
  <string name="loi_name_dialog_title">Đặt tên cho vị trí này</string>
  <string name="loi_name_dialog_body">Một địa điểm thu thập dữ liệu mới sẽ được tạo.</string>
  <string name="current_survey">Khảo sát hiện tại</string>
  <string name="switch_survey">Chuyển khảo sát</string>
  <string name="no_survey_selected">Chưa chọn khảo sát nào</string>
  <string name="undo">Hoàn tác</string>
  <string name="redo">Làm lại</string>
  <string name="view_licenses_title">Giấy phép</string>
  <string name="about">Giới thiệu</string>
  <string name="terms_of_service">Điều khoản dịch vụ</string>
  <string name="about_ground">Ground là một dự án mã nguồn mở do Google và FAO phát triển trong khuôn khổ Đối tác Dữ liệu Rừng, với sự hỗ trợ từ SIG, Ecam và các cộng tác viên cộng đồng mã nguồn mở. \n\nDự án được cấp phép theo <annotation type="apache_license">Giấy phép Apache, Phiên bản 2.0</annotation>. \n\nXem các <annotation type="all_licenses">Giấy phép khác</annotation></string>
  <string name="pending_retry">Mục đang chờ</string>
  <string name="uploaded">Đã tải lên</string>
  <string name="uploading_form_data">Đang tải dữ liệu lên</string>
  <string name="pending">Đang chờ xử lý</string>
  <string name="photos_pending">Ảnh đang chờ</string>
  <string name="photos_pending_retry">Ảnh đang chờ thử lại</string>
  <string name="uploading_photos">Đang tải ảnh lên</string>
  <string name="data_sync_status">Trạng thái đồng bộ dữ liệu</string>
  <string name="signout_warning">Nếu bạn đăng xuất, tất cả dữ liệu chưa lưu sẽ bị mất.</string>
  <string name="admin_request_access">Để tiếp tục, hãy liên hệ với quản trị viên hệ thống để yêu cầu quyền truy cập.</string>
  <string name="signup_request_access">Để tiếp tục, <annotation type="sign_up_link">đăng ký để yêu cầu quyền truy cập</annotation>.</string>
  <!-- Settings -->
  <string name="general_title">Chung</string>
  <string name="upload_media_title">Tải ảnh lên</string>
  <string name="over_wifi_summary">Chỉ khi có Wi-Fi</string>
  <string name="help_title">Trợ giúp</string>
  <string name="visit_website_title">Truy cập trang web</string>
  <string name="accuracy">Độ chính xác:</string>
  <string name="select_language_title">Chọn ngôn ngữ</string>
  <string name="select_language_summary">Chọn ngôn ngữ ưu tiên</string>
  <!-- Data Sharing Consent Text -->
  <string name="data_sharing_no_terms">*Không có điều khoản nào để hiển thị*</string>
  <string name="data_sharing_private_message">## Chia sẻ dữ liệu riêng tư
\nDữ liệu chỉ được chia sẻ với người tổ chức khảo sát, và họ không được chia sẻ hoặc sử dụng dữ liệu đã thu thập công khai  </string>
  <string name="data_sharing_public_message">## Chia sẻ dữ liệu công khai
\nNgười tổ chức khảo sát có thể chia sẻ và sử dụng dữ liệu công khai theo Giấy phép *Creative Commons CC0 1.0*  </string>
  <string name="draft_restored">Dữ liệu chưa lưu đã được khôi phục</string>
  <string name="load_tos_failed">Không thể kết nối, vui lòng thử lại sau</string>
  <string name="data_submitted_image">Ảnh đã được gửi kèm dữ liệu</string>
  <string name="data_collection_complete">Thu thập dữ liệu hoàn tất!</string>
  <string name="data_collection_complete_details">Dữ liệu của bạn đã được lưu và sẽ tự động đồng bộ khi bạn trực tuyến.</string>
  <string name="allow_location_confirmation">Cho phép truy cập vị trí</string>
  <string name="allow_location_title">Cho phép chia sẻ vị trí</string>
  <string name="allow_location_description">Nếu bạn không cho phép Ground truy cập vị trí thiết bị, bạn sẽ không thể tiếp tục thu thập dữ liệu cho địa điểm này.</string>
  <string name="data_collection_cancellation_title">Dừng thu thập dữ liệu?</string>
  <string name="data_collection_cancellation_description">Nếu bạn thoát, dữ liệu chưa được gửi sẽ bị xóa.</string>
  <string name="data_collection_cancellation_confirm_button">Xác nhận</string>
  <string name="something_went_wrong">Đã xảy ra lỗi</string>
  <string name="polygon_vertex_add_dialog_title">Khu vực không hợp lệ</string>
  <string name="polygon_vertex_add_dialog_message">Khu vực được phép không thể tự giao nhau</string>
  <string name="polygon_vertex_add_dialog_positive_button">OK</string>
  <string name="clear">Xóa</string>
  <string name="text_task_data_character_limit">Tối đa 255 ký tự</string>
  <string name="area_message">Diện tích: %1$.2f m²</string>
  <string name="lang_english">Tiếng Anh</string>
  <string name="lang_french">Tiếng Pháp</string>
  <string name="lang_spanish">Tiếng Tây Ban Nha</string>
  <string name="lang_portuguese">Tiếng Bồ Đào Nha</string>
  <string name="lang_vietnamese">Tiếng Việt</string>
  <string name="access_restricted">Hạn chế</string>
  <string name="access_unlisted">Không công khai</string>
  <string name="access_public">Công khai</string>
  <string name="section_on_device">Trên thiết bị này</string>
  <string name="section_shared_with_me">Được chia sẻ với tôi</string>
  <string name="section_public">Công khai</string>

  <string name="dialog_title_update_required">Cần Cập nhật</string>
  <string name="dialog_message_update_required">A new version of the app is available. Please update to continue using the app.</string>
  <string name="dialog_button_update">Cập nhật</string>
  <string name="select_length_title">Đơn vị chiều dài</string>
  <string name="select_length_summary">Chọn đơn vị ưa thích của bạn</string>
  <string name="length_meters">Mét (m)</string>
  <string name="length_feet">Bàn chân (ft)</string>

  <string name="delete_site">Xóa địa điểm</string>
  <string name="delete_site_dialog_title">Xóa địa điểm?</string>
  <string name="delete_site_dialog_message">Địa điểm này và tất cả dữ liệu liên quan sẽ bị xóa vĩnh viễn. Không thể hoàn tác hành động này.</string>
  <string name="delete">Xóa</string>

<<<<<<< HEAD
  <string name="recenter">Recenter</string>
=======
  <string name="location_not_accurate_heading">Vị trí của bạn không chính xác</string>
  <string name="location_not_accurate_description">Hãy đứng yên hoặc chờ để có vị trí chính xác hơn</string>
>>>>>>> eff08019
</resources><|MERGE_RESOLUTION|>--- conflicted
+++ resolved
@@ -209,10 +209,8 @@
   <string name="delete_site_dialog_message">Địa điểm này và tất cả dữ liệu liên quan sẽ bị xóa vĩnh viễn. Không thể hoàn tác hành động này.</string>
   <string name="delete">Xóa</string>
 
-<<<<<<< HEAD
-  <string name="recenter">Recenter</string>
-=======
   <string name="location_not_accurate_heading">Vị trí của bạn không chính xác</string>
   <string name="location_not_accurate_description">Hãy đứng yên hoặc chờ để có vị trí chính xác hơn</string>
->>>>>>> eff08019
+
+  <string name="recenter">Recenter</string>
 </resources>
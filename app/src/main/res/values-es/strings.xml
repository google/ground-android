--- conflicted
+++ resolved
@@ -236,10 +236,8 @@
   <string name="delete_site_dialog_message">Este sitio y todos los datos asociados se eliminarán permanentemente. Esta acción no se puede deshacer.</string>
   <string name="delete">Eliminar</string>
 
-<<<<<<< HEAD
-  <string name="recenter">Recentrar</string>
-=======
   <string name="location_not_accurate_heading">Tu ubicación no es precisa</string>
   <string name="location_not_accurate_description">Intenta quedarte quieto o espera a obtener una posición más precisa</string>
->>>>>>> eff08019
+
+  <string name="recenter">Recentrar</string>
 </resources>
# Copyright 2025 Google LLC
#
# Licensed under the Apache License, Version 2.0 (the "License");
# you may not use this file except in compliance with the License.
# You may obtain a copy of the License at
#
#     https://www.apache.org/licenses/LICENSE-2.0
#
# Unless required by applicable law or agreed to in writing, software
# distributed under the License is distributed on an "AS IS" BASIS,
# WITHOUT WARRANTIES OR CONDITIONS OF ANY KIND, either express or implied.
# See the License for the specific language governing permissions and
# limitations under the License.

[versions]
androidMapsUtilsVersion = "3.8.2"
appcompatVersion = "1.7.0"
autoValueVersion = "1.11.0"
cardviewVersion = "1.0.0"
composeUi = "1.9.0"
constraintlayoutVersion = "2.2.1"
coreKtxVersion = "1.13.1"
coreTesting = "2.2.0"
coreTestingVersion = "1.1.1"
coreVersion = "1.7.0"
coroutinesVersion = "1.7.3"
detektVersion = "1.23.8"
espressoContribVersion = "3.6.1"
exifinterfaceVersion = "1.4.1"
firebaseBomVersion = "33.1.2"
firebaseCrashlyticsGradleVersion = "3.0.2"
fragmentVersion = "1.8.9"
glideVersion = "5.0.5"
googleServicesVersion = "4.4.2"
gradleVersion = "8.13.0"
groundPlatformVersion = "bc2596d"
gsonVersion = "2.13.2"
<<<<<<< HEAD
hiltJetpackVersion = "1.3.0"
hiltVersion = "2.51"
=======
hiltJetpackVersion = "1.2.0"
hiltVersion = "2.57.2"
>>>>>>> 6cfd325e
jsonVersion = "20180813"
junitKtx = "1.2.1"
junitVersion = "4.13.2"
kotlinVersion = "2.2.10"
kspVersion = "2.2.10-2.0.2"
kotlinxCollectionsImmutable = "0.3.7"
kotlinxSerializationVersion = "1.6.3"
ktfmtVersion = "0.22.0"
legacySupportV4Version = "1.0.0"
lifecycleExtensionsVersion = "2.2.0"
lifecycleVersion = "2.8.4"
markdownVersion = "0.7.3"
material3AndroidVersion = "1.3.2"
materialVersion = "1.12.0"
mockitoInlineVersion = "4.5.1"
mockitoKotlinVersion = "4.1.0"
mockitoVersion = "5.11.0"
multidex = "2.0.1"
navigationKtxVersion = "2.7.7"
orchestratorVersion = "1.6.1"
ossLicensesPluginVersion = "0.10.6"
perfPluginVersion = "2.0.1"
playServicesAuthVersion = "21.3.0"
playServicesMapsVersion = "19.2.0"
playServicesOssLicensesVersion = "17.1.0"
preferenceKtx = "1.2.1"
protobufKotlinLiteVersion = "4.26.1"
protobufVersion = "0.9.4"
recyclerviewSelection = "1.1.0"
robolectricVersion = "4.11.1"
roomVersion = "2.7.2"
secretsGradlePluginVersion = "2.0.1"
testingVersion = "1.2.0"
timberVersion = "5.0.1"
truthVersion = "1.4.5"
turbineVersion = "0.12.3"
uiautomatorVersion = "2.3.0"
workVersion = "2.9.1"

[libraries]
android-maps-utils = { module = "com.google.maps.android:android-maps-utils", version.ref = "androidMapsUtilsVersion" }
androidx-appcompat = { module = "androidx.appcompat:appcompat", version.ref = "appcompatVersion" }
androidx-constraintlayout = { module = "androidx.constraintlayout:constraintlayout", version.ref = "constraintlayoutVersion" }
androidx-cardview = { module = "androidx.cardview:cardview", version.ref = "cardviewVersion" }
androidx-core = { module = "androidx.test:core", version.ref = "coreVersion" }
androidx-core-ktx = { module = "androidx.core:core-ktx", version.ref = "coreKtxVersion" }
androidx-core-testing = { module = "androidx.arch.core:core-testing", version.ref = "coreTesting" }
androidx-espresso-contrib = { module = "androidx.test.espresso:espresso-contrib", version.ref = "espressoContribVersion" }
androidx-espresso-core = { module = "androidx.test.espresso:espresso-core", version.ref = "espressoContribVersion" }
androidx-exifinterface = { module = "androidx.exifinterface:exifinterface", version.ref = "exifinterfaceVersion" }
androidx-fragment-ktx = { module = "androidx.fragment:fragment-ktx", version.ref = "fragmentVersion" }
androidx-fragment-testing = { module = "androidx.fragment:fragment-testing", version.ref = "fragmentVersion" }
androidx-hilt-navigation-fragment = { module = "androidx.hilt:hilt-navigation-fragment", version.ref = "hiltJetpackVersion" }
androidx-hilt-work = { module = "androidx.hilt:hilt-work", version.ref = "hiltJetpackVersion" }
androidx-junit = { module = "androidx.test.ext:junit", version.ref = "junitKtx" }
androidx-legacy-support-v4 = { module = "androidx.legacy:legacy-support-v4", version.ref = "legacySupportV4Version" }
androidx-lifecycle-reactivestreams-ktx = { module = "androidx.lifecycle:lifecycle-reactivestreams-ktx", version.ref = "lifecycleVersion" }
androidx-lifecycle-livedata-ktx = { module = "androidx.lifecycle:lifecycle-livedata-ktx", version.ref = "lifecycleVersion" }
androidx-lifecycle-extensions = { module = "androidx.lifecycle:lifecycle-extensions", version.ref = "lifecycleExtensionsVersion" }
androidx-lifecycle-runtime-ktx = { module = "androidx.lifecycle:lifecycle-runtime-ktx", version.ref = "lifecycleVersion" }
androidx-material3-android = { module = "androidx.compose.material3:material3-android", version.ref = "material3AndroidVersion" }
androidx-multidex = { module = "androidx.multidex:multidex", version.ref = "multidex" }
androidx-navigation-safe-args-gradle-plugin = { module = "androidx.navigation:navigation-safe-args-gradle-plugin", version.ref = "navigationKtxVersion" }
androidx-navigation-testing = { module = "androidx.navigation:navigation-testing", version.ref = "navigationKtxVersion" }
androidx-navigation-ui-ktx = { module = "androidx.navigation:navigation-ui-ktx", version.ref = "navigationKtxVersion" }
androidx-navigation-fragment-ktx = { module = "androidx.navigation:navigation-fragment-ktx", version.ref = "navigationKtxVersion" }
androidx-orchestrator = { module = "androidx.test:orchestrator", version.ref = "orchestratorVersion" }
androidx-preference-ktx = { module = "androidx.preference:preference-ktx", version.ref = "preferenceKtx" }
androidx-recyclerview-selection = { module = "androidx.recyclerview:recyclerview-selection", version.ref = "recyclerviewSelection" }
androidx-room-compiler = { module = "androidx.room:room-compiler", version.ref = "roomVersion" }
androidx-room-runtime = { module = "androidx.room:room-runtime", version.ref = "roomVersion" }
androidx-room-testing = { module = "androidx.room:room-testing", version.ref = "roomVersion" }
androidx-rules = { module = "androidx.test:rules", version.ref = "coreVersion" }
androidx-runner = { module = "androidx.test:runner", version.ref = "coreVersion" }
androidx-runtime-livedata = { module = "androidx.compose.runtime:runtime-livedata", version.ref = "composeUi" }
androidx-ui-test-junit4 = { module = "androidx.compose.ui:ui-test-junit4", version.ref = "composeUi" }
androidx-ui = { module = "androidx.compose.ui:ui", version.ref = "composeUi" }
androidx-ui-test-manifest = { module = "androidx.compose.ui:ui-test-manifest", version.ref = "composeUi" }
androidx-ui-tooling = { module = "androidx.compose.ui:ui-tooling", version.ref = "composeUi" }
androidx-ui-tooling-preview-android = { module = "androidx.compose.ui:ui-tooling-preview-android", version.ref = "composeUi" }
androidx-uiautomator = { module = "androidx.test.uiautomator:uiautomator", version.ref = "uiautomatorVersion" }
androidx-work-testing = { module = "androidx.work:work-testing", version.ref = "workVersion" }
androidx-work-runtime-ktx = { module = "androidx.work:work-runtime-ktx", version.ref = "workVersion" }
auto-value = {module = "com.google.auto.value:auto-value", version.ref = "autoValueVersion"}
auto-value-annotations = { module = "com.google.auto.value:auto-value-annotations", version.ref = "autoValueVersion" }
core-testing = { module = "android.arch.core:core-testing", version.ref = "coreTestingVersion" }
firebase-bom = { module = "com.google.firebase:firebase-bom", version.ref = "firebaseBomVersion" }
firebase-config = { module = "com.google.firebase:firebase-config" }
firebase-crashlytics = { module = "com.google.firebase:firebase-crashlytics" }
firebase-auth = { module = "com.google.firebase:firebase-auth" }
firebase-crashlytics-gradle = { module = "com.google.firebase:firebase-crashlytics-gradle", version.ref = "firebaseCrashlyticsGradleVersion" }
firebase-firestore = { module = "com.google.firebase:firebase-firestore" }
firebase-analytics = { module = "com.google.firebase:firebase-analytics" }
firebase-messaging-ktx = { module = "com.google.firebase:firebase-messaging-ktx" }
firebase-messaging-directboot = { module = "com.google.firebase:firebase-messaging-directboot" }
firebase-messaging = { module = "com.google.firebase:firebase-messaging" }
firebase-storage = { module = "com.google.firebase:firebase-storage" }
firebase-perf = { module = "com.google.firebase:firebase-perf" }
firebase-functions-ktx = { module = "com.google.firebase:firebase-functions-ktx" }
glide = { module = "com.github.bumptech.glide:glide", version.ref = "glideVersion" }
google-services = { module = "com.google.gms:google-services", version.ref = "googleServicesVersion" }
gradle = { module = "com.android.tools.build:gradle", version.ref = "gradleVersion" }
ground-platform = { module = "com.github.google:ground-platform", version.ref = "groundPlatformVersion" }
gson = { module = "com.google.code.gson:gson", version.ref = "gsonVersion" }
hilt-android = { module = "com.google.dagger:hilt-android", version.ref = "hiltVersion" }
hilt-android-compiler = {module = "com.google.dagger:hilt-android-compiler", version.ref = "hiltVersion"}
hilt-android-testing = { module = "com.google.dagger:hilt-android-testing", version.ref = "hiltVersion" }
hilt-compiler = {module = "androidx.hilt:hilt-compiler", version.ref = "hiltJetpackVersion"}
json = { module = "org.json:json", version.ref = "jsonVersion" }
junit = { module = "junit:junit", version.ref = "junitVersion" }
kotlin-gradle-plugin = { module = "org.jetbrains.kotlin:kotlin-gradle-plugin", version.ref = "kotlinVersion" }
kotlin-reflect = { module = "org.jetbrains.kotlin:kotlin-reflect", version.ref = "kotlinVersion" }
kotlin-serialization = { module = "org.jetbrains.kotlin:kotlin-serialization", version.ref = "kotlinVersion" }
kotlin-stdlib = { module = "org.jetbrains.kotlin:kotlin-stdlib", version.ref = "kotlinVersion" }
kotlin-test = { module = "org.jetbrains.kotlin:kotlin-test", version.ref = "kotlinVersion" }
kotlinx-collections-immutable = { module = "org.jetbrains.kotlinx:kotlinx-collections-immutable", version.ref = "kotlinxCollectionsImmutable" }
kotlinx-coroutines-android = { module = "org.jetbrains.kotlinx:kotlinx-coroutines-android", version.ref = "coroutinesVersion" }
kotlinx-coroutines-core = { module = "org.jetbrains.kotlinx:kotlinx-coroutines-core", version.ref = "coroutinesVersion" }
kotlinx-coroutines-test = { module = "org.jetbrains.kotlinx:kotlinx-coroutines-test", version.ref = "coroutinesVersion" }
kotlinx-serialization-json = { module = "org.jetbrains.kotlinx:kotlinx-serialization-json", version.ref = "kotlinxSerializationVersion" }
kotlinx-serialization-protobuf = { module = "org.jetbrains.kotlinx:kotlinx-serialization-protobuf", version.ref = "kotlinxSerializationVersion" }
markdown = { module = "org.jetbrains:markdown", version.ref = "markdownVersion" }
material = { module = "com.google.android.material:material", version.ref = "materialVersion" }
mockito-android = { module = "org.mockito:mockito-android", version.ref = "mockitoVersion" }
mockito-core = { module = "org.mockito:mockito-core", version.ref = "mockitoVersion" }
mockito-inline = { module = "org.mockito:mockito-inline", version.ref = "mockitoInlineVersion" }
mockito-kotlin = { module = "org.mockito.kotlin:mockito-kotlin", version.ref = "mockitoKotlinVersion" }
oss-licenses-plugin = { module = "com.google.android.gms:oss-licenses-plugin", version.ref = "ossLicensesPluginVersion" }
perf-plugin = { module = "com.google.firebase:perf-plugin", version.ref = "perfPluginVersion" }
play-services-auth = { module = "com.google.android.gms:play-services-auth", version.ref = "playServicesAuthVersion" }
play-services-location = { module = "com.google.android.gms:play-services-location", version.ref = "playServicesAuthVersion" }
play-services-maps = { module = "com.google.android.gms:play-services-maps", version.ref = "playServicesMapsVersion" }
play-services-oss-licenses = { module = "com.google.android.gms:play-services-oss-licenses", version.ref = "playServicesOssLicensesVersion" }
protobuf-kotlin-lite = { module = "com.google.protobuf:protobuf-kotlin-lite", version.ref = "protobufKotlinLiteVersion" }
robolectric = { module = "org.robolectric:robolectric", version.ref = "robolectricVersion" }
secrets-gradle-plugin = { module = "com.google.android.libraries.mapsplatform.secrets-gradle-plugin:secrets-gradle-plugin", version.ref = "secretsGradlePluginVersion" }
testing = { module = "com.jraska.livedata:testing", version.ref = "testingVersion" }
timber = { module = "com.jakewharton.timber:timber", version.ref = "timberVersion" }
truth = { module = "com.google.truth:truth", version.ref = "truthVersion" }
turbine = { module = "app.cash.turbine:turbine", version.ref = "turbineVersion" }

[plugins]
compose-compiler = { id = "org.jetbrains.kotlin.plugin.compose", version.ref = "kotlinVersion" }
kotlin-android = { id = "org.jetbrains.kotlin.android", version.ref = "kotlinVersion" }
kotlin-serialization = { id = "org.jetbrains.kotlin.plugin.serialization", version.ref = "kotlinVersion" }
ksp = { id = "com.google.devtools.ksp", version.ref = "kspVersion" }
ktfmt = { id = "com.ncorti.ktfmt.gradle", version.ref = "ktfmtVersion" }
hilt-android = { id = "com.google.dagger.hilt.android", version.ref = "hiltVersion" }
detekt = { id = "io.gitlab.arturbosch.detekt", version.ref = "detektVersion" }
protobuf = { id = "com.google.protobuf", version.ref = "protobufVersion" }
room = { id = "androidx.room", version.ref = "roomVersion" }<|MERGE_RESOLUTION|>--- conflicted
+++ resolved
@@ -35,13 +35,8 @@
 gradleVersion = "8.13.0"
 groundPlatformVersion = "bc2596d"
 gsonVersion = "2.13.2"
-<<<<<<< HEAD
 hiltJetpackVersion = "1.3.0"
-hiltVersion = "2.51"
-=======
-hiltJetpackVersion = "1.2.0"
 hiltVersion = "2.57.2"
->>>>>>> 6cfd325e
 jsonVersion = "20180813"
 junitKtx = "1.2.1"
 junitVersion = "4.13.2"

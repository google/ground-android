# Copyright 2025 Google LLC
#
# Licensed under the Apache License, Version 2.0 (the "License");
# you may not use this file except in compliance with the License.
# You may obtain a copy of the License at
#
#     https://www.apache.org/licenses/LICENSE-2.0
#
# Unless required by applicable law or agreed to in writing, software
# distributed under the License is distributed on an "AS IS" BASIS,
# WITHOUT WARRANTIES OR CONDITIONS OF ANY KIND, either express or implied.
# See the License for the specific language governing permissions and
# limitations under the License.

[versions]
androidMapsUtilsVersion = "3.8.2"
appcompatVersion = "1.7.1"
autoValueVersion = "1.11.0"
cardviewVersion = "1.0.0"
composeMaterial = "1.7.8"
composeUi = "1.9.4"
constraintlayoutVersion = "2.2.1"
coreKtxVersion = "1.17.0"
coreTesting = "2.2.0"
coreTestingVersion = "1.1.1"
coreVersion = "1.7.0"
coroutinesVersion = "1.10.2"
detektVersion = "1.23.8"
espressoContribVersion = "3.7.0"
exifinterfaceVersion = "1.4.1"
firebaseBomVersion = "33.1.2"
firebaseCrashlyticsGradleVersion = "3.0.6"
fragmentVersion = "1.8.9"
glideVersion = "5.0.5"
googleServicesVersion = "4.4.4"
gradleVersion = "8.13.0"
groundPlatformVersion = "bc2596d"
gsonVersion = "2.13.2"
hiltJetpackVersion = "1.3.0"
hiltVersion = "2.57.2"
jsonVersion = "20250517"
junitKtx = "1.3.0"
junitVersion = "4.13.2"
<<<<<<< HEAD
kotlinVersion = "2.2.20"
kspVersion = "2.3.0"
=======
kotlinVersion = "2.2.21"
kspVersion = "2.2.20-2.0.4"
>>>>>>> a046ff79
kotlinxCollectionsImmutable = "0.4.0"
kotlinxSerializationVersion = "1.9.0"
ktfmtVersion = "0.25.0"
legacySupportV4Version = "1.0.0"
lifecycleExtensionsVersion = "2.2.0"
lifecycleVersion = "2.9.4"
markdownVersion = "0.7.3"
material3AndroidVersion = "1.4.0"
materialVersion = "1.13.0"
mockitoInlineVersion = "5.2.0"
mockitoKotlinVersion = "6.1.0"
mockitoVersion = "5.20.0"
multidex = "2.0.1"
navigationKtxVersion = "2.9.5"
orchestratorVersion = "1.6.1"
ossLicensesPluginVersion = "0.10.9"
perfPluginVersion = "2.0.1"
playServicesAuthVersion = "21.3.0"
playServicesMapsVersion = "19.2.0"
playServicesOssLicensesVersion = "17.3.0"
preferenceKtx = "1.2.1"
protobufKotlinLiteVersion = "4.26.1"
protobufVersion = "0.9.5"
recyclerviewSelection = "1.2.0"
robolectricVersion = "4.16"
roomVersion = "2.8.3"
secretsGradlePluginVersion = "2.0.1"
testingVersion = "1.3.0"
timberVersion = "5.0.1"
truthVersion = "1.4.5"
turbineVersion = "1.2.1"
uiautomatorVersion = "2.3.0"
workVersion = "2.11.0"

[libraries]
android-maps-utils = { module = "com.google.maps.android:android-maps-utils", version.ref = "androidMapsUtilsVersion" }
androidx-appcompat = { module = "androidx.appcompat:appcompat", version.ref = "appcompatVersion" }
androidx-constraintlayout = { module = "androidx.constraintlayout:constraintlayout", version.ref = "constraintlayoutVersion" }
androidx-cardview = { module = "androidx.cardview:cardview", version.ref = "cardviewVersion" }
androidx-core = { module = "androidx.test:core", version.ref = "coreVersion" }
androidx-core-ktx = { module = "androidx.core:core-ktx", version.ref = "coreKtxVersion" }
androidx-core-testing = { module = "androidx.arch.core:core-testing", version.ref = "coreTesting" }
androidx-espresso-contrib = { module = "androidx.test.espresso:espresso-contrib", version.ref = "espressoContribVersion" }
androidx-espresso-core = { module = "androidx.test.espresso:espresso-core", version.ref = "espressoContribVersion" }
androidx-exifinterface = { module = "androidx.exifinterface:exifinterface", version.ref = "exifinterfaceVersion" }
androidx-fragment-ktx = { module = "androidx.fragment:fragment-ktx", version.ref = "fragmentVersion" }
androidx-fragment-testing = { module = "androidx.fragment:fragment-testing", version.ref = "fragmentVersion" }
androidx-hilt-navigation-fragment = { module = "androidx.hilt:hilt-navigation-fragment", version.ref = "hiltJetpackVersion" }
androidx-hilt-work = { module = "androidx.hilt:hilt-work", version.ref = "hiltJetpackVersion" }
androidx-junit = { module = "androidx.test.ext:junit", version.ref = "junitKtx" }
androidx-legacy-support-v4 = { module = "androidx.legacy:legacy-support-v4", version.ref = "legacySupportV4Version" }
androidx-lifecycle-reactivestreams-ktx = { module = "androidx.lifecycle:lifecycle-reactivestreams-ktx", version.ref = "lifecycleVersion" }
androidx-lifecycle-livedata-ktx = { module = "androidx.lifecycle:lifecycle-livedata-ktx", version.ref = "lifecycleVersion" }
androidx-lifecycle-extensions = { module = "androidx.lifecycle:lifecycle-extensions", version.ref = "lifecycleExtensionsVersion" }
androidx-lifecycle-runtime-ktx = { module = "androidx.lifecycle:lifecycle-runtime-ktx", version.ref = "lifecycleVersion" }
androidx-material-icons = { module = "androidx.compose.material:material-icons-core", version.ref = "composeMaterial" }
androidx-material3-android = { module = "androidx.compose.material3:material3-android", version.ref = "material3AndroidVersion" }
androidx-multidex = { module = "androidx.multidex:multidex", version.ref = "multidex" }
androidx-navigation-safe-args-gradle-plugin = { module = "androidx.navigation:navigation-safe-args-gradle-plugin", version.ref = "navigationKtxVersion" }
androidx-navigation-testing = { module = "androidx.navigation:navigation-testing", version.ref = "navigationKtxVersion" }
androidx-navigation-ui-ktx = { module = "androidx.navigation:navigation-ui-ktx", version.ref = "navigationKtxVersion" }
androidx-navigation-fragment-ktx = { module = "androidx.navigation:navigation-fragment-ktx", version.ref = "navigationKtxVersion" }
androidx-orchestrator = { module = "androidx.test:orchestrator", version.ref = "orchestratorVersion" }
androidx-preference-ktx = { module = "androidx.preference:preference-ktx", version.ref = "preferenceKtx" }
androidx-recyclerview-selection = { module = "androidx.recyclerview:recyclerview-selection", version.ref = "recyclerviewSelection" }
androidx-room-compiler = { module = "androidx.room:room-compiler", version.ref = "roomVersion" }
androidx-room-runtime = { module = "androidx.room:room-runtime", version.ref = "roomVersion" }
androidx-room-testing = { module = "androidx.room:room-testing", version.ref = "roomVersion" }
androidx-rules = { module = "androidx.test:rules", version.ref = "coreVersion" }
androidx-runner = { module = "androidx.test:runner", version.ref = "coreVersion" }
androidx-runtime-livedata = { module = "androidx.compose.runtime:runtime-livedata", version.ref = "composeUi" }
androidx-ui-test-junit4 = { module = "androidx.compose.ui:ui-test-junit4", version.ref = "composeUi" }
androidx-ui = { module = "androidx.compose.ui:ui", version.ref = "composeUi" }
androidx-ui-test-manifest = { module = "androidx.compose.ui:ui-test-manifest", version.ref = "composeUi" }
androidx-ui-tooling = { module = "androidx.compose.ui:ui-tooling", version.ref = "composeUi" }
androidx-ui-tooling-preview-android = { module = "androidx.compose.ui:ui-tooling-preview-android", version.ref = "composeUi" }
androidx-uiautomator = { module = "androidx.test.uiautomator:uiautomator", version.ref = "uiautomatorVersion" }
androidx-work-testing = { module = "androidx.work:work-testing", version.ref = "workVersion" }
androidx-work-runtime-ktx = { module = "androidx.work:work-runtime-ktx", version.ref = "workVersion" }
auto-value = {module = "com.google.auto.value:auto-value", version.ref = "autoValueVersion"}
auto-value-annotations = { module = "com.google.auto.value:auto-value-annotations", version.ref = "autoValueVersion" }
core-testing = { module = "android.arch.core:core-testing", version.ref = "coreTestingVersion" }
firebase-bom = { module = "com.google.firebase:firebase-bom", version.ref = "firebaseBomVersion" }
firebase-config = { module = "com.google.firebase:firebase-config" }
firebase-crashlytics = { module = "com.google.firebase:firebase-crashlytics" }
firebase-auth = { module = "com.google.firebase:firebase-auth" }
firebase-crashlytics-gradle = { module = "com.google.firebase:firebase-crashlytics-gradle", version.ref = "firebaseCrashlyticsGradleVersion" }
firebase-firestore = { module = "com.google.firebase:firebase-firestore" }
firebase-analytics = { module = "com.google.firebase:firebase-analytics" }
firebase-messaging-ktx = { module = "com.google.firebase:firebase-messaging-ktx" }
firebase-messaging-directboot = { module = "com.google.firebase:firebase-messaging-directboot" }
firebase-messaging = { module = "com.google.firebase:firebase-messaging" }
firebase-storage = { module = "com.google.firebase:firebase-storage" }
firebase-perf = { module = "com.google.firebase:firebase-perf" }
firebase-functions-ktx = { module = "com.google.firebase:firebase-functions-ktx" }
glide = { module = "com.github.bumptech.glide:glide", version.ref = "glideVersion" }
google-services = { module = "com.google.gms:google-services", version.ref = "googleServicesVersion" }
gradle = { module = "com.android.tools.build:gradle", version.ref = "gradleVersion" }
ground-platform = { module = "com.github.google:ground-platform", version.ref = "groundPlatformVersion" }
gson = { module = "com.google.code.gson:gson", version.ref = "gsonVersion" }
hilt-android = { module = "com.google.dagger:hilt-android", version.ref = "hiltVersion" }
hilt-android-compiler = {module = "com.google.dagger:hilt-android-compiler", version.ref = "hiltVersion"}
hilt-android-testing = { module = "com.google.dagger:hilt-android-testing", version.ref = "hiltVersion" }
hilt-compiler = {module = "androidx.hilt:hilt-compiler", version.ref = "hiltJetpackVersion"}
json = { module = "org.json:json", version.ref = "jsonVersion" }
junit = { module = "junit:junit", version.ref = "junitVersion" }
kotlin-gradle-plugin = { module = "org.jetbrains.kotlin:kotlin-gradle-plugin", version.ref = "kotlinVersion" }
kotlin-reflect = { module = "org.jetbrains.kotlin:kotlin-reflect", version.ref = "kotlinVersion" }
kotlin-serialization = { module = "org.jetbrains.kotlin:kotlin-serialization", version.ref = "kotlinVersion" }
kotlin-stdlib = { module = "org.jetbrains.kotlin:kotlin-stdlib", version.ref = "kotlinVersion" }
kotlin-test = { module = "org.jetbrains.kotlin:kotlin-test", version.ref = "kotlinVersion" }
kotlinx-collections-immutable = { module = "org.jetbrains.kotlinx:kotlinx-collections-immutable", version.ref = "kotlinxCollectionsImmutable" }
kotlinx-coroutines-android = { module = "org.jetbrains.kotlinx:kotlinx-coroutines-android", version.ref = "coroutinesVersion" }
kotlinx-coroutines-core = { module = "org.jetbrains.kotlinx:kotlinx-coroutines-core", version.ref = "coroutinesVersion" }
kotlinx-coroutines-test = { module = "org.jetbrains.kotlinx:kotlinx-coroutines-test", version.ref = "coroutinesVersion" }
kotlinx-serialization-json = { module = "org.jetbrains.kotlinx:kotlinx-serialization-json", version.ref = "kotlinxSerializationVersion" }
kotlinx-serialization-protobuf = { module = "org.jetbrains.kotlinx:kotlinx-serialization-protobuf", version.ref = "kotlinxSerializationVersion" }
markdown = { module = "org.jetbrains:markdown", version.ref = "markdownVersion" }
material = { module = "com.google.android.material:material", version.ref = "materialVersion" }
mockito-android = { module = "org.mockito:mockito-android", version.ref = "mockitoVersion" }
mockito-core = { module = "org.mockito:mockito-core", version.ref = "mockitoVersion" }
mockito-inline = { module = "org.mockito:mockito-inline", version.ref = "mockitoInlineVersion" }
mockito-kotlin = { module = "org.mockito.kotlin:mockito-kotlin", version.ref = "mockitoKotlinVersion" }
oss-licenses-plugin = { module = "com.google.android.gms:oss-licenses-plugin", version.ref = "ossLicensesPluginVersion" }
perf-plugin = { module = "com.google.firebase:perf-plugin", version.ref = "perfPluginVersion" }
play-services-auth = { module = "com.google.android.gms:play-services-auth", version.ref = "playServicesAuthVersion" }
play-services-location = { module = "com.google.android.gms:play-services-location", version.ref = "playServicesAuthVersion" }
play-services-maps = { module = "com.google.android.gms:play-services-maps", version.ref = "playServicesMapsVersion" }
play-services-oss-licenses = { module = "com.google.android.gms:play-services-oss-licenses", version.ref = "playServicesOssLicensesVersion" }
protobuf-kotlin-lite = { module = "com.google.protobuf:protobuf-kotlin-lite", version.ref = "protobufKotlinLiteVersion" }
robolectric = { module = "org.robolectric:robolectric", version.ref = "robolectricVersion" }
secrets-gradle-plugin = { module = "com.google.android.libraries.mapsplatform.secrets-gradle-plugin:secrets-gradle-plugin", version.ref = "secretsGradlePluginVersion" }
testing = { module = "com.jraska.livedata:testing", version.ref = "testingVersion" }
timber = { module = "com.jakewharton.timber:timber", version.ref = "timberVersion" }
truth = { module = "com.google.truth:truth", version.ref = "truthVersion" }
turbine = { module = "app.cash.turbine:turbine", version.ref = "turbineVersion" }

[plugins]
compose-compiler = { id = "org.jetbrains.kotlin.plugin.compose", version.ref = "kotlinVersion" }
kotlin-android = { id = "org.jetbrains.kotlin.android", version.ref = "kotlinVersion" }
kotlin-serialization = { id = "org.jetbrains.kotlin.plugin.serialization", version.ref = "kotlinVersion" }
ksp = { id = "com.google.devtools.ksp", version.ref = "kspVersion" }
ktfmt = { id = "com.ncorti.ktfmt.gradle", version.ref = "ktfmtVersion" }
hilt-android = { id = "com.google.dagger.hilt.android", version.ref = "hiltVersion" }
detekt = { id = "io.gitlab.arturbosch.detekt", version.ref = "detektVersion" }
protobuf = { id = "com.google.protobuf", version.ref = "protobufVersion" }
room = { id = "androidx.room", version.ref = "roomVersion" }<|MERGE_RESOLUTION|>--- conflicted
+++ resolved
@@ -41,13 +41,8 @@
 jsonVersion = "20250517"
 junitKtx = "1.3.0"
 junitVersion = "4.13.2"
-<<<<<<< HEAD
-kotlinVersion = "2.2.20"
+kotlinVersion = "2.2.21"
 kspVersion = "2.3.0"
-=======
-kotlinVersion = "2.2.21"
-kspVersion = "2.2.20-2.0.4"
->>>>>>> a046ff79
 kotlinxCollectionsImmutable = "0.4.0"
 kotlinxSerializationVersion = "1.9.0"
 ktfmtVersion = "0.25.0"

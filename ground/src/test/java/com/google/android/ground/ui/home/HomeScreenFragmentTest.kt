--- conflicted
+++ resolved
@@ -203,21 +203,14 @@
     fun data() =
       listOf(
         arrayOf(
-<<<<<<< HEAD
           "Surveys",
-          HomeScreenFragmentDirections.actionHomeScreenFragmentToSurveySelectorFragment(false)
-        ),
-        arrayOf("History and sync status", HomeScreenFragmentDirections.showSyncStatus()),
-        arrayOf("Offline map imagery", HomeScreenFragmentDirections.showOfflineAreas()),
-=======
-          "Change survey",
           TEST_SURVEY_WITHOUT_OFFLINE_TILES,
           HomeScreenFragmentDirections.actionHomeScreenFragmentToSurveySelectorFragment(false),
           true,
           "Clicking 'change survey' should navigate to fragment"
         ),
         arrayOf(
-          "Sync status",
+          "History and sync status",
           TEST_SURVEY_WITHOUT_OFFLINE_TILES,
           HomeScreenFragmentDirections.showSyncStatus(),
           true,
@@ -237,7 +230,6 @@
           true,
           "Clicking 'offline map imagery' when survey has offline tiles should navigate to fragment"
         ),
->>>>>>> 2715530f
         arrayOf(
           "Settings",
           TEST_SURVEY_WITHOUT_OFFLINE_TILES,

--- conflicted
+++ resolved
@@ -39,11 +39,7 @@
 ) {
   @Test
   fun parseFrom() {
-<<<<<<< HEAD
-    val output = expectedOutput.javaClass.kotlin.parseFrom(input)
-=======
     val output = expectedOutput::class.parseFrom(input)
->>>>>>> 4cadea8d
     assertThat(output).isEqualTo(expectedOutput)
   }
 
@@ -71,15 +67,9 @@
           expected = survey {},
         ),
         testCase(
-<<<<<<< HEAD
-          desc = "converts map<string, Message>",
-          data = mapOf("jobs" to mapOf("job123" to mapOf("name" to "A job"))),
-          expected = survey { jobs["job123"] = job { name = "A job" } },
-=======
           desc = "ignores bad type in string field",
           data = mapOf("2" to 123),
           expected = survey {},
->>>>>>> 4cadea8d
         ),
         testCase(
           desc = "converts map<string, Message>",
@@ -91,25 +81,16 @@
           desc = "converts nested objects",
           data =
             mapOf(
-<<<<<<< HEAD
-              "jobs" to mapOf("job123" to mapOf("defaultStyle" to mapOf("color" to "#112233")))
-=======
               Survey.JOBS_FIELD_NUMBER.toString() to
                 mapOf(
                   "job123" to mapOf("3" to mapOf(Style.COLOR_FIELD_NUMBER.toString() to "#112233"))
                 )
->>>>>>> 4cadea8d
             ),
           expected = survey { jobs["job123"] = job { defaultStyle = style { color = "#112233" } } },
         ),
         testCase(
           desc = "ignores bad type for nested object",
-<<<<<<< HEAD
-          data =
-            mapOf("title" to "test", "jobs" to mapOf("job123" to mapOf("defaultStyle" to 123))),
-=======
           data = mapOf("2" to "test", "4" to mapOf("job123" to mapOf("3" to 123))),
->>>>>>> 4cadea8d
           expected =
             survey {
               title = "test"

--- conflicted
+++ resolved
@@ -153,11 +153,7 @@
         assertMutationsState(
           failed = 2,
           retryCount = listOf(i, i),
-<<<<<<< HEAD
-          lastErrors = listOf(ERROR_MESSAGE, ERROR_MESSAGE)
-=======
           lastErrors = listOf(ERROR_MESSAGE, ERROR_MESSAGE),
->>>>>>> 45682bdf
         )
       }
 
@@ -170,11 +166,7 @@
       assertMutationsState(
         failed = 2,
         retryCount = listOf(retryCount, retryCount),
-<<<<<<< HEAD
-        lastErrors = listOf(ERROR_MESSAGE, ERROR_MESSAGE)
-=======
         lastErrors = listOf(ERROR_MESSAGE, ERROR_MESSAGE),
->>>>>>> 45682bdf
       )
     }
 

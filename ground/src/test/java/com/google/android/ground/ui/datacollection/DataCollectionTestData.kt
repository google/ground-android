/*
 * Copyright 2022 Google LLC
 *
 * Licensed under the Apache License, Version 2.0 (the "License");
 * you may not use this file except in compliance with the License.
 * You may obtain a copy of the License at
 *
 *     https://www.apache.org/licenses/LICENSE-2.0
 *
 * Unless required by applicable law or agreed to in writing, software
 * distributed under the License is distributed on an "AS IS" BASIS,
 * WITHOUT WARRANTIES OR CONDITIONS OF ANY KIND, either express or implied.
 * See the License for the specific language governing permissions and
 * limitations under the License.
 */
package com.google.android.ground.ui.datacollection

import com.google.android.ground.model.AuditInfo
import com.google.android.ground.model.User
import com.google.android.ground.model.job.Job
import com.google.android.ground.model.locationofinterest.LocationOfInterest
import com.google.android.ground.model.locationofinterest.Point
import com.google.android.ground.model.submission.Submission
import com.google.android.ground.model.task.Task
import com.google.common.collect.ImmutableMap
import java8.util.Optional
import java.util.*

object DataCollectionTestData {
    private const val surveyId = "123"
    private const val loiId = "456"
    private const val submissionId = "789"
    const val jobName = "jobName"
    const val loiName = "loiName"
    val args = DataCollectionFragmentArgs.Builder(surveyId, loiId, submissionId).build()
    private val auditInfo = AuditInfo(User("user1", "", ""), Date(100), Optional.of(Date(101)))
<<<<<<< HEAD
    val submission: Submission = Submission.newBuilder()
        .setId(submissionId)
        .setSurveyId(surveyId)
        .setLocationOfInterest(
            LocationOfInterest(
                loiId,
                surveyId,
                Job(name = jobName, id = "jobId"),
                null,
                loiName,
                auditInfo,
                auditInfo,
                Point.zero().toGeometry()
=======
    private val survey = Survey(surveyId, "surveyTitle", "surveyDescription", ImmutableMap.of())
    val submission: Submission = Submission(
        submissionId,
        survey.id,
        LocationOfInterest(
            loiId,
            survey,
            Job(name = jobName, id = "jobId"),
            null,
            loiName,
            auditInfo,
            auditInfo,
            Point.zero().toGeometry()
        ),
        Job(
            id = "taskId",
            tasks = ImmutableMap.of(
                "field id",
                Task("field id", 0, Task.Type.MULTIPLE_CHOICE, "field", true),
                "field id 2",
                Task("field id 2", 1, Task.Type.PHOTO, "field 2", true)
>>>>>>> 47b217ca
            )
        ),
        auditInfo,
        auditInfo
    )
}<|MERGE_RESOLUTION|>--- conflicted
+++ resolved
@@ -34,28 +34,12 @@
     const val loiName = "loiName"
     val args = DataCollectionFragmentArgs.Builder(surveyId, loiId, submissionId).build()
     private val auditInfo = AuditInfo(User("user1", "", ""), Date(100), Optional.of(Date(101)))
-<<<<<<< HEAD
-    val submission: Submission = Submission.newBuilder()
-        .setId(submissionId)
-        .setSurveyId(surveyId)
-        .setLocationOfInterest(
-            LocationOfInterest(
-                loiId,
-                surveyId,
-                Job(name = jobName, id = "jobId"),
-                null,
-                loiName,
-                auditInfo,
-                auditInfo,
-                Point.zero().toGeometry()
-=======
-    private val survey = Survey(surveyId, "surveyTitle", "surveyDescription", ImmutableMap.of())
     val submission: Submission = Submission(
         submissionId,
-        survey.id,
+        surveyId,
         LocationOfInterest(
             loiId,
-            survey,
+            surveyId,
             Job(name = jobName, id = "jobId"),
             null,
             loiName,
@@ -70,7 +54,6 @@
                 Task("field id", 0, Task.Type.MULTIPLE_CHOICE, "field", true),
                 "field id 2",
                 Task("field id 2", 1, Task.Type.PHOTO, "field 2", true)
->>>>>>> 47b217ca
             )
         ),
         auditInfo,

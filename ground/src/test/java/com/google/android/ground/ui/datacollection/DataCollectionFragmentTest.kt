/*
 * Copyright 2022 Google LLC
 *
 * Licensed under the Apache License, Version 2.0 (the "License");
 * you may not use this file except in compliance with the License.
 * You may obtain a copy of the License at
 *
 *     https://www.apache.org/licenses/LICENSE-2.0
 *
 * Unless required by applicable law or agreed to in writing, software
 * distributed under the License is distributed on an "AS IS" BASIS,
 * WITHOUT WARRANTIES OR CONDITIONS OF ANY KIND, either express or implied.
 * See the License for the specific language governing permissions and
 * limitations under the License.
 */

package com.google.android.ground.ui.datacollection

import android.widget.RadioButton
import androidx.lifecycle.ViewModelStore
import androidx.navigation.Navigation
import androidx.navigation.testing.TestNavHostController
import androidx.test.core.app.ApplicationProvider
import androidx.test.espresso.Espresso.onView
import androidx.test.espresso.action.ViewActions.click
import androidx.test.espresso.action.ViewActions.typeText
import androidx.test.espresso.assertion.ViewAssertions.matches
import androidx.test.espresso.matcher.ViewMatchers.*
import com.google.android.ground.*
import com.google.android.ground.model.submission.MultipleChoiceTaskData
import com.google.android.ground.model.submission.TaskDataDelta
import com.google.android.ground.model.submission.TextTaskData
import com.google.android.ground.model.task.MultipleChoice
import com.google.android.ground.model.task.Option
import com.google.android.ground.model.task.Task
import com.google.android.ground.repository.SubmissionRepository
import com.google.android.material.checkbox.MaterialCheckBox
import com.google.common.truth.Truth.assertThat
import com.sharedtest.FakeData.JOB
import com.sharedtest.FakeData.LOCATION_OF_INTEREST
import com.sharedtest.FakeData.SUBMISSION
import com.sharedtest.FakeData.SURVEY
import com.sharedtest.FakeData.TASK_1_NAME
import com.sharedtest.FakeData.TASK_2_NAME
import dagger.hilt.android.testing.BindValue
import dagger.hilt.android.testing.HiltAndroidTest
import io.reactivex.Single
import kotlinx.collections.immutable.persistentListOf
import kotlinx.coroutines.ExperimentalCoroutinesApi
import kotlinx.coroutines.test.advanceUntilIdle
import org.hamcrest.Matchers.*
import org.junit.Before
import org.junit.Test
import org.junit.runner.RunWith
import org.mockito.ArgumentCaptor
import org.mockito.Captor
import org.mockito.Mock
import org.mockito.kotlin.any
import org.mockito.kotlin.eq
import org.mockito.kotlin.verify
import org.mockito.kotlin.whenever
import org.robolectric.RobolectricTestRunner
import org.robolectric.shadows.ShadowToast

@OptIn(ExperimentalCoroutinesApi::class)
@HiltAndroidTest
@RunWith(RobolectricTestRunner::class)
class DataCollectionFragmentTest : BaseHiltTest() {

  @BindValue @Mock lateinit var submissionRepository: SubmissionRepository
  @Captor lateinit var taskDataDeltaCaptor: ArgumentCaptor<List<TaskDataDelta>>
  lateinit var fragment: DataCollectionFragment

  @Before
  override fun setUp() {
    super.setUp()

    setupSubmission()
  }

  @Test
  fun created_submissionIsLoaded_loiNameIsShown() {
    setupFragment()

    onView(withText(LOCATION_OF_INTEREST.caption)).check(matches(isDisplayed()))
  }

  @Test
  fun created_submissionIsLoaded_jobNameIsShown() {
    setupFragment()

    onView(withText(JOB.name)).check(matches(isDisplayed()))
  }

  @Test
  fun created_submissionIsLoaded_viewPagerAdapterIsSet() {
    setupFragment()

    onView(withId(R.id.pager)).check(matches(isDisplayed()))
  }

  @Test
  fun created_submissionIsLoaded_firstTaskIsShown() {
    setupSubmission(mapOf(Pair("field id", Task("field id", 0, Task.Type.TEXT, TASK_1_NAME, true))))
    setupFragment()

    onView(allOf(withText(TASK_1_NAME))).check(matches(isDisplayed()))
    onView(withId(R.id.text_input_layout)).check(matches(isDisplayed()))
  }

  @Test
  fun created_multipleChoice_selectMultiple_submissionIsLoaded_properTaskIsShown() {
    val label = "multiple_choice_task"
    val option1Label = "Option 1"
    setupSubmission(
      mapOf(
        Pair(
          "field id",
          Task(
            "1",
            0,
            Task.Type.MULTIPLE_CHOICE,
            label,
            isRequired = false,
            multipleChoice =
              MultipleChoice(
                persistentListOf(
                  Option("1", "code1", option1Label),
                  Option("2", "code2", "Option 2"),
                ),
                MultipleChoice.Cardinality.SELECT_MULTIPLE
              )
          )
        )
      )
    )
    setupFragment()

    onView(allOf(withText(label))).check(matches(isDisplayed()))
    onView(withId(R.id.select_option_list)).check(matches(allOf(isDisplayed(), hasChildCount(2))))
    onView(withText(option1Label))
      .check(matches(allOf(isDisplayed(), instanceOf(MaterialCheckBox::class.java))))
  }

  @Test
  fun created_multipleChoice_selectOne_submissionIsLoaded_properTaskIsShown() {
    val label = "multiple_choice_task"
    val option1Label = "Option 1"
    setupSubmission(
      mapOf(
        Pair(
          "field id",
          Task(
            "1",
            0,
            Task.Type.MULTIPLE_CHOICE,
            label,
            isRequired = false,
            multipleChoice =
              MultipleChoice(
                persistentListOf(
                  Option("1", "code1", option1Label),
                  Option("2", "code2", "Option 2"),
                ),
                MultipleChoice.Cardinality.SELECT_ONE
              )
          )
        )
      )
    )
    setupFragment()

    onView(allOf(withText(label))).check(matches(isDisplayed()))
    onView(withId(R.id.select_option_list)).check(matches(allOf(isDisplayed(), hasChildCount(2))))
    onView(withText(option1Label))
      .check(matches(allOf(isDisplayed(), instanceOf(RadioButton::class.java))))
  }

  @Test
  fun onContinueClicked_noUserInput_buttonDisabled() {
    setupFragment()

    onView(allOf(withText("Continue"), isDisplayed(), isNotEnabled())).perform(click())

    onView(withText(TASK_1_NAME)).check(matches(isDisplayed()))
    onView(withText(TASK_2_NAME)).check(matches(not(isDisplayed())))
  }

  @Test
  fun onContinueClicked_newTaskIsShown() {
    setupFragment()
    onView(allOf(withId(R.id.user_response_text), isDisplayed())).perform(typeText("user input"))

    onView(allOf(withText("Continue"), isDisplayed())).perform(click())

    assertThat(ShadowToast.shownToastCount()).isEqualTo(0)
    onView(withText(TASK_1_NAME)).check(matches(not(isDisplayed())))
    onView(withText(TASK_2_NAME)).check(matches(isDisplayed()))
  }

  @Test
  fun onContinueClicked_thenOnBack_initialTaskIsShown() {
    setupFragment()
    onView(allOf(withId(R.id.user_response_text), isDisplayed())).perform(typeText("user input"))
    onView(allOf(withText("Continue"), isDisplayed())).perform(click())
    onView(withText(TASK_1_NAME)).check(matches(not(isDisplayed())))
    onView(withText(TASK_2_NAME)).check(matches(isDisplayed()))

    assertThat(fragment.onBack()).isTrue()

    assertThat(ShadowToast.shownToastCount()).isEqualTo(0)
    onView(withText(TASK_1_NAME)).check(matches(isDisplayed()))
    onView(withText(TASK_2_NAME)).check(matches(not(isDisplayed())))
  }

  @Test
<<<<<<< HEAD
  fun onContinueClicked_onFinalTask_resultIsSaved() =
    runTest(testDispatcher) {
      setupFragment()
      val task1Response = "response 1"
      val task2Response = "response 2"
      val expectedTaskDataDeltas =
        listOf(
          TaskDataDelta(
            SUBMISSION.job.tasksSorted[0].id,
            Task.Type.TEXT,
            TextTaskData.fromString(task1Response)
          ),
          TaskDataDelta(
            SUBMISSION.job.tasksSorted[1].id,
            Task.Type.TEXT,
            TextTaskData.fromString(task2Response)
          ),
        )
      onView(allOf(withId(R.id.user_response_text), isDisplayed())).perform(typeText(task1Response))
      onView(allOf(withText("Continue"), isDisplayed())).perform(click())
      onView(withText(TASK_1_NAME)).check(matches(not(isDisplayed())))
      onView(withText(TASK_2_NAME)).check(matches(isDisplayed()))

      // Click continue on final task
      onView(allOf(withId(R.id.user_response_text), isDisplayed())).perform(typeText(task2Response))
      onView(allOf(withText("Continue"), isDisplayed())).perform(click())
      advanceUntilIdle()

      verify(submissionRepository)
        .createOrUpdateSubmission(eq(SUBMISSION), capture(taskDataDeltaCaptor), eq(true))
      expectedTaskDataDeltas.forEach { taskData ->
        assertThat(taskDataDeltaCaptor.value).contains(taskData)
      }
=======
  fun onContinueClicked_onFinalTask_resultIsSaved() = runWithTestDispatcher {
    setupFragment()
    val task1Response = "response 1"
    val task2Response = "response 2"
    val expectedTaskDataDeltas =
      listOf(
        TaskDataDelta(
          SUBMISSION.job.tasksSorted[0].id,
          Task.Type.TEXT,
          TextTaskData.fromString(task1Response)
        ),
        TaskDataDelta(
          SUBMISSION.job.tasksSorted[1].id,
          Task.Type.TEXT,
          TextTaskData.fromString(task2Response)
        ),
      )
    onView(allOf(withId(R.id.user_response_text), isDisplayed())).perform(typeText(task1Response))
    onView(withId(R.id.data_collection_continue_button)).perform(click())
    onView(withText(TASK_1_NAME)).check(matches(not(isDisplayed())))
    onView(withText(TASK_2_NAME)).check(matches(isDisplayed()))

    // Click continue on final task
    onView(allOf(withId(R.id.user_response_text), isDisplayed())).perform(typeText(task2Response))
    onView(withId(R.id.data_collection_continue_button)).perform(click())
    advanceUntilIdle()

    verify(submissionRepository)
      .createOrUpdateSubmission(eq(SUBMISSION), capture(taskDataDeltaCaptor), eq(true))
    expectedTaskDataDeltas.forEach { taskData ->
      assertThat(taskDataDeltaCaptor.value).contains(taskData)
>>>>>>> 641fa292
    }
  }

  @Test
  fun onContinueClicked_onFinalTask_withMultipleChoiceTask_resultIsSaved() = runWithTestDispatcher {
    val label = "multiple_choice_task"
    val option2Label = "Option 2"
    val option2Id = "2"
    val multipleChoice =
      MultipleChoice(
        persistentListOf(
          Option("1", "code1", "Option 1"),
          Option(option2Id, "code2", option2Label),
        ),
        MultipleChoice.Cardinality.SELECT_ONE
      )
    val taskId = "task id"
    setupSubmission(
      mapOf(
        Pair(
          "field id",
          Task(
            taskId,
            0,
            Task.Type.MULTIPLE_CHOICE,
            label,
            isRequired = false,
            multipleChoice = multipleChoice
          )
        )
      )
    )
    setupFragment()
    val expectedTaskDataDeltas =
      TaskDataDelta(
        taskId,
        Task.Type.MULTIPLE_CHOICE,
        MultipleChoiceTaskData.fromList(multipleChoice, listOf(option2Id))
      )

<<<<<<< HEAD
      onView(allOf(withText(option2Label), isDisplayed())).perform(click())
      onView(allOf(withText("Continue"), isDisplayed())).perform(click())
      advanceUntilIdle()
=======
    onView(allOf(withText(option2Label), isDisplayed())).perform(click())
    onView(withId(R.id.data_collection_continue_button)).perform(click())
    advanceUntilIdle()
>>>>>>> 641fa292

    verify(submissionRepository)
      .createOrUpdateSubmission(any(), capture(taskDataDeltaCaptor), eq(true))
    assertThat(taskDataDeltaCaptor.value[0]).isEqualTo(expectedTaskDataDeltas)
  }

  @Test
  fun onBack_firstViewPagerItem_returnsFalse() {
    setupFragment()

    assertThat(fragment.onBack()).isFalse()
  }

  private fun setupSubmission(tasks: Map<String, Task>? = null) {
    var submission = SUBMISSION
    if (tasks != null) {
      submission = submission.copy(job = SUBMISSION.job.copy(tasks = tasks))
    }

    whenever(submissionRepository.createSubmission(SURVEY.id, LOCATION_OF_INTEREST.id))
      .thenReturn(Single.just(submission))
  }

  private fun setupFragment() {
    val argsBundle =
      DataCollectionFragmentArgs.Builder(SURVEY.id, LOCATION_OF_INTEREST.id).build().toBundle()

    val navController = TestNavHostController(ApplicationProvider.getApplicationContext())
    navController.setViewModelStore(ViewModelStore()) // required for graph scoped view models.
    navController.setGraph(R.navigation.nav_graph)
    navController.setCurrentDestination(R.id.data_collection_fragment, argsBundle)

    hiltActivityScenario()
      .launchFragment<DataCollectionFragment>(
        argsBundle,
        preTransactionAction = {
          fragment = this as DataCollectionFragment
          this.also {
            it.viewLifecycleOwnerLiveData.observeForever { viewLifecycleOwner ->
              if (viewLifecycleOwner != null) {
                // Bind the controller after the view is created but before onViewCreated is called.
                Navigation.setViewNavController(fragment.requireView(), navController)
              }
            }
          }
        }
      )
  }
}<|MERGE_RESOLUTION|>--- conflicted
+++ resolved
@@ -214,41 +214,6 @@
   }
 
   @Test
-<<<<<<< HEAD
-  fun onContinueClicked_onFinalTask_resultIsSaved() =
-    runTest(testDispatcher) {
-      setupFragment()
-      val task1Response = "response 1"
-      val task2Response = "response 2"
-      val expectedTaskDataDeltas =
-        listOf(
-          TaskDataDelta(
-            SUBMISSION.job.tasksSorted[0].id,
-            Task.Type.TEXT,
-            TextTaskData.fromString(task1Response)
-          ),
-          TaskDataDelta(
-            SUBMISSION.job.tasksSorted[1].id,
-            Task.Type.TEXT,
-            TextTaskData.fromString(task2Response)
-          ),
-        )
-      onView(allOf(withId(R.id.user_response_text), isDisplayed())).perform(typeText(task1Response))
-      onView(allOf(withText("Continue"), isDisplayed())).perform(click())
-      onView(withText(TASK_1_NAME)).check(matches(not(isDisplayed())))
-      onView(withText(TASK_2_NAME)).check(matches(isDisplayed()))
-
-      // Click continue on final task
-      onView(allOf(withId(R.id.user_response_text), isDisplayed())).perform(typeText(task2Response))
-      onView(allOf(withText("Continue"), isDisplayed())).perform(click())
-      advanceUntilIdle()
-
-      verify(submissionRepository)
-        .createOrUpdateSubmission(eq(SUBMISSION), capture(taskDataDeltaCaptor), eq(true))
-      expectedTaskDataDeltas.forEach { taskData ->
-        assertThat(taskDataDeltaCaptor.value).contains(taskData)
-      }
-=======
   fun onContinueClicked_onFinalTask_resultIsSaved() = runWithTestDispatcher {
     setupFragment()
     val task1Response = "response 1"
@@ -267,20 +232,19 @@
         ),
       )
     onView(allOf(withId(R.id.user_response_text), isDisplayed())).perform(typeText(task1Response))
-    onView(withId(R.id.data_collection_continue_button)).perform(click())
+    onView(allOf(withText("Continue"), isDisplayed())).perform(click())
     onView(withText(TASK_1_NAME)).check(matches(not(isDisplayed())))
     onView(withText(TASK_2_NAME)).check(matches(isDisplayed()))
 
     // Click continue on final task
     onView(allOf(withId(R.id.user_response_text), isDisplayed())).perform(typeText(task2Response))
-    onView(withId(R.id.data_collection_continue_button)).perform(click())
+    onView(allOf(withText("Continue"), isDisplayed())).perform(click())
     advanceUntilIdle()
 
     verify(submissionRepository)
       .createOrUpdateSubmission(eq(SUBMISSION), capture(taskDataDeltaCaptor), eq(true))
     expectedTaskDataDeltas.forEach { taskData ->
       assertThat(taskDataDeltaCaptor.value).contains(taskData)
->>>>>>> 641fa292
     }
   }
 
@@ -321,15 +285,9 @@
         MultipleChoiceTaskData.fromList(multipleChoice, listOf(option2Id))
       )
 
-<<<<<<< HEAD
-      onView(allOf(withText(option2Label), isDisplayed())).perform(click())
-      onView(allOf(withText("Continue"), isDisplayed())).perform(click())
-      advanceUntilIdle()
-=======
     onView(allOf(withText(option2Label), isDisplayed())).perform(click())
-    onView(withId(R.id.data_collection_continue_button)).perform(click())
+    onView(allOf(withText("Continue"), isDisplayed())).perform(click())
     advanceUntilIdle()
->>>>>>> 641fa292
 
     verify(submissionRepository)
       .createOrUpdateSubmission(any(), capture(taskDataDeltaCaptor), eq(true))

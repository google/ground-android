--- conflicted
+++ resolved
@@ -35,17 +35,9 @@
 import com.google.android.ground.persistence.local.room.converter.SubmissionDeltasConverter
 import com.google.android.ground.repository.SubmissionRepository
 import com.google.common.truth.Truth.assertThat
-<<<<<<< HEAD
-import com.sharedtest.FakeData.JOB
+import com.sharedtest.FakeData
 import com.sharedtest.FakeData.LOCATION_OF_INTEREST
 import com.sharedtest.FakeData.LOCATION_OF_INTEREST_NAME
-import com.sharedtest.FakeData.SUBMISSION
-import com.sharedtest.FakeData.SURVEY
-import com.sharedtest.FakeData.TASK_1_NAME
-import com.sharedtest.FakeData.TASK_2_NAME
-=======
-import com.sharedtest.FakeData
->>>>>>> 847c4cc2
 import com.sharedtest.persistence.remote.FakeRemoteDataStore
 import dagger.hilt.android.testing.BindValue
 import dagger.hilt.android.testing.HiltAndroidTest
@@ -249,13 +241,7 @@
   private fun setupFragment(fragmentArgs: Bundle? = null) {
     val argsBundle =
       fragmentArgs
-        ?: DataCollectionFragmentArgs.Builder(
-            LOCATION_OF_INTEREST.id,
-            LOCATION_OF_INTEREST_NAME,
-            JOB.id,
-            false,
-            null
-          )
+        ?: DataCollectionFragmentArgs.Builder(LOCATION_OF_INTEREST.id, JOB.id, false, null)
           .build()
           .toBundle()
 
@@ -342,7 +328,6 @@
       )
 
     private val JOB = FakeData.JOB.copy(tasks = TASKS.associateBy { it.id })
-    private val LOCATION_OF_INTEREST = FakeData.LOCATION_OF_INTEREST
     private val SUBMISSION = FakeData.SUBMISSION.copy(job = JOB)
     private val SURVEY = FakeData.SURVEY.copy(jobMap = mapOf(Pair(JOB.id, JOB)))
   }

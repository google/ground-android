/*
 * Copyright 2022 Google LLC
 *
 * Licensed under the Apache License, Version 2.0 (the "License");
 * you may not use this file except in compliance with the License.
 * You may obtain a copy of the License at
 *
 *     https://www.apache.org/licenses/LICENSE-2.0
 *
 * Unless required by applicable law or agreed to in writing, software
 * distributed under the License is distributed on an "AS IS" BASIS,
 * WITHOUT WARRANTIES OR CONDITIONS OF ANY KIND, either express or implied.
 * See the License for the specific language governing permissions and
 * limitations under the License.
 */

package com.google.android.ground.ui.datacollection

import android.os.Bundle
import com.google.android.ground.BaseHiltTest
import com.google.android.ground.R
import com.google.android.ground.domain.usecases.survey.ActivateSurveyUseCase
import com.google.android.ground.launchFragmentWithNavController
import com.google.android.ground.model.mutation.Mutation
import com.google.android.ground.model.mutation.SubmissionMutation
import com.google.android.ground.model.submission.DraftSubmission
import com.google.android.ground.model.submission.MultipleChoiceTaskData
import com.google.android.ground.model.submission.TextTaskData
import com.google.android.ground.model.submission.ValueDelta
import com.google.android.ground.model.task.Condition
import com.google.android.ground.model.task.Expression
import com.google.android.ground.model.task.MultipleChoice
import com.google.android.ground.model.task.Option
import com.google.android.ground.model.task.Task
import com.google.android.ground.persistence.local.room.converter.SubmissionDeltasConverter
import com.google.android.ground.repository.MutationRepository
import com.google.android.ground.repository.SubmissionRepository
import com.google.android.ground.repository.UserRepository
import com.google.common.truth.Truth.assertThat
import com.sharedtest.FakeData
import com.sharedtest.FakeData.LOCATION_OF_INTEREST
import com.sharedtest.FakeData.LOCATION_OF_INTEREST_NAME
import com.sharedtest.FakeData.USER
import com.sharedtest.persistence.remote.FakeRemoteDataStore
import dagger.hilt.android.testing.HiltAndroidTest
import java.util.Date
import javax.inject.Inject
import kotlinx.collections.immutable.persistentListOf
import kotlinx.coroutines.ExperimentalCoroutinesApi
import kotlinx.coroutines.runBlocking
import kotlinx.coroutines.test.advanceUntilIdle
import org.junit.Test
import org.junit.runner.RunWith
import org.robolectric.RobolectricTestRunner
import org.robolectric.shadows.ShadowToast

@OptIn(ExperimentalCoroutinesApi::class)
@HiltAndroidTest
@RunWith(RobolectricTestRunner::class)
class DataCollectionFragmentTest : BaseHiltTest() {

  @Inject lateinit var activateSurvey: ActivateSurveyUseCase
  @Inject lateinit var fakeRemoteDataStore: FakeRemoteDataStore
  @Inject lateinit var mutationRepository: MutationRepository
  @Inject lateinit var submissionRepository: SubmissionRepository
  @Inject lateinit var userRepository: UserRepository

  lateinit var fragment: DataCollectionFragment

  override fun setUp() = runBlocking {
    super.setUp()
    setupSubmission()
    setupFragment()
  }

  @Test
  fun `Job and LOI names are displayed correctly`() {
    runner()
      .validateTextIsDisplayed("Unnamed point")
      .validateTextIsDisplayed(requireNotNull(JOB.name))
  }

  @Test
  fun `First task is loaded and is visible`() {
    runner().validateTextIsDisplayed(TASK_1_NAME).validateTextIsNotDisplayed(TASK_2_NAME)
  }

  @Test
  fun `Next button is disabled when task doesn't have any value`() {
    runner().assertButtonIsDisabled("Next")
  }

  @Test
  fun `Next button proceeds to the second task when task has value`() {
    runner()
      .inputText(TASK_1_RESPONSE)
      .clickNextButton()
      .validateTextIsNotDisplayed(TASK_1_NAME)
      .validateTextIsDisplayed(TASK_2_NAME)

    // Ensure that no validation error toasts were displayed
    assertThat(ShadowToast.shownToastCount()).isEqualTo(0)
  }

  @Test
  fun `Previous button navigates back to first task`() {
    runner()
      .inputText(TASK_1_RESPONSE)
      .clickNextButton()
      .pressBackButton(true)
      .validateTextIsDisplayed(TASK_1_NAME)
      .validateTextIsNotDisplayed(TASK_2_NAME)

    // Ensure that no validation error toasts were displayed
    assertThat(ShadowToast.shownToastCount()).isEqualTo(0)
  }

  @Test
  fun `Next click saves draft`() = runWithTestDispatcher {
    runner().inputText(TASK_1_RESPONSE).clickNextButton()

<<<<<<< HEAD
    // Validate that previous drafts were cleared
    verify(submissionRepository, times(1)).deleteDraftSubmission()

    // Validate that new draft was created
    verify(submissionRepository, times(1))
      .saveDraftSubmission(
        eq(JOB.id),
        eq(LOCATION_OF_INTEREST.id),
        eq(SURVEY.id),
        capture(deltaCaptor),
        eq(LOCATION_OF_INTEREST_NAME),
        eq(TASK_ID_2),
      )

    listOf(TASK_1_VALUE_DELTA).forEach { value -> assertThat(deltaCaptor.value).contains(value) }
=======
    assertDraftSaved(listOf(TASK_1_VALUE_DELTA))
>>>>>>> 859283c9
  }

  @Test
  fun `Clicking previous button saves draft`() = runWithTestDispatcher {
    runner()
      .inputText(TASK_1_RESPONSE)
      .clickNextButton()
      .selectMultipleChoiceOption(TASK_2_OPTION_LABEL)
      .clickPreviousButton()

<<<<<<< HEAD
    // Both deletion and creating happens twice as we do it on every previous/next step
    verify(submissionRepository, times(2)).deleteDraftSubmission()
    verify(submissionRepository, times(1))
      .saveDraftSubmission(
        eq(JOB.id),
        eq(LOCATION_OF_INTEREST.id),
        eq(SURVEY.id),
        capture(deltaCaptor),
        eq(LOCATION_OF_INTEREST_NAME),
        eq(TASK_ID_2),
      )
    verify(submissionRepository, times(1))
      .saveDraftSubmission(
        eq(JOB.id),
        eq(LOCATION_OF_INTEREST.id),
        eq(SURVEY.id),
        capture(deltaCaptor),
        eq(LOCATION_OF_INTEREST_NAME),
        eq(TASK_ID_1),
      )

    listOf(TASK_1_VALUE_DELTA, TASK_2_VALUE_DELTA).forEach { value ->
      assertThat(deltaCaptor.value).contains(value)
    }
=======
    assertDraftSaved(listOf(TASK_1_VALUE_DELTA, TASK_2_VALUE_DELTA))
>>>>>>> 859283c9
  }

  @Test
  fun `Click previous button moves to previous task if task is empty`() {
    runner()
      .inputText(TASK_1_RESPONSE)
      .clickNextButton()
      .clickPreviousButton()
      .validateTextIsDisplayed(TASK_1_NAME)
      .validateTextIsNotDisplayed(TASK_2_NAME)

    // Validation error is not shown
    assertThat(ShadowToast.shownToastCount()).isEqualTo(0)
  }

  @Test
  fun `Load tasks from draft`() = runWithTestDispatcher {
    // TODO(#708): add coverage for loading from draft for all types of tasks
    val expectedDeltas = listOf(TASK_1_VALUE_DELTA, TASK_2_VALUE_DELTA)

    // Start the fragment with draft values
    setupFragment(
      DataCollectionFragmentArgs.Builder(
          LOCATION_OF_INTEREST.id,
          LOCATION_OF_INTEREST_NAME,
          JOB.id,
          true,
          SubmissionDeltasConverter.toString(expectedDeltas),
          "",
        )
        .build()
        .toBundle()
    )

    runner()
      .validateTextIsDisplayed(TASK_1_RESPONSE)
      .clickNextButton()
      .validateTextIsDisplayed(TASK_2_OPTION_LABEL)
  }

  @Test
  fun `Clicking done on final task saves the submission`() = runWithTestDispatcher {
    runner()
      .inputText(TASK_1_RESPONSE)
      .clickNextButton()
      .validateTextIsNotDisplayed(TASK_1_NAME)
      .validateTextIsDisplayed(TASK_2_NAME)
      .selectMultipleChoiceOption(TASK_2_OPTION_LABEL)
      .clickDoneButton() // Click "done" on final task

    assertSubmissionSaved(listOf(TASK_1_VALUE_DELTA, TASK_2_VALUE_DELTA))
  }

  @Test
  fun `Clicking back button on first task clears the draft and returns false`() =
    runWithTestDispatcher {
      runner()
        .inputText(TASK_1_RESPONSE)
        .clickNextButton()
        .pressBackButton(true)
        .pressBackButton(false)

      assertNoDraftSaved()
    }

  @Test
  fun `Clicking done after triggering conditional task saves task data`() = runWithTestDispatcher {
    runner()
      .inputText(TASK_1_RESPONSE)
      .clickNextButton()
      .validateTextIsDisplayed(TASK_2_NAME)
      // Select the option to unhide the conditional task.
      .selectMultipleChoiceOption(TASK_2_OPTION_CONDITIONAL_LABEL)
      .clickNextButton()
      // Conditional task is rendered.
      .validateTextIsDisplayed(TASK_CONDITIONAL_NAME)
      .inputText(TASK_CONDITIONAL_RESPONSE)
      .clickDoneButton()

    // Conditional task data is submitted.
    assertSubmissionSaved(
      listOf(TASK_1_VALUE_DELTA, TASK_2_CONDITIONAL_VALUE_DELTA, TASK_CONDITIONAL_VALUE_DELTA)
    )
  }

  @Test
  fun `Clicking done after editing conditional task state doesn't save inputted conditional task`() =
    runWithTestDispatcher {
      runner()
        .inputText(TASK_1_RESPONSE)
        .clickNextButton()
        .validateTextIsDisplayed(TASK_2_NAME)
        // Select the option to unhide the conditional task.
        .selectMultipleChoiceOption(TASK_2_OPTION_CONDITIONAL_LABEL)
        .clickNextButton()
        .validateTextIsDisplayed(TASK_CONDITIONAL_NAME)
        // Input a value, then go back to hide the task again.
        .inputText(TASK_CONDITIONAL_RESPONSE)
        .clickPreviousButton()
        .validateTextIsDisplayed(TASK_2_NAME)
        // Unselect the option to hide the conditional task.
        .selectMultipleChoiceOption(TASK_2_OPTION_CONDITIONAL_LABEL)
        .selectMultipleChoiceOption(TASK_2_OPTION_LABEL)
        .clickDoneButton()
        .validateTextIsNotDisplayed(TASK_CONDITIONAL_NAME)

      // Conditional task data is not submitted.
      assertSubmissionSaved(listOf(TASK_1_VALUE_DELTA, TASK_2_VALUE_DELTA))
    }

  private suspend fun assertSubmissionSaved(valueDeltas: List<ValueDelta>) {
    assertNoDraftSaved()

    val loiId = LOCATION_OF_INTEREST.id

    // Exactly 1 submission should be saved.
    assertThat(submissionRepository.getPendingCreateCount(loiId)).isEqualTo(1)

    val testDate = Date()
    val mutation =
      mutationRepository
        .getIncompleteUploads()[0]
        .submissionMutation!!
        .copy(clientTimestamp = testDate) // seed dummy test date

    assertThat(mutation)
      .isEqualTo(
        SubmissionMutation(
          id = 1,
          type = Mutation.Type.CREATE,
          syncStatus = Mutation.SyncStatus.PENDING,
          surveyId = SURVEY.id,
          locationOfInterestId = loiId,
          userId = USER.id,
          clientTimestamp = testDate,
          collectionId = "TEST UUID",
          job = JOB,
          submissionId = "TEST UUID",
          deltas = valueDeltas,
        )
      )
  }

  private suspend fun assertDraftSaved(valueDeltas: List<ValueDelta>) {
    val draftId = submissionRepository.getDraftSubmissionsId()
    assertThat(draftId).isNotEmpty()

    // Exactly 1 draft should be present always.
    assertThat(submissionRepository.countDraftSubmissions()).isEqualTo(1)
    assertThat(submissionRepository.getDraftSubmission(draftId, SURVEY))
      .isEqualTo(
        DraftSubmission(
          id = draftId,
          jobId = JOB.id,
          loiId = LOCATION_OF_INTEREST.id,
          loiName = LOCATION_OF_INTEREST_NAME,
          surveyId = SURVEY.id,
          deltas = valueDeltas,
        )
      )
  }

  private suspend fun assertNoDraftSaved() {
    assertThat(submissionRepository.getDraftSubmissionsId()).isEmpty()
    assertThat(submissionRepository.countDraftSubmissions()).isEqualTo(0)
  }

  private fun setupSubmission() = runWithTestDispatcher {
    userRepository.saveUserDetails(USER)
    fakeRemoteDataStore.surveys = listOf(SURVEY)
    fakeRemoteDataStore.predefinedLois = listOf(LOCATION_OF_INTEREST)
    activateSurvey(SURVEY.id)
    advanceUntilIdle()
  }

  private fun setupFragment(fragmentArgs: Bundle? = null) {
    val argsBundle =
      fragmentArgs
        ?: DataCollectionFragmentArgs.Builder(
            LOCATION_OF_INTEREST.id,
            LOCATION_OF_INTEREST_NAME,
            JOB.id,
            false,
            null,
            "",
          )
          .build()
          .toBundle()

    launchFragmentWithNavController<DataCollectionFragment>(
      argsBundle,
      destId = R.id.data_collection_fragment,
    ) {
      fragment = this as DataCollectionFragment
    }
  }

  private fun runner() = TaskFragmentRunner(this, fragment)

  companion object {
    private const val TASK_ID_1 = "1"
    const val TASK_1_NAME = "task 1"
    private const val TASK_1_RESPONSE = "response 1"
    private val TASK_1_VALUE = TextTaskData.fromString(TASK_1_RESPONSE)
    private val TASK_1_VALUE_DELTA = ValueDelta(TASK_ID_1, Task.Type.TEXT, TASK_1_VALUE)

    private const val TASK_ID_2 = "2"
    const val TASK_2_NAME = "task 2"
    private const val TASK_2_OPTION = "option 1"
    private const val TASK_2_OPTION_LABEL = "Option 1"
    private const val TASK_2_OPTION_CONDITIONAL = "option 2"
    private const val TASK_2_OPTION_CONDITIONAL_LABEL = "Option 2"
    private val TASK_2_MULTIPLE_CHOICE =
      MultipleChoice(
        persistentListOf(
          Option(TASK_2_OPTION, "code1", TASK_2_OPTION_LABEL),
          Option(TASK_2_OPTION_CONDITIONAL, "code2", TASK_2_OPTION_CONDITIONAL_LABEL),
        ),
        MultipleChoice.Cardinality.SELECT_MULTIPLE,
      )
    private val TASK_2_VALUE =
      MultipleChoiceTaskData.fromList(TASK_2_MULTIPLE_CHOICE, listOf(TASK_2_OPTION))
    private val TASK_2_CONDITIONAL_VALUE =
      MultipleChoiceTaskData.fromList(TASK_2_MULTIPLE_CHOICE, listOf(TASK_2_OPTION_CONDITIONAL))
    private val TASK_2_VALUE_DELTA = ValueDelta(TASK_ID_2, Task.Type.MULTIPLE_CHOICE, TASK_2_VALUE)
    private val TASK_2_CONDITIONAL_VALUE_DELTA =
      ValueDelta(TASK_ID_2, Task.Type.MULTIPLE_CHOICE, TASK_2_CONDITIONAL_VALUE)

    private const val TASK_ID_CONDITIONAL = "conditional"
    const val TASK_CONDITIONAL_NAME = "conditional task"
    private const val TASK_CONDITIONAL_RESPONSE = "conditional response"
    private val TASK_CONDITIONAL_VALUE = TextTaskData.fromString(TASK_CONDITIONAL_RESPONSE)
    private val TASK_CONDITIONAL_VALUE_DELTA =
      ValueDelta(TASK_ID_CONDITIONAL, Task.Type.TEXT, TASK_CONDITIONAL_VALUE)

    private val TASKS =
      listOf(
        Task(TASK_ID_1, 0, Task.Type.TEXT, TASK_1_NAME, true),
        Task(
          TASK_ID_2,
          1,
          Task.Type.MULTIPLE_CHOICE,
          TASK_2_NAME,
          true,
          multipleChoice = TASK_2_MULTIPLE_CHOICE,
        ),
        Task(
          TASK_ID_CONDITIONAL,
          2,
          Task.Type.TEXT,
          TASK_CONDITIONAL_NAME,
          true,
          condition =
            Condition(
              Condition.MatchType.MATCH_ANY,
              expressions =
                listOf(
                  Expression(
                    Expression.ExpressionType.ANY_OF_SELECTED,
                    TASK_ID_2,
                    optionIds = setOf(TASK_2_OPTION_CONDITIONAL),
                  )
                ),
            ),
        ),
      )

    private val JOB = FakeData.JOB.copy(tasks = TASKS.associateBy { it.id })
    private val SURVEY = FakeData.SURVEY.copy(jobMap = mapOf(Pair(JOB.id, JOB)))
  }
}<|MERGE_RESOLUTION|>--- conflicted
+++ resolved
@@ -119,25 +119,7 @@
   fun `Next click saves draft`() = runWithTestDispatcher {
     runner().inputText(TASK_1_RESPONSE).clickNextButton()
 
-<<<<<<< HEAD
-    // Validate that previous drafts were cleared
-    verify(submissionRepository, times(1)).deleteDraftSubmission()
-
-    // Validate that new draft was created
-    verify(submissionRepository, times(1))
-      .saveDraftSubmission(
-        eq(JOB.id),
-        eq(LOCATION_OF_INTEREST.id),
-        eq(SURVEY.id),
-        capture(deltaCaptor),
-        eq(LOCATION_OF_INTEREST_NAME),
-        eq(TASK_ID_2),
-      )
-
-    listOf(TASK_1_VALUE_DELTA).forEach { value -> assertThat(deltaCaptor.value).contains(value) }
-=======
     assertDraftSaved(listOf(TASK_1_VALUE_DELTA))
->>>>>>> 859283c9
   }
 
   @Test
@@ -148,34 +130,7 @@
       .selectMultipleChoiceOption(TASK_2_OPTION_LABEL)
       .clickPreviousButton()
 
-<<<<<<< HEAD
-    // Both deletion and creating happens twice as we do it on every previous/next step
-    verify(submissionRepository, times(2)).deleteDraftSubmission()
-    verify(submissionRepository, times(1))
-      .saveDraftSubmission(
-        eq(JOB.id),
-        eq(LOCATION_OF_INTEREST.id),
-        eq(SURVEY.id),
-        capture(deltaCaptor),
-        eq(LOCATION_OF_INTEREST_NAME),
-        eq(TASK_ID_2),
-      )
-    verify(submissionRepository, times(1))
-      .saveDraftSubmission(
-        eq(JOB.id),
-        eq(LOCATION_OF_INTEREST.id),
-        eq(SURVEY.id),
-        capture(deltaCaptor),
-        eq(LOCATION_OF_INTEREST_NAME),
-        eq(TASK_ID_1),
-      )
-
-    listOf(TASK_1_VALUE_DELTA, TASK_2_VALUE_DELTA).forEach { value ->
-      assertThat(deltaCaptor.value).contains(value)
-    }
-=======
     assertDraftSaved(listOf(TASK_1_VALUE_DELTA, TASK_2_VALUE_DELTA))
->>>>>>> 859283c9
   }
 
   @Test

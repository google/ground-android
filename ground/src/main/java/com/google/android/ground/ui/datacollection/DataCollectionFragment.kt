--- conflicted
+++ resolved
@@ -111,8 +111,6 @@
       viewModel.init()
       viewModel.uiState.filterNotNull().collect { updateUI(it) }
     }
-<<<<<<< HEAD
-=======
   }
 
   override fun onResume() {
@@ -125,7 +123,6 @@
     if (!isNavigatingUp) {
       viewModel.saveCurrentState()
     }
->>>>>>> ee405840
   }
 
   private fun updateUI(uiState: UiState) {

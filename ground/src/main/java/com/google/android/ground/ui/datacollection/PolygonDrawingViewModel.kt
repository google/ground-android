--- conflicted
+++ resolved
@@ -169,21 +169,11 @@
       return setOf()
     }
 
-<<<<<<< HEAD
-    return ImmutableSet.builder<Feature>()
-      .add(
-        Feature(
-          id = uuidGenerator.generateUuid(),
-          type = Feature.Type.USER_POLYGON_FEATURE,
-          geometry = polygon
-        )
-=======
     return setOf(
       Feature(
         id = uuidGenerator.generateUuid(),
-        tag = Feature.Type.LOCATION_OF_INTEREST,
+        type = Feature.Type.USER_POLYGON_FEATURE,
         geometry = polygon
->>>>>>> b6359ef3
       )
     )
   }

--- conflicted
+++ resolved
@@ -26,11 +26,7 @@
 
   // Local db settings.
   // TODO(#128): Reset version to 1 before releasing.
-<<<<<<< HEAD
-  const val DB_VERSION = 105
-=======
-  const val DB_VERSION = 104
->>>>>>> bbb40fd3
+  const val DB_VERSION = 106
   const val DB_NAME = "ground.db"
 
   // Firebase Cloud Firestore settings.

/*
 * Copyright 2023 Google LLC
 *
 * Licensed under the Apache License, Version 2.0 (the "License");
 * you may not use this file except in compliance with the License.
 * You may obtain a copy of the License at
 *
 *     https://www.apache.org/licenses/LICENSE-2.0
 *
 * Unless required by applicable law or agreed to in writing, software
 * distributed under the License is distributed on an "AS IS" BASIS,
 * WITHOUT WARRANTIES OR CONDITIONS OF ANY KIND, either express or implied.
 * See the License for the specific language governing permissions and
 * limitations under the License.
 */

package com.google.android.ground.persistence.sync

import android.content.Context
import androidx.hilt.work.HiltWorker
import androidx.work.CoroutineWorker
import androidx.work.Data
import androidx.work.WorkerParameters
import com.google.android.ground.Config.MAX_SYNC_WORKER_RETRY_ATTEMPTS
import com.google.android.ground.domain.usecases.survey.SyncSurveyUseCase
import dagger.assisted.Assisted
import dagger.assisted.AssistedInject
import kotlinx.coroutines.Dispatchers
import kotlinx.coroutines.withContext
import timber.log.Timber

/** Worker responsible for syncing latest surveys and LOIs from remote server to local db. */
@HiltWorker
class SurveySyncWorker
@AssistedInject
constructor(
  @Assisted context: Context,
  @Assisted params: WorkerParameters,
  private val syncSurvey: SyncSurveyUseCase,
) : CoroutineWorker(context, params) {
  private val surveyId: String? = params.inputData.getString(SURVEY_ID_PARAM_KEY)

  override suspend fun doWork(): Result = withContext(Dispatchers.IO) { doWorkInternal() }

  private suspend fun doWorkInternal(): Result {
    if (surveyId == null) {
      Timber.e("Survey sync scheduled with null surveyId")
      return Result.failure()
    }

    try {
      Timber.d("Syncing survey $surveyId")
      syncSurvey(surveyId)
    } catch (e: Throwable) {
<<<<<<< HEAD
      Timber.d(e, "Background survey sync failed")
      return if (this.runAttemptCount > MAX_SYNC_WORKER_RETRY_ATTEMPTS) {
=======
      return if (this.runAttemptCount > MAX_SYNC_WORKER_RETRY_ATTEMPTS) {
        Timber.v(e, "Survey sync failed too many times. Giving up.")
>>>>>>> 45682bdf
        Result.failure()
      } else {
        Timber.v(e, "Survey sync. Retrying...")
        Result.retry()
      }
    }

    return Result.success()
  }

  companion object {
    /** The key in worker input data containing the id of the survey to be synced. */
    internal const val SURVEY_ID_PARAM_KEY = "surveyId"

    /** Returns a new work [Data] object containing the specified survey id. */
    fun createInputData(surveyId: String): Data =
      Data.Builder().putString(SURVEY_ID_PARAM_KEY, surveyId).build()
  }
}<|MERGE_RESOLUTION|>--- conflicted
+++ resolved
@@ -52,13 +52,8 @@
       Timber.d("Syncing survey $surveyId")
       syncSurvey(surveyId)
     } catch (e: Throwable) {
-<<<<<<< HEAD
-      Timber.d(e, "Background survey sync failed")
-      return if (this.runAttemptCount > MAX_SYNC_WORKER_RETRY_ATTEMPTS) {
-=======
       return if (this.runAttemptCount > MAX_SYNC_WORKER_RETRY_ATTEMPTS) {
         Timber.v(e, "Survey sync failed too many times. Giving up.")
->>>>>>> 45682bdf
         Result.failure()
       } else {
         Timber.v(e, "Survey sync. Retrying...")

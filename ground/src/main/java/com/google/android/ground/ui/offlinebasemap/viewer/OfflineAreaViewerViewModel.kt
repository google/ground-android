--- conflicted
+++ resolved
@@ -50,12 +50,6 @@
   offlineAreaRepository: OfflineAreaRepository,
   @ApplicationContext context: Context,
   navigator: Navigator,
-<<<<<<< HEAD
-  locationController: LocationController,
-  mapController: MapController,
-  mapStateRepository: MapStateRepository
-) : BaseMapViewModel(locationController, mapController, mapStateRepository) {
-=======
   locationManager: LocationManager,
   mapStateRepository: MapStateRepository,
   settingsManager: SettingsManager,
@@ -69,7 +63,6 @@
     permissionsManager,
     mapController
   ) {
->>>>>>> e107b885
 
   private val fragmentArgs: @Hot(replays = true) PublishSubject<OfflineAreaViewerFragmentArgs> =
     PublishSubject.create()

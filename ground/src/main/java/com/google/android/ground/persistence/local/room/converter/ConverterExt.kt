--- conflicted
+++ resolved
@@ -109,26 +109,11 @@
 fun JobEntityAndRelations.toModelObject(): Job {
   val taskMap = taskEntityAndRelations.map { it.toModelObject() }.associateBy { it.id }
   return Job(
-<<<<<<< HEAD
-    jobEntity.id,
-    jobEntity.style?.toModelObject(),
-    jobEntity.name,
-    taskMap.toPersistentMap(),
-    jobEntity.suggestLoiTaskType?.let {
-      try {
-        Task.Type.valueOf(it)
-      } catch (e: Exception) {
-        Timber.e("unknown task type: $it, skipping")
-        null
-      }
-    }
-=======
     id = jobEntity.id,
     style = jobEntity.style?.toModelObject(),
     name = jobEntity.name,
     strategy = jobEntity.strategy.let { DataCollectionStrategy.valueOf(it) },
     tasks = taskMap.toPersistentMap()
->>>>>>> 18d518cd
   )
 }
 

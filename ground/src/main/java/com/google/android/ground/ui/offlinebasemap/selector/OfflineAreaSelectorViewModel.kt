/*
 * Copyright 2020 Google LLC
 *
 * Licensed under the Apache License, Version 2.0 (the "License");
 * you may not use this file except in compliance with the License.
 * You may obtain a copy of the License at
 *
 *     https://www.apache.org/licenses/LICENSE-2.0
 *
 * Unless required by applicable law or agreed to in writing, software
 * distributed under the License is distributed on an "AS IS" BASIS,
 * WITHOUT WARRANTIES OR CONDITIONS OF ANY KIND, either express or implied.
 * See the License for the specific language governing permissions and
 * limitations under the License.
 */
package com.google.android.ground.ui.offlinebasemap.selector

import android.content.res.Resources
import androidx.lifecycle.LiveData
import androidx.lifecycle.LiveDataReactiveStreams
import com.google.android.gms.maps.model.LatLngBounds
import com.google.android.ground.R
import com.google.android.ground.model.basemap.OfflineArea
import com.google.android.ground.model.basemap.tile.TileSet
import com.google.android.ground.persistence.uuid.OfflineUuidGenerator
import com.google.android.ground.repository.MapStateRepository
import com.google.android.ground.repository.OfflineAreaRepository
import com.google.android.ground.rx.Event
import com.google.android.ground.rx.Nil
import com.google.android.ground.rx.annotations.Hot
import com.google.android.ground.system.LocationManager
import com.google.android.ground.system.PermissionsManager
import com.google.android.ground.system.SettingsManager
import com.google.android.ground.ui.common.BaseMapViewModel
import com.google.android.ground.ui.map.MapController
import io.reactivex.Flowable
import io.reactivex.processors.FlowableProcessor
import io.reactivex.processors.PublishProcessor
import javax.inject.Inject
import timber.log.Timber

class OfflineAreaSelectorViewModel
@Inject
internal constructor(
  private val offlineAreaRepository: OfflineAreaRepository,
  private val offlineUuidGenerator: OfflineUuidGenerator,
  private val resources: Resources,
  locationManager: LocationManager,
  mapStateRepository: MapStateRepository,
  settingsManager: SettingsManager,
  permissionsManager: PermissionsManager,
  mapController: MapController,
<<<<<<< HEAD
  mapStateRepository: MapStateRepository
) : BaseMapViewModel(locationController, mapController, mapStateRepository) {
=======
) :
  BaseMapViewModel(
    locationManager,
    mapStateRepository,
    settingsManager,
    permissionsManager,
    mapController
  ) {
>>>>>>> e107b885
  enum class DownloadMessage {
    STARTED,
    FAILURE
  }

  private val downloadClicks: @Hot FlowableProcessor<OfflineArea> = PublishProcessor.create()
  private val remoteTileRequests: @Hot FlowableProcessor<Nil> = PublishProcessor.create()
  val downloadMessages: LiveData<Event<DownloadMessage>>
  val remoteTileSets: Flowable<List<TileSet>>
  private var viewport: LatLngBounds? = null

  init {
    downloadMessages =
      LiveDataReactiveStreams.fromPublisher(
        downloadClicks.switchMapSingle { baseMap: OfflineArea ->
          offlineAreaRepository
            .addOfflineAreaAndEnqueue(baseMap)
            .toSingleDefault(DownloadMessage.STARTED)
            .onErrorReturn { e: Throwable -> onEnqueueError(e) }
            .map { Event.create(it) }
        }
      )
    remoteTileSets = remoteTileRequests.switchMapSingle { offlineAreaRepository.tileSets }
  }

  private fun onEnqueueError(e: Throwable): DownloadMessage {
    Timber.e("Failed to add area and queue downloads: %s", e.message)
    return DownloadMessage.FAILURE
  }

  fun setViewport(viewport: LatLngBounds?) {
    this.viewport = viewport
  }

  fun onDownloadClick() {
    viewport?.let {
      downloadClicks.onNext(
        OfflineArea(
          offlineUuidGenerator.generateUuid(),
          OfflineArea.State.PENDING,
          it,
          resources.getString(R.string.unnamed_area)
        )
      )
    }
  }

  fun requestRemoteTileSets() = remoteTileRequests.onNext(Nil.NIL)
}<|MERGE_RESOLUTION|>--- conflicted
+++ resolved
@@ -50,10 +50,6 @@
   settingsManager: SettingsManager,
   permissionsManager: PermissionsManager,
   mapController: MapController,
-<<<<<<< HEAD
-  mapStateRepository: MapStateRepository
-) : BaseMapViewModel(locationController, mapController, mapStateRepository) {
-=======
 ) :
   BaseMapViewModel(
     locationManager,
@@ -62,7 +58,6 @@
     permissionsManager,
     mapController
   ) {
->>>>>>> e107b885
   enum class DownloadMessage {
     STARTED,
     FAILURE

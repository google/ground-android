--- conflicted
+++ resolved
@@ -80,7 +80,7 @@
   val downloadButtonEnabled = MutableLiveData(false)
 
   override val mapConfig: MapConfig
-    get() = super.mapConfig.copy(showTileOverlays = false, overrideMapType = MapType.ROAD)
+    get() = super.mapConfig.copy(showOfflineTileOverlays = false, overrideMapType = MapType.ROAD)
 
   init {
     remoteTileSources = surveyRepository.activeSurvey!!.tileSources
@@ -110,14 +110,6 @@
     navigator.navigateUp()
   }
 
-<<<<<<< HEAD
-=======
-  fun onMapReady(map: Map) {
-    remoteTileSources.forEach { map.addTileOverlay(it) }
-    disposeOnClear(cameraBoundUpdates.subscribe { viewport = it })
-  }
-
->>>>>>> 59e4c9f3
   override fun onMapCameraMoved(newCameraPosition: CameraPosition) {
     super.onMapCameraMoved(newCameraPosition)
     val bounds = newCameraPosition.bounds

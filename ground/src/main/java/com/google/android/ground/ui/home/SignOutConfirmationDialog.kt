--- conflicted
+++ resolved
@@ -16,11 +16,7 @@
 package com.google.android.ground.ui.home
 
 import androidx.compose.material3.AlertDialog
-<<<<<<< HEAD
 import androidx.compose.material3.OutlinedButton
-=======
-import androidx.compose.material3.Button
->>>>>>> 1f0efcf6
 import androidx.compose.material3.Text
 import androidx.compose.material3.TextButton
 import androidx.compose.runtime.Composable
@@ -29,7 +25,6 @@
 import com.google.android.ground.R
 
 @Composable
-<<<<<<< HEAD
 fun SignOutConfirmationDialog(
   context: Context,
   openUnsyncedDialog: MutableState<Boolean>,
@@ -46,9 +41,6 @@
   fun dismissUnsyncedDialog() {
     openUnsyncedDialog.value = false
   }
-=======
-fun SignOutConfirmationDialog(openDialog: MutableState<Boolean>, signOutCallback: () -> Unit) {
->>>>>>> 1f0efcf6
 
   fun dismissSignoutDialog() {
     openSignOutDialog.value = false
@@ -57,7 +49,6 @@
   when {
     openUnsyncedDialog.value ->
       AlertDialog(
-<<<<<<< HEAD
         onDismissRequest = { dismissUnsyncedDialog() },
         title = { Text(text = context.getString(R.string.sign_out_dialog_title)) },
         text = { Text(text = context.getString(R.string.sign_out_dialog_body)) },
@@ -68,13 +59,6 @@
               color = Color(MaterialColors.getColor(context, R.attr.colorOnSurface, "")),
             )
           }
-=======
-        onDismissRequest = { dismissDialog() },
-        title = { Text(text = stringResource(R.string.sign_out_dialog_title)) },
-        text = { Text(text = stringResource(R.string.sign_out_dialog_body)) },
-        dismissButton = {
-          TextButton(onClick = { dismissDialog() }) { Text(text = stringResource(R.string.cancel)) }
->>>>>>> 1f0efcf6
         },
         confirmButton = {
           Button(

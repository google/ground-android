--- conflicted
+++ resolved
@@ -65,9 +65,5 @@
   override fun getMapViewModel(): BaseMapViewModel = viewModel
 
   override fun getMapConfig(): MapConfig =
-<<<<<<< HEAD
-    super.getMapConfig().copy(showOfflineTileOverlays = false)
-=======
-    super.getMapConfig().copy(showTileOverlays = false, overrideMapType = MapType.ROAD)
->>>>>>> bbb40fd3
+    super.getMapConfig().copy(showOfflineTileOverlays = false, overrideMapType = MapType.ROAD)
 }
--- conflicted
+++ resolved
@@ -30,8 +30,7 @@
   val jobs: Collection<Job>
     get() = jobMap.values
 
-<<<<<<< HEAD
-  fun getJob(jobId: String): Optional<Job> = Optional.ofNullable(jobMap[jobId])
+  fun getJob(jobId: String): Job? = jobMap[jobId]
 
   fun getRole(email: String): Role =
     when (val aclValue = acl[email] ?: error("ACL not found for email $email in survey $title")) {
@@ -41,7 +40,4 @@
       "survey-organizer" -> Role.SURVEY_ORGANIZER
       else -> error("Unknown acl $aclValue in survey $title for user $email")
     }
-=======
-  fun getJob(jobId: String): Job? = jobMap[jobId]
->>>>>>> dcc0cb93
 }
--- conflicted
+++ resolved
@@ -35,10 +35,8 @@
 import kotlinx.coroutines.flow.*
 import kotlinx.coroutines.reactive.asFlow
 import kotlinx.coroutines.reactive.awaitFirst
-<<<<<<< HEAD
-=======
+import kotlinx.coroutines.reactive.awaitFirst
 import timber.log.Timber
->>>>>>> 3ea5181c
 
 /**
  * Corners of the viewport are scaled by this value when determining the name of downloaded areas.
@@ -177,10 +175,7 @@
    */
   suspend fun removeFromDevice(offlineArea: OfflineArea) {
     val tilesInSelectedArea = offlineArea.tiles
-<<<<<<< HEAD
-=======
     if (tilesInSelectedArea.isEmpty()) Timber.w("No tiles associate with offline area $offlineArea")
->>>>>>> 3ea5181c
     localOfflineAreaStore.deleteOfflineArea(offlineArea.id)
     val remainingAreas = localOfflineAreaStore.offlineAreasOnceAndStream().awaitFirst()
     val remainingTiles = remainingAreas.flatMap { it.tiles }.toSet()

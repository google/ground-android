--- conflicted
+++ resolved
@@ -231,12 +231,8 @@
         val tileFile = downloadOfflineBaseMapSource(tileSource)
         geoJsonParser.allTiles(tileFile)
       }
-<<<<<<< HEAD
       Type.MOG_COLLECTION,
-      Type.TILED_WEB_MAP ->
-=======
-      BaseMapType.TILED_WEB_MAP -> {
->>>>>>> 1b704551
+      Type.TILED_WEB_MAP -> {
         Single.just(
           listOf(
             MbtilesFile(

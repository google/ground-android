/*
 * Copyright 2020 Google LLC
 *
 * Licensed under the Apache License, Version 2.0 (the "License");
 * you may not use this file except in compliance with the License.
 * You may obtain a copy of the License at
 *
 *     https://www.apache.org/licenses/LICENSE-2.0
 *
 * Unless required by applicable law or agreed to in writing, software
 * distributed under the License is distributed on an "AS IS" BASIS,
 * WITHOUT WARRANTIES OR CONDITIONS OF ANY KIND, either express or implied.
 * See the License for the specific language governing permissions and
 * limitations under the License.
 */
package com.google.android.ground.ui.offlinebasemap.viewer

import android.os.Bundle
import android.view.LayoutInflater
import android.view.View
import android.view.ViewGroup
import com.google.android.ground.databinding.OfflineBaseMapViewerFragBinding
import com.google.android.ground.model.imagery.OfflineArea
import com.google.android.ground.ui.common.AbstractMapContainerFragment
import com.google.android.ground.ui.common.BaseMapViewModel
import com.google.android.ground.ui.common.MapConfig
import com.google.android.ground.ui.map.Map
import com.google.android.ground.ui.map.MapType
import dagger.hilt.android.AndroidEntryPoint
import javax.inject.Inject

/** The fragment provides a UI for managing a single offline area on the user's device. */
@AndroidEntryPoint(AbstractMapContainerFragment::class)
class OfflineAreaViewerFragment @Inject constructor() : Hilt_OfflineAreaViewerFragment() {

  private lateinit var viewModel: OfflineAreaViewerViewModel

  override fun onCreate(savedInstanceState: Bundle?) {
    super.onCreate(savedInstanceState)
    val args = OfflineAreaViewerFragmentArgs.fromBundle(requireNotNull(arguments))
    viewModel = getViewModel(OfflineAreaViewerViewModel::class.java)
    viewModel.loadOfflineArea(args)
    viewModel.offlineArea.observe(this) { offlineArea: OfflineArea -> panMap(offlineArea) }
  }

  override fun onCreateView(
    inflater: LayoutInflater,
    container: ViewGroup?,
    savedInstanceState: Bundle?
  ): View {
    super.onCreateView(inflater, container, savedInstanceState)
    val binding = OfflineBaseMapViewerFragBinding.inflate(inflater, container, false)
    binding.viewModel = viewModel
    binding.lifecycleOwner = this
    binding.removeButton.setOnClickListener { onRemoveClick() }
    getAbstractActivity().setActionBar(binding.offlineAreaViewerToolbar, true)
    return binding.root
  }

  override fun onMapReady(map: Map) {
    map.disableGestures()
  }

  override fun getMapViewModel(): BaseMapViewModel = viewModel

  override fun getMapConfig(): MapConfig =
<<<<<<< HEAD
    super.getMapConfig().copy(showOfflineTileOverlays = false)
=======
    super.getMapConfig().copy(showTileOverlays = false, overrideMapType = MapType.ROAD)
>>>>>>> bbb40fd3

  private fun panMap(offlineArea: OfflineArea) {
    map.viewport = offlineArea.bounds
  }

  /** Removes the area associated with this fragment from the user's device. */
  private fun onRemoveClick() {
    viewModel.removeArea()
  }
}<|MERGE_RESOLUTION|>--- conflicted
+++ resolved
@@ -64,11 +64,7 @@
   override fun getMapViewModel(): BaseMapViewModel = viewModel
 
   override fun getMapConfig(): MapConfig =
-<<<<<<< HEAD
-    super.getMapConfig().copy(showOfflineTileOverlays = false)
-=======
-    super.getMapConfig().copy(showTileOverlays = false, overrideMapType = MapType.ROAD)
->>>>>>> bbb40fd3
+    super.getMapConfig().copy(showOfflineTileOverlays = false, overrideMapType = MapType.ROAD)
 
   private fun panMap(offlineArea: OfflineArea) {
     map.viewport = offlineArea.bounds

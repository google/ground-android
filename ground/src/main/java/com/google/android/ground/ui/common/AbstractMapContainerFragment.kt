/*
 * Copyright 2021 Google LLC
 *
 * Licensed under the Apache License, Version 2.0 (the "License");
 * you may not use this file except in compliance with the License.
 * You may obtain a copy of the License at
 *
 *     https://www.apache.org/licenses/LICENSE-2.0
 *
 * Unless required by applicable law or agreed to in writing, software
 * distributed under the License is distributed on an "AS IS" BASIS,
 * WITHOUT WARRANTIES OR CONDITIONS OF ANY KIND, either express or implied.
 * See the License for the specific language governing permissions and
 * limitations under the License.
 */
package com.google.android.ground.ui.common

import android.os.Bundle
import android.view.View
import android.widget.Toast
import androidx.lifecycle.lifecycleScope
import com.google.android.ground.R
import com.google.android.ground.rx.RxAutoDispose
import com.google.android.ground.system.GeocodingManager
import com.google.android.ground.system.PermissionDeniedException
import com.google.android.ground.system.SettingsChangeRequestCanceled
import com.google.android.ground.ui.home.mapcontainer.MapTypeDialogFragmentDirections
import com.google.android.ground.ui.map.CameraPosition
import com.google.android.ground.ui.map.Map
import javax.inject.Inject
import kotlin.math.max
import kotlinx.coroutines.launch
import timber.log.Timber

/** Injects a [Map] in the container with id "map" and provides shared map functionality. */
abstract class AbstractMapContainerFragment : AbstractFragment() {

  @Inject lateinit var map: Map
  @Inject lateinit var navigator: Navigator
  @Inject lateinit var geocodingManager: GeocodingManager

  override fun onViewCreated(view: View, savedInstanceState: Bundle?) {
    super.onViewCreated(view, savedInstanceState)
    map.attachToFragment(this, R.id.map) { onMapAttached(it) }
  }

  private fun onMapAttached(map: Map) {
    val viewModel = getMapViewModel()

    // Removes all markers, overlays, polylines and polygons from the map.
    map.clear()

    map.cameraMovedEvents
      .onBackpressureLatest()
      .`as`(RxAutoDispose.disposeOnDestroy(this))
      .subscribe { onMapCameraMoved(it) }
    map.startDragEvents
      .onBackpressureLatest()
      .`as`(RxAutoDispose.disposeOnDestroy(this))
      .subscribe { viewModel.onMapDragged() }

    lifecycleScope.launch {
      getMapViewModel().locationLock.collect { onLocationLockStateChange(it, map) }
    }
    viewModel.mapType.observe(viewLifecycleOwner) { map.mapType = it }
    lifecycleScope.launch {
      viewModel.getCameraUpdates().collect { onCameraUpdateRequest(it, map) }
    }

    // Enable map controls.
    viewModel.setLocationLockEnabled(true)

    applyMapConfig(map)
    onMapReady(map)
  }

  private fun applyMapConfig(map: Map) {
    val config = getMapViewModel().mapConfig

    // Map type
    if (config.overrideMapType != null) {
      map.mapType = config.overrideMapType
    } else {
      getMapViewModel().mapType.observe(viewLifecycleOwner) { map.mapType = it }
    }

    // Tile overlays.
    if (getMapConfig().showOfflineTileOverlays) {
      getMapViewModel().offlineTileSources.observe(viewLifecycleOwner) {
        map.clearTileOverlays()
        it.forEach(map::addTileOverlay)
      }
    }

    // Map gestures
    if (config.disableGestures) {
      map.disableGestures()
    } else {
      map.enableGestures()
    }
  }

  /** Opens a dialog for selecting a [MapType] for the basemap layer. */
  fun showMapTypeSelectorDialog() {
    val types = map.supportedMapTypes.toTypedArray()
    navigator.navigate(MapTypeDialogFragmentDirections.showMapTypeDialogFragment(types))
  }

  private fun onLocationLockStateChange(result: Result<Boolean>, map: Map) {
    result.fold(
      onSuccess = {
        Timber.d("Location lock: $it")
        if (it) {
          map.enableCurrentLocationIndicator()
        }
      },
      onFailure = { exception -> onLocationLockStateError(exception) }
    )
  }

  private fun onLocationLockStateError(t: Throwable?) {
    val messageId =
      when (t) {
        is PermissionDeniedException -> R.string.no_fine_location_permissions
        is SettingsChangeRequestCanceled -> R.string.location_disabled_in_settings
        else -> R.string.location_updates_unknown_error
      }
    Toast.makeText(context, messageId, Toast.LENGTH_LONG).show()
  }

  private fun onCameraUpdateRequest(newPosition: CameraPosition, map: Map) {
    Timber.v("Update camera: %s", newPosition)
    val bounds = newPosition.bounds
    val target = newPosition.target
    var zoomLevel = newPosition.zoomLevel

    if (target != null && zoomLevel != null && !newPosition.isAllowZoomOut) {
      zoomLevel = max(zoomLevel, map.currentZoomLevel)
    }

    // TODO(#1712): Fix this once CameraPosition is refactored to not contain duplicated state
    if (bounds != null) {
      map.moveCamera(bounds)
    } else if (target != null && zoomLevel != null) {
      map.moveCamera(target, zoomLevel)
    } else if (target != null) {
      map.moveCamera(target)
    } else {
      error("Must have either target or bounds set")
    }
  }

  /** Called when the map camera is moved by the user or due to current location/survey changes. */
  protected open fun onMapCameraMoved(position: CameraPosition) {
    getMapViewModel().onMapCameraMoved(position)
  }

  /** Called when the map is attached to the fragment. */
  protected open fun onMapReady(map: Map) {}

  /** Provides an implementation of [BaseMapViewModel]. */
  protected abstract fun getMapViewModel(): BaseMapViewModel
<<<<<<< HEAD
=======

  // TODO: Should this be moved to BaseMapViewModel?
  /** Configuration to enable/disable base map features. */
  protected open fun getMapConfig(): MapConfig = DEFAULT_MAP_CONFIG

  companion object {
    private val DEFAULT_MAP_CONFIG: MapConfig =
      MapConfig(showOfflineTileOverlays = true, overrideMapType = null)
  }
>>>>>>> 59e4c9f3
}<|MERGE_RESOLUTION|>--- conflicted
+++ resolved
@@ -75,18 +75,20 @@
   }
 
   private fun applyMapConfig(map: Map) {
-    val config = getMapViewModel().mapConfig
+    val viewModel = getMapViewModel()
+
+    val config = viewModel.mapConfig
 
     // Map type
     if (config.overrideMapType != null) {
       map.mapType = config.overrideMapType
     } else {
-      getMapViewModel().mapType.observe(viewLifecycleOwner) { map.mapType = it }
+      viewModel.mapType.observe(viewLifecycleOwner) { map.mapType = it }
     }
 
     // Tile overlays.
     if (getMapConfig().showOfflineTileOverlays) {
-      getMapViewModel().offlineTileSources.observe(viewLifecycleOwner) {
+      viewModel.offlineTileSources.observe(viewLifecycleOwner) {
         map.clearTileOverlays()
         it.forEach(map::addTileOverlay)
       }
@@ -160,16 +162,4 @@
 
   /** Provides an implementation of [BaseMapViewModel]. */
   protected abstract fun getMapViewModel(): BaseMapViewModel
-<<<<<<< HEAD
-=======
-
-  // TODO: Should this be moved to BaseMapViewModel?
-  /** Configuration to enable/disable base map features. */
-  protected open fun getMapConfig(): MapConfig = DEFAULT_MAP_CONFIG
-
-  companion object {
-    private val DEFAULT_MAP_CONFIG: MapConfig =
-      MapConfig(showOfflineTileOverlays = true, overrideMapType = null)
-  }
->>>>>>> 59e4c9f3
 }
/*
 * Copyright 2019 Google LLC
 *
 * Licensed under the Apache License, Version 2.0 (the "License");
 * you may not use this file except in compliance with the License.
 * You may obtain a copy of the License at
 *
 *     https://www.apache.org/licenses/LICENSE-2.0
 *
 * Unless required by applicable law or agreed to in writing, software
 * distributed under the License is distributed on an "AS IS" BASIS,
 * WITHOUT WARRANTIES OR CONDITIONS OF ANY KIND, either express or implied.
 * See the License for the specific language governing permissions and
 * limitations under the License.
 */

package com.google.android.ground.persistence.local.room.converter

import com.google.android.ground.model.geometry.Point
import com.google.android.ground.model.geometry.Polygon
import com.google.android.ground.model.submission.CaptureLocationTaskData
import com.google.android.ground.model.submission.DateTaskData
import com.google.android.ground.model.submission.DrawAreaTaskData
import com.google.android.ground.model.submission.DropPinTaskData
import com.google.android.ground.model.submission.MultipleChoiceTaskData
import com.google.android.ground.model.submission.NumberTaskData
import com.google.android.ground.model.submission.PhotoTaskData
import com.google.android.ground.model.submission.TaskData
import com.google.android.ground.model.submission.TextTaskData
import com.google.android.ground.model.task.Task
import com.google.android.ground.persistence.remote.DataStoreException
<<<<<<< HEAD
import com.google.android.ground.persistence.remote.firebase.schema.CaptureLocationResultConverter.ACCURACY_KEY
import com.google.android.ground.persistence.remote.firebase.schema.CaptureLocationResultConverter.ALTITUDE_KEY
import com.google.android.ground.persistence.remote.firebase.schema.CaptureLocationResultConverter.GEOMETRY_KEY
=======
import com.google.android.ground.persistence.remote.firebase.schema.CaptureLocationResultConverter.toCaptureLocationTaskData
import com.google.android.ground.persistence.remote.firebase.schema.CaptureLocationResultConverter.toJSONObject
import java.text.SimpleDateFormat
import java.util.Date
import java.util.Locale
import java.util.TimeZone
>>>>>>> adddd9cf
import kotlinx.collections.immutable.toPersistentList
import org.json.JSONArray
import org.json.JSONException
import org.json.JSONObject
import timber.log.Timber

internal object ValueJsonConverter {

  fun toJsonObject(taskData: TaskData?): Any {
    if (taskData == null) return JSONObject.NULL
    return when (taskData) {
      is TextTaskData -> taskData.text
      is MultipleChoiceTaskData -> toJsonArray(taskData)
      is NumberTaskData -> taskData.value
      is DateTaskData ->
        JSONObject().apply {
          put("DateString", taskData.formattedDate)
          put("Time", taskData.time)
        }
      is PhotoTaskData -> taskData.remoteFilename
      is DrawAreaTaskData -> GeometryWrapperTypeConverter.toString(taskData.geometry)
      is DropPinTaskData -> GeometryWrapperTypeConverter.toString(taskData.geometry)
      is CaptureLocationTaskData -> taskData.toJSONObject()
      else -> throw UnsupportedOperationException("Unimplemented value class ${taskData.javaClass}")
    }
  }

  private fun toJsonArray(response: MultipleChoiceTaskData): JSONArray =
    JSONArray().apply { response.selectedOptionIds.forEach { this.put(it) } }

  // TODO: Replace with proto conversion logic if this is still necessary
  fun toResponse(task: Task, obj: Any): TaskData? {
    if (JSONObject.NULL === obj) {
      return null
    }
    return when (task.type) {
      Task.Type.TEXT -> {
        DataStoreException.checkType(String::class.java, obj)
        TextTaskData.fromString(obj as String)
      }
      Task.Type.PHOTO -> {
        DataStoreException.checkType(String::class.java, obj)
        PhotoTaskData(obj as String)
      }
      Task.Type.MULTIPLE_CHOICE -> {
        DataStoreException.checkType(JSONArray::class.java, obj)
        MultipleChoiceTaskData.fromList(task.multipleChoice, toList(obj as JSONArray))
      }
      Task.Type.NUMBER -> {
        DataStoreException.checkType(Number::class.java, obj)
        NumberTaskData.fromNumber(obj.toString())
      }
      Task.Type.DATE, Task.Type.TIME -> {
        DataStoreException.checkType(JSONObject::class.java, obj)
        dateTimeFromJsonObject(obj as JSONObject).getOrThrow()
      }
      Task.Type.DRAW_AREA -> {
        DataStoreException.checkType(String::class.java, obj)
        val geometry = GeometryWrapperTypeConverter.fromString(obj as String)?.getGeometry()
        DataStoreException.checkNotNull(geometry, "Missing geometry in draw area task result")
        DataStoreException.checkType(Polygon::class.java, geometry!!)
        DrawAreaTaskData(geometry as Polygon)
      }
      Task.Type.DROP_PIN -> {
        DataStoreException.checkType(String::class.java, obj)
        val geometry = GeometryWrapperTypeConverter.fromString(obj as String)?.getGeometry()
        DataStoreException.checkNotNull(geometry, "Missing geometry in drop pin task result")
        DataStoreException.checkType(Point::class.java, geometry!!)
        DropPinTaskData(geometry as Point)
      }
      Task.Type.CAPTURE_LOCATION -> {
        DataStoreException.checkType(JSONObject::class.java, obj)
        (obj as JSONObject).toCaptureLocationTaskData()
      }
      Task.Type.UNKNOWN -> {
        throw DataStoreException("Unknown type in task: " + obj.javaClass.name)
      }
    }
  }

<<<<<<< HEAD
  private fun dateTimeFromJsonObject(data: JSONObject): Result<DateTaskData> =
    Result.runCatching {
      val formattedString = data.getString("DateString")
      val time = data.getLong("Time")
      DateTaskData(formattedString, time)
    }

  private fun captureLocationResultFromJsonObject(
    data: JSONObject
  ): Result<CaptureLocationTaskData> =
    Result.runCatching {
      val accuracy = data.getDouble(ACCURACY_KEY)
      val altitude = data.getDouble(ALTITUDE_KEY)
      val geometry =
        GeometryWrapperTypeConverter.fromString(data.getString(GEOMETRY_KEY))?.getGeometry()
      CaptureLocationTaskData(geometry as Point, accuracy, altitude)
    }

=======
>>>>>>> adddd9cf
  private fun toList(jsonArray: JSONArray): List<String> {
    val list: MutableList<String> = ArrayList(jsonArray.length())
    for (i in 0 until jsonArray.length()) {
      try {
        list.add(jsonArray.getString(i))
      } catch (e: JSONException) {
        Timber.e("Error parsing JSONArray in db: %s", jsonArray)
      }
    }
    return list.toPersistentList()
  }
}<|MERGE_RESOLUTION|>--- conflicted
+++ resolved
@@ -29,18 +29,8 @@
 import com.google.android.ground.model.submission.TextTaskData
 import com.google.android.ground.model.task.Task
 import com.google.android.ground.persistence.remote.DataStoreException
-<<<<<<< HEAD
-import com.google.android.ground.persistence.remote.firebase.schema.CaptureLocationResultConverter.ACCURACY_KEY
-import com.google.android.ground.persistence.remote.firebase.schema.CaptureLocationResultConverter.ALTITUDE_KEY
-import com.google.android.ground.persistence.remote.firebase.schema.CaptureLocationResultConverter.GEOMETRY_KEY
-=======
 import com.google.android.ground.persistence.remote.firebase.schema.CaptureLocationResultConverter.toCaptureLocationTaskData
 import com.google.android.ground.persistence.remote.firebase.schema.CaptureLocationResultConverter.toJSONObject
-import java.text.SimpleDateFormat
-import java.util.Date
-import java.util.Locale
-import java.util.TimeZone
->>>>>>> adddd9cf
 import kotlinx.collections.immutable.toPersistentList
 import org.json.JSONArray
 import org.json.JSONException
@@ -121,7 +111,6 @@
     }
   }
 
-<<<<<<< HEAD
   private fun dateTimeFromJsonObject(data: JSONObject): Result<DateTaskData> =
     Result.runCatching {
       val formattedString = data.getString("DateString")
@@ -129,19 +118,6 @@
       DateTaskData(formattedString, time)
     }
 
-  private fun captureLocationResultFromJsonObject(
-    data: JSONObject
-  ): Result<CaptureLocationTaskData> =
-    Result.runCatching {
-      val accuracy = data.getDouble(ACCURACY_KEY)
-      val altitude = data.getDouble(ALTITUDE_KEY)
-      val geometry =
-        GeometryWrapperTypeConverter.fromString(data.getString(GEOMETRY_KEY))?.getGeometry()
-      CaptureLocationTaskData(geometry as Point, accuracy, altitude)
-    }
-
-=======
->>>>>>> adddd9cf
   private fun toList(jsonArray: JSONArray): List<String> {
     val list: MutableList<String> = ArrayList(jsonArray.length())
     for (i in 0 until jsonArray.length()) {

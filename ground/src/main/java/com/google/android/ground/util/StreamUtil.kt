/*
 * Copyright 2020 Google LLC
 *
 * Licensed under the Apache License, Version 2.0 (the "License");
 * you may not use this file except in compliance with the License.
 * You may obtain a copy of the License at
 *
 *     https://www.apache.org/licenses/LICENSE-2.0
 *
 * Unless required by applicable law or agreed to in writing, software
 * distributed under the License is distributed on an "AS IS" BASIS,
 * WITHOUT WARRANTIES OR CONDITIONS OF ANY KIND, either express or implied.
 * See the License for the specific language governing permissions and
 * limitations under the License.
 */
package com.google.android.ground.util

import java8.util.function.Supplier
import java8.util.stream.Stream
import java8.util.stream.StreamSupport
import timber.log.Timber

/** Methods for working with and manipulating [java8.util.stream.Stream]. */
object StreamUtil {
  /**
   * Executes the specified Supplier, writing throw Error exceptions to debug logs. If an error
   * occurs, an empty Stream is returned, otherwise a Stream with only the result of the Supplier is
   * returned.
   */
  @JvmStatic
  fun <R> logErrorsAndSkip(supplier: Supplier<R>): Stream<R> {
    return try {
      StreamSupport.stream(setOf(supplier.get()))
    } catch (e: RuntimeException) {
      Timber.e(e)
      StreamSupport.stream(emptySet())
    }
<<<<<<< HEAD

    fun <R> logErrorsAndSkipKt(supplier: Supplier<R>): Iterable<R> {
        return try {
            setOf(supplier.get())
        } catch (e: RuntimeException) {
            Timber.e(e)
            emptySet()
        }
    }
=======
  }
>>>>>>> fe6faf52
}<|MERGE_RESOLUTION|>--- conflicted
+++ resolved
@@ -35,7 +35,7 @@
       Timber.e(e)
       StreamSupport.stream(emptySet())
     }
-<<<<<<< HEAD
+  }
 
     fun <R> logErrorsAndSkipKt(supplier: Supplier<R>): Iterable<R> {
         return try {
@@ -45,7 +45,4 @@
             emptySet()
         }
     }
-=======
-  }
->>>>>>> fe6faf52
 }
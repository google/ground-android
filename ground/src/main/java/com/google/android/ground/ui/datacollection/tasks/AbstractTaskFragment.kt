--- conflicted
+++ resolved
@@ -66,7 +66,7 @@
   override fun onCreateView(
     inflater: LayoutInflater,
     container: ViewGroup?,
-    savedInstanceState: Bundle?,
+    savedInstanceState: Bundle?
   ): View? {
     super.onCreateView(inflater, container, savedInstanceState)
     taskView = onCreateTaskView(inflater)
@@ -155,11 +155,7 @@
   }
 
   private fun moveToPrevious() {
-<<<<<<< HEAD
-    lifecycleScope.launch { dataCollectionViewModel.onPreviousClicked(position, viewModel) }
-=======
-    dataCollectionViewModel.onPreviousClicked(viewModel)
->>>>>>> 1dc63046
+    lifecycleScope.launch { dataCollectionViewModel.onPreviousClicked(viewModel) }
   }
 
   fun moveToNext() {
@@ -182,7 +178,7 @@
           ButtonAction.Location.START -> taskView.actionButtonsContainer.startButtons
           ButtonAction.Location.END -> taskView.actionButtonsContainer.endButtons
         },
-        layoutInflater,
+        layoutInflater
       )
     buttonsIndex[buttons.size] = action
     buttons[action] = button

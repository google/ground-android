--- conflicted
+++ resolved
@@ -28,14 +28,8 @@
 @AndroidEntryPoint
 class QuestionTaskFragment : AbstractTaskFragment<TextTaskViewModel>() {
 
-<<<<<<< HEAD
-  override fun onCreateTaskView(inflater: LayoutInflater, container: ViewGroup?): TaskView {
-    return TaskViewWithHeader.create(inflater)
-  }
-=======
   override fun onCreateTaskView(inflater: LayoutInflater, container: ViewGroup?): TaskView =
     TaskViewWithHeader.create(inflater)
->>>>>>> 5714ec0c
 
   override fun onCreateTaskBody(inflater: LayoutInflater): View {
     val taskBinding = QuestionTaskFragBinding.inflate(inflater)

--- conflicted
+++ resolved
@@ -37,17 +37,10 @@
 
   private suspend fun toLois(survey: Survey, snapshot: QuerySnapshot): List<LocationOfInterest> =
     withContext(defaultDispatcher) {
-<<<<<<< HEAD
-      snapshot.documents
-        .map { toLoi(survey, it) }
-        // Filter out bad results and log.
-        .mapNotNull { it.onFailure { t -> Timber.w(t, "Invalid LOI in remote db") }.getOrNull() }
-=======
       snapshot.documents.mapNotNull {
         toLoi(survey, it)
           .onFailure { t -> Timber.w(t, "LOI ${it.id} in remote survey ${survey.id} is invalid") }
           .getOrNull()
       }
->>>>>>> dc584510
     }
 }
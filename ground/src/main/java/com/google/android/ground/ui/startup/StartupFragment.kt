/*
 * Copyright 2018 Google LLC
 *
 * Licensed under the Apache License, Version 2.0 (the "License");
 * you may not use this file except in compliance with the License.
 * You may obtain a copy of the License at
 *
 *     https://www.apache.org/licenses/LICENSE-2.0
 *
 * Unless required by applicable law or agreed to in writing, software
 * distributed under the License is distributed on an "AS IS" BASIS,
 * WITHOUT WARRANTIES OR CONDITIONS OF ANY KIND, either express or implied.
 * See the License for the specific language governing permissions and
 * limitations under the License.
 */
package com.google.android.ground.ui.startup

import android.os.Bundle
import android.view.LayoutInflater
import android.view.View
import android.view.ViewGroup
import androidx.lifecycle.lifecycleScope
import com.google.android.gms.common.GooglePlayServicesNotAvailableException
import com.google.android.ground.R
import com.google.android.ground.ui.common.AbstractFragment
import com.google.android.ground.ui.common.EphemeralPopups
import dagger.hilt.android.AndroidEntryPoint
import javax.inject.Inject
import kotlinx.coroutines.launch
import timber.log.Timber

@AndroidEntryPoint
class StartupFragment : AbstractFragment() {

  @Inject lateinit var popups: EphemeralPopups

  private lateinit var viewModel: StartupViewModel

  override fun onCreate(savedInstanceState: Bundle?) {
    super.onCreate(savedInstanceState)
    viewModel = getViewModel(StartupViewModel::class.java)
  }

  override fun onCreateView(
    inflater: LayoutInflater,
    container: ViewGroup?,
    savedInstanceState: Bundle?,
  ): View? = inflater.inflate(R.layout.startup_frag, container, false)

  override fun onResume() {
    super.onResume()
    showProgressDialog(R.string.initializing)
    viewLifecycleOwner.lifecycleScope.launch {
      try {
        viewModel.initializeLogin()
      } catch (t: Throwable) {
        Timber.e(t, "Failed to launch app")
        popups.ErrorPopup().show(R.string.google_api_install_failed)
        requireActivity().finish()
      }
    }
  }

  override fun onPause() {
    dismissProgressDialog()
    super.onPause()
  }
<<<<<<< HEAD
=======

  private fun onInitFailed(t: Throwable) {
    Timber.e(t, "Failed to launch app")
    if (t is GooglePlayServicesNotAvailableException) {
      popups.ErrorPopup().show(R.string.google_api_install_failed)
    }
    requireActivity().finish()
  }
>>>>>>> 9ef90adb
}<|MERGE_RESOLUTION|>--- conflicted
+++ resolved
@@ -54,9 +54,7 @@
       try {
         viewModel.initializeLogin()
       } catch (t: Throwable) {
-        Timber.e(t, "Failed to launch app")
-        popups.ErrorPopup().show(R.string.google_api_install_failed)
-        requireActivity().finish()
+        onInitFailed(t)
       }
     }
   }
@@ -65,8 +63,6 @@
     dismissProgressDialog()
     super.onPause()
   }
-<<<<<<< HEAD
-=======
 
   private fun onInitFailed(t: Throwable) {
     Timber.e(t, "Failed to launch app")
@@ -75,5 +71,4 @@
     }
     requireActivity().finish()
   }
->>>>>>> 9ef90adb
 }
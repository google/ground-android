/*
 * Copyright 2022 Google LLC
 *
 * Licensed under the Apache License, Version 2.0 (the "License");
 * you may not use this file except in compliance with the License.
 * You may obtain a copy of the License at
 *
 *     https://www.apache.org/licenses/LICENSE-2.0
 *
 * Unless required by applicable law or agreed to in writing, software
 * distributed under the License is distributed on an "AS IS" BASIS,
 * WITHOUT WARRANTIES OR CONDITIONS OF ANY KIND, either express or implied.
 * See the License for the specific language governing permissions and
 * limitations under the License.
 */
package com.google.android.ground.ui.common

import android.Manifest
import androidx.lifecycle.LiveData
import androidx.lifecycle.LiveDataReactiveStreams
import androidx.lifecycle.MutableLiveData
<<<<<<< HEAD
import com.google.android.gms.maps.model.LatLngBounds
=======
import androidx.lifecycle.viewModelScope
>>>>>>> e107b885
import com.google.android.ground.R
import com.google.android.ground.repository.MapStateRepository
import com.google.android.ground.rx.Event
import com.google.android.ground.rx.Nil
import com.google.android.ground.rx.annotations.Hot
import com.google.android.ground.system.*
import com.google.android.ground.ui.map.CameraPosition
import com.google.android.ground.ui.map.MapController
import com.google.android.ground.ui.map.gms.toGoogleMapsObject
import io.reactivex.BackpressureStrategy
import io.reactivex.Flowable
import io.reactivex.Observable
import io.reactivex.Single
import io.reactivex.subjects.PublishSubject
import io.reactivex.subjects.Subject
import javax.inject.Inject
import kotlinx.coroutines.flow.*
import kotlinx.coroutines.launch
import kotlinx.coroutines.rx2.await
import timber.log.Timber

open class BaseMapViewModel
@Inject
constructor(
  private val locationManager: LocationManager,
  private val mapStateRepository: MapStateRepository,
  private val settingsManager: SettingsManager,
  private val permissionsManager: PermissionsManager,
  mapController: MapController
) : AbstractViewModel() {

<<<<<<< HEAD
  private val cameraZoomSubject: @Hot Subject<Float> = PublishSubject.create()
  val cameraZoomUpdates: Flowable<Float> = cameraZoomSubject.toFlowable(BackpressureStrategy.LATEST)

  private val cameraBoundsSubject: @Hot Subject<LatLngBounds> = PublishSubject.create()
  val cameraBoundUpdates: Flowable<LatLngBounds> =
    cameraBoundsSubject.toFlowable(BackpressureStrategy.LATEST)

=======
  val locationLock: MutableStateFlow<Result<Boolean>> =
    MutableStateFlow(Result.success(mapStateRepository.isLocationLockEnabled))
>>>>>>> e107b885
  private val locationLockEnabled: @Hot(replays = true) MutableLiveData<Boolean> = MutableLiveData()
  private val selectMapTypeClicks: @Hot Subject<Nil> = PublishSubject.create()

  val locationLockIconTint =
    locationLock
      .map { lockState ->
        if (lockState.getOrDefault(false)) LOCATION_LOCK_ICON_TINT_ENABLED
        else LOCATION_LOCK_ICON_TINT_DISABLED
      }
      .stateIn(viewModelScope, SharingStarted.Lazily, LOCATION_LOCK_ICON_TINT_DISABLED)
  val locationLockIcon =
    locationLock
      .map { lockState ->
        if (lockState.getOrDefault(false)) LOCATION_LOCK_ICON_ENABLED
        else LOCATION_LOCK_ICON_DISABLED
      }
      .stateIn(viewModelScope, SharingStarted.Lazily, LOCATION_LOCK_ICON_DISABLED)
  val cameraUpdateRequests: LiveData<Event<CameraPosition>>

  init {
    cameraUpdateRequests =
      LiveDataReactiveStreams.fromPublisher(
        mapController.getCameraUpdates().map { Event.create(it) }
      )
  }

  private suspend fun toggleLocationLock() {
    if (locationLock.value.getOrDefault(false)) {
      disableLocationLock().await()
    } else {
      try {
        permissionsManager.obtainPermission(Manifest.permission.ACCESS_FINE_LOCATION).await()

        settingsManager.enableLocationSettings(FINE_LOCATION_UPDATES_REQUEST).await()

        enableLocationLock()

        locationManager.requestLocationUpdates().await()
      } catch (e: PermissionDeniedException) {
        locationLock.value = Result.failure(e)
        locationManager.disableLocationUpdates().await()
      }
    }
  }

  private fun enableLocationLock() = onLockStateChanged(true)

  /** Releases location enableLocationLock by disabling location updates. */
  private fun disableLocationLock(): Single<Result<Boolean>> {
    onLockStateChanged(false)
    return locationManager.disableLocationUpdates()
  }

  private fun onLockStateChanged(isLocked: Boolean) {
    locationLock.value = Result.success(isLocked)
    mapStateRepository.isLocationLockEnabled = isLocked
  }

  fun getLocationLockEnabled(): LiveData<Boolean> = locationLockEnabled

  fun setLocationLockEnabled(enabled: Boolean) {
    locationLockEnabled.postValue(enabled)
  }

  /** Called when map type button is clicked by the user. */
  fun onMapTypeButtonClicked() {
    selectMapTypeClicks.onNext(Nil.NIL)
  }

  fun getSelectMapTypeClicks(): Observable<Nil> {
    return selectMapTypeClicks
  }

  /** Called when location lock button is clicked by the user. */
  fun onLocationLockClick() {
    viewModelScope.launch { toggleLocationLock() }
  }

  /** Called when the map starts to move by the user. */
  fun onMapDragged() {
    if (locationLock.value.getOrDefault(false)) {
      Timber.d("User dragged map. Disabling location lock")
      viewModelScope.launch { disableLocationLock().await() }
    }
  }

<<<<<<< HEAD
  /** Returns true if the location lock is enabled. */
  private fun isLocationLockEnabled(): Boolean = locationLockState.value!!.getOrDefault(false)

  /** Called when the map camera is moved. */
  open fun onMapCameraMoved(newCameraPosition: CameraPosition) {
    newCameraPosition.zoomLevel?.let { cameraZoomSubject.onNext(it) }
    newCameraPosition.bounds?.let { cameraBoundsSubject.onNext(it.toGoogleMapsObject()) }
  }
=======
  /** Called when the map camera is moved by the user. */
  open fun onMapCameraMoved(newCameraPosition: CameraPosition) {}
>>>>>>> e107b885

  companion object {
    private const val LOCATION_LOCK_ICON_TINT_ENABLED = R.color.colorMapBlue
    private const val LOCATION_LOCK_ICON_TINT_DISABLED = R.color.colorGrey800

    // TODO(Shobhit): Consider adding another icon for representing "GPS disabled" state.
    private const val LOCATION_LOCK_ICON_ENABLED = R.drawable.ic_gps_lock
    private const val LOCATION_LOCK_ICON_DISABLED = R.drawable.ic_gps_lock_not_fixed
  }
}<|MERGE_RESOLUTION|>--- conflicted
+++ resolved
@@ -19,11 +19,8 @@
 import androidx.lifecycle.LiveData
 import androidx.lifecycle.LiveDataReactiveStreams
 import androidx.lifecycle.MutableLiveData
-<<<<<<< HEAD
+import androidx.lifecycle.viewModelScope
 import com.google.android.gms.maps.model.LatLngBounds
-=======
-import androidx.lifecycle.viewModelScope
->>>>>>> e107b885
 import com.google.android.ground.R
 import com.google.android.ground.repository.MapStateRepository
 import com.google.android.ground.rx.Event
@@ -40,7 +37,10 @@
 import io.reactivex.subjects.PublishSubject
 import io.reactivex.subjects.Subject
 import javax.inject.Inject
-import kotlinx.coroutines.flow.*
+import kotlinx.coroutines.flow.MutableStateFlow
+import kotlinx.coroutines.flow.SharingStarted
+import kotlinx.coroutines.flow.map
+import kotlinx.coroutines.flow.stateIn
 import kotlinx.coroutines.launch
 import kotlinx.coroutines.rx2.await
 import timber.log.Timber
@@ -55,7 +55,6 @@
   mapController: MapController
 ) : AbstractViewModel() {
 
-<<<<<<< HEAD
   private val cameraZoomSubject: @Hot Subject<Float> = PublishSubject.create()
   val cameraZoomUpdates: Flowable<Float> = cameraZoomSubject.toFlowable(BackpressureStrategy.LATEST)
 
@@ -63,10 +62,8 @@
   val cameraBoundUpdates: Flowable<LatLngBounds> =
     cameraBoundsSubject.toFlowable(BackpressureStrategy.LATEST)
 
-=======
   val locationLock: MutableStateFlow<Result<Boolean>> =
     MutableStateFlow(Result.success(mapStateRepository.isLocationLockEnabled))
->>>>>>> e107b885
   private val locationLockEnabled: @Hot(replays = true) MutableLiveData<Boolean> = MutableLiveData()
   private val selectMapTypeClicks: @Hot Subject<Nil> = PublishSubject.create()
 
@@ -153,19 +150,11 @@
     }
   }
 
-<<<<<<< HEAD
-  /** Returns true if the location lock is enabled. */
-  private fun isLocationLockEnabled(): Boolean = locationLockState.value!!.getOrDefault(false)
-
   /** Called when the map camera is moved. */
   open fun onMapCameraMoved(newCameraPosition: CameraPosition) {
     newCameraPosition.zoomLevel?.let { cameraZoomSubject.onNext(it) }
     newCameraPosition.bounds?.let { cameraBoundsSubject.onNext(it.toGoogleMapsObject()) }
   }
-=======
-  /** Called when the map camera is moved by the user. */
-  open fun onMapCameraMoved(newCameraPosition: CameraPosition) {}
->>>>>>> e107b885
 
   companion object {
     private const val LOCATION_LOCK_ICON_TINT_ENABLED = R.color.colorMapBlue

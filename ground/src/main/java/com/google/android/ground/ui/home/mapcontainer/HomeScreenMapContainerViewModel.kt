--- conflicted
+++ resolved
@@ -98,18 +98,15 @@
   ): Set<Feature> {
     // TODO: Add support for polylines similar to mapPins.
     return locationsOfInterest
-<<<<<<< HEAD
       .map {
         Feature(
-          Feature.Tag(id = it.id, type = Feature.Type.LOCATION_FEATURE, flag = it.job.hasData()),
+          id = it.id,
+          type = Feature.Type.LOCATION_FEATURE,
+          flag = it.job.hasData(),
           geometry = it.geometry
         )
       }
-      .toImmutableSet()
-=======
-      .map { Feature(id = it.id, tag = Feature.Type.LOCATION_OF_INTEREST, geometry = it.geometry) }
       .toPersistentSet()
->>>>>>> 144f7626
   }
 
   private fun createLocationAccuracyFlowable() =

--- conflicted
+++ resolved
@@ -161,16 +161,10 @@
    */
   fun onFeatureClicked(features: Set<Feature>) {
     val geometry = features.first().geometry
-<<<<<<< HEAD
-
-    if (geometry is Point) {
-      panAndZoomCamera(geometry.coordinates, true)
-=======
     for (loi in loisInViewport.value) {
       if (loi.geometry == geometry) {
         loiClicks.value = loi
       }
->>>>>>> c34ca122
     }
   }
 

--- conflicted
+++ resolved
@@ -61,9 +61,6 @@
   permissionsManager: PermissionsManager,
   surveyRepository: SurveyRepository,
   offlineAreaRepository: OfflineAreaRepository
-<<<<<<< HEAD
-) : BaseMapViewModel(locationController, mapController, mapStateRepository) {
-=======
 ) :
   BaseMapViewModel(
     locationManager,
@@ -72,7 +69,6 @@
     permissionsManager,
     mapController
   ) {
->>>>>>> e107b885
 
   private var activeSurveyId: String = ""
 

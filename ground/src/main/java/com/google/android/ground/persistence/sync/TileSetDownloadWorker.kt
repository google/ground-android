/*
 * Copyright 2019 Google LLC
 *
 * Licensed under the Apache License, Version 2.0 (the "License");
 * you may not use this file except in compliance with the License.
 * You may obtain a copy of the License at
 *
 *     https://www.apache.org/licenses/LICENSE-2.0
 *
 * Unless required by applicable law or agreed to in writing, software
 * distributed under the License is distributed on an "AS IS" BASIS,
 * WITHOUT WARRANTIES OR CONDITIONS OF ANY KIND, either express or implied.
 * See the License for the specific language governing permissions and
 * limitations under the License.
 */
package com.google.android.ground.persistence.sync

import android.content.Context
import androidx.hilt.work.HiltWorker
import androidx.work.Worker
import androidx.work.WorkerParameters
import com.google.android.ground.model.imagery.MbtilesFile
import com.google.android.ground.persistence.local.stores.LocalTileSetStore
import com.google.android.ground.persistence.sync.SyncService.Companion.DEFAULT_MAX_RETRY_ATTEMPTS
import dagger.assisted.Assisted
import dagger.assisted.AssistedInject
import io.reactivex.Completable
import io.reactivex.Observable
import java.io.File
import java.io.IOException
import java.net.HttpURLConnection
import java.net.MalformedURLException
import java.net.URL
import timber.log.Timber

/**
 * A worker that downloads files to the device in the background. The target URL and file name are
 * provided in a [Data] object. This worker should only run when the device has a network
 * connection.
 */
@HiltWorker
class TileSetDownloadWorker
@AssistedInject
constructor(
  @Assisted private val context: Context,
  @Assisted params: WorkerParameters,
  private val localTileSetStore: LocalTileSetStore
) : Worker(context, params) {

  /**
   * Given a tile, downloads the given {@param tile}'s source file and saves it to the device's app
   * storage. Optional HTTP request header {@param requestProperties} may be provided.
   */
  @Throws(TileSetDownloadException::class)
  private fun downloadTileFile(mbtilesFile: MbtilesFile, requestProperties: Map<String, String>) {
    var mode = Context.MODE_PRIVATE

    try {
      val url = URL(mbtilesFile.url)
      val connection = url.openConnection() as HttpURLConnection

      if (requestProperties.isNotEmpty()) {
        for ((key, value) in requestProperties) {
          connection.setRequestProperty(key, value)
        }
        mode = Context.MODE_APPEND
      }

      connection.connect()
      connection.inputStream.use { inputStream ->
        context.openFileOutput(mbtilesFile.path, mode).use { fos ->
          val byteChunk = ByteArray(BUFFER_SIZE)
          var n: Int

          while (inputStream.read(byteChunk).also { n = it } > 0) {
            fos.write(byteChunk, 0, n)
          }
        }
      }
    } catch (e: MalformedURLException) {
      // Just bubble up, as we don't want to continually attempt to re-download from an invalid URL
      throw e
    } catch (e: IOException) {
      throw TileSetDownloadException("Failed to download tile", e)
    }
  }

  /** Update a tile's state in the database and initiate a download of the tile source file. */
  private fun downloadTileSet(mbtilesFile: MbtilesFile): Completable {
    val requestProperties: MutableMap<String, String> = HashMap()

    // To resume a download for an in progress tile, we use the HTTP Range request property.
    // The range property takes a range of bytes, the server returns the content of the resource
    // that corresponds to the given byte range.
    //
    // To resume a download, we get the current length, in bytes, of the file on disk.
    // appending '-' to the byte value tells the server to return the range of bytes from the given
    // byte value to the end of the file, e.g. '500-' returns contents starting at byte 500 to EOF.
    //
    // Note that length returns 0 when the file does not exist, so this correctly handles an edge
    // case whereby the local DB has a tile state of IN_PROGRESS but none of the file has been
    // downloaded yet (since then we'll fetch the range '0-', the entire file).
    //
    // For more info see: https://developer.mozilla.org/en-US/docs/Web/HTTP/Headers/Range
    if (mbtilesFile.downloadState === MbtilesFile.DownloadState.IN_PROGRESS) {
      val existingTileFile = File(context.filesDir, mbtilesFile.path)
      requestProperties["Range"] = "bytes=" + existingTileFile.length() + "-"
    }
    return localTileSetStore
      .insertOrUpdateTileSet(
        mbtilesFile.copy(
          downloadState = MbtilesFile.DownloadState.IN_PROGRESS,
        )
      )
      .andThen(Completable.fromRunnable { downloadTileFile(mbtilesFile, requestProperties) })
      .doOnError { e ->
        Timber.d(e, "Failed to download tile: $mbtilesFile")
        localTileSetStore.insertOrUpdateTileSet(
          mbtilesFile.copy(
            downloadState = MbtilesFile.DownloadState.FAILED,
          )
        )
      }
      .andThen(
        localTileSetStore.insertOrUpdateTileSet(
          mbtilesFile.copy(
            downloadState = MbtilesFile.DownloadState.DOWNLOADED,
          )
        )
      )
  }

  /**
<<<<<<< HEAD
   * Verifies that {@param tile} marked as `Tile.DownloadState.DOWNLOADED` in the local database still
   * exists in the app's storage. If the tile's source file isn't present, initiates a download of
   * source file.
=======
   * Verifies that {@param tile} marked as `Tile.DownloadState.DOWNLOADED` in the local database
   * still exists in the app's storage. If the tile's source file isn't present, initiates a
   * download of source file.
>>>>>>> 35175748
   */
  private fun downloadIfNotFound(mbtilesFile: MbtilesFile): Completable {
    val file = File(context.filesDir, mbtilesFile.path)
    return if (file.exists()) {
      Completable.complete()
    } else downloadTileSet(mbtilesFile)
  }

  private fun processTileSets(pendingMbtilesFiles: List<MbtilesFile>): Completable =
    Observable.fromIterable(pendingMbtilesFiles).flatMapCompletable { tileSet ->
      when (tileSet.downloadState) {
        MbtilesFile.DownloadState.DOWNLOADED -> downloadIfNotFound(tileSet)
        MbtilesFile.DownloadState.PENDING,
        MbtilesFile.DownloadState.IN_PROGRESS,
        MbtilesFile.DownloadState.FAILED -> downloadTileSet(tileSet)
      }
    }

  /**
   * Given a tile identifier, downloads a tile source file and saves it to the app's file storage.
   * If the tile source file already exists on the device, this method returns `Result.success()`
   * and does not re-download the file.
   */
  override fun doWork(): Result {
    val pendingTileSets = localTileSetStore.pendingTileSets().blockingGet()

    // When there are no tiles in the db, the blockingGet returns null.
    // If that isn't the case, another worker may have already taken care of the work.
    // In this case, we return a result immediately to stop the worker.
    Timber.d("Downloading tiles: $pendingTileSets")
    return try {
      processTileSets(pendingTileSets).blockingAwait()
      Result.success()
    } catch (e: MalformedURLException) {
      Timber.e(e, "can't download tileset from malformed URL ${e.message}")
      Result.failure()
    } catch (e: TileSetDownloadException) {
      Timber.e(e, "Downloads for tiles failed: $pendingTileSets")
      if (this.runAttemptCount > DEFAULT_MAX_RETRY_ATTEMPTS) {
        return Result.failure()
      }
      Result.retry()
    } catch (e: Exception) {
      Timber.e(e, "Unexpected error ${e.message}")
      Result.failure()
    }
  }

  internal class TileSetDownloadException(msg: String?, e: Throwable?) : RuntimeException(msg, e)
  companion object {
    private const val BUFFER_SIZE = 4096
  }
}<|MERGE_RESOLUTION|>--- conflicted
+++ resolved
@@ -131,15 +131,9 @@
   }
 
   /**
-<<<<<<< HEAD
-   * Verifies that {@param tile} marked as `Tile.DownloadState.DOWNLOADED` in the local database still
-   * exists in the app's storage. If the tile's source file isn't present, initiates a download of
-   * source file.
-=======
    * Verifies that {@param tile} marked as `Tile.DownloadState.DOWNLOADED` in the local database
    * still exists in the app's storage. If the tile's source file isn't present, initiates a
    * download of source file.
->>>>>>> 35175748
    */
   private fun downloadIfNotFound(mbtilesFile: MbtilesFile): Completable {
     val file = File(context.filesDir, mbtilesFile.path)

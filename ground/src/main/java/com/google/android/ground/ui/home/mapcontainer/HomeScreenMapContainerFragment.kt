/*
 * Copyright 2018 Google LLC
 *
 * Licensed under the Apache License, Version 2.0 (the "License");
 * you may not use this file except in compliance with the License.
 * You may obtain a copy of the License at
 *
 *     https://www.apache.org/licenses/LICENSE-2.0
 *
 * Unless required by applicable law or agreed to in writing, software
 * distributed under the License is distributed on an "AS IS" BASIS,
 * WITHOUT WARRANTIES OR CONDITIONS OF ANY KIND, either express or implied.
 * See the License for the specific language governing permissions and
 * limitations under the License.
 */
package com.google.android.ground.ui.home.mapcontainer

import android.os.Bundle
import android.view.LayoutInflater
import android.view.View
import android.view.ViewGroup
import android.widget.TextView
import androidx.compose.runtime.mutableStateOf
import androidx.compose.runtime.remember
import androidx.compose.ui.platform.ComposeView
import androidx.lifecycle.lifecycleScope
<<<<<<< HEAD
=======
import androidx.navigation.fragment.findNavController
import androidx.recyclerview.widget.LinearLayoutManager
>>>>>>> 759d8064
import androidx.recyclerview.widget.PagerSnapHelper
import androidx.recyclerview.widget.SnapHelper
import com.google.android.ground.R
import com.google.android.ground.coroutines.ApplicationScope
import com.google.android.ground.coroutines.IoDispatcher
import com.google.android.ground.coroutines.MainDispatcher
import com.google.android.ground.databinding.BasemapLayoutBinding
import com.google.android.ground.databinding.LoiCardsRecyclerViewBinding
import com.google.android.ground.databinding.MenuButtonBinding
import com.google.android.ground.model.locationofinterest.LOI_NAME_PROPERTY
import com.google.android.ground.model.locationofinterest.LocationOfInterest
import com.google.android.ground.proto.Survey.DataSharingTerms
import com.google.android.ground.repository.SubmissionRepository
import com.google.android.ground.repository.UserRepository
import com.google.android.ground.ui.common.AbstractMapContainerFragment
import com.google.android.ground.ui.common.BaseMapViewModel
import com.google.android.ground.ui.common.EphemeralPopups
import com.google.android.ground.ui.home.DataSharingTermsDialog
import com.google.android.ground.ui.home.HomeScreenFragmentDirections
import com.google.android.ground.ui.home.HomeScreenViewModel
import com.google.android.ground.ui.home.mapcontainer.cards.MapCardAdapter
import com.google.android.ground.ui.home.mapcontainer.cards.MapUiData
import com.google.android.ground.ui.map.MapFragment
import com.google.android.ground.ui.theme.AppTheme
import dagger.hilt.android.AndroidEntryPoint
import javax.inject.Inject
import kotlinx.coroutines.CoroutineDispatcher
import kotlinx.coroutines.CoroutineScope
import kotlinx.coroutines.flow.cancellable
import kotlinx.coroutines.flow.collectLatest
import kotlinx.coroutines.flow.combine
import kotlinx.coroutines.launch
import kotlinx.coroutines.withContext
import timber.log.Timber

/** Main app view, displaying the map and related controls (center cross-hairs, add button, etc). */
@AndroidEntryPoint
class HomeScreenMapContainerFragment : AbstractMapContainerFragment() {

  @Inject lateinit var ephemeralPopups: EphemeralPopups
  @Inject lateinit var submissionRepository: SubmissionRepository
  @Inject lateinit var userRepository: UserRepository
  @Inject @IoDispatcher lateinit var ioDispatcher: CoroutineDispatcher
  @Inject @MainDispatcher lateinit var mainDispatcher: CoroutineDispatcher
  @Inject @ApplicationScope lateinit var externalScope: CoroutineScope

  private lateinit var mapContainerViewModel: HomeScreenMapContainerViewModel
  private lateinit var homeScreenViewModel: HomeScreenViewModel
  private lateinit var binding: BasemapLayoutBinding
  private lateinit var adapter: MapCardAdapter
  private lateinit var infoPopup: EphemeralPopups.InfoPopup

  override fun onCreate(savedInstanceState: Bundle?) {
    super.onCreate(savedInstanceState)
    mapContainerViewModel = getViewModel(HomeScreenMapContainerViewModel::class.java)
    homeScreenViewModel = getViewModel(HomeScreenViewModel::class.java)
    adapter = MapCardAdapter { loi, view -> updateSubmissionCount(loi, view) }

    launchWhenStarted {
      val canUserSubmitData = userRepository.canUserSubmitData()

      // Handle collect button clicks
      adapter.setCollectDataListener { mapUiData ->
        val job =
          lifecycleScope.launch {
            mapContainerViewModel.activeSurveyDataSharingTermsFlow.cancellable().collectLatest {
              hasDataSharingTerms ->
              onCollectData(
                canUserSubmitData,
                hasValidTasks(mapUiData),
                hasDataSharingTerms,
                mapUiData,
              )
            }
          }
        job.cancel()
      }

      // Bind data for cards
      mapContainerViewModel.getMapCardUiData().launchWhenStartedAndCollect { (loiCard, jobCards) ->
        adapter.updateData(canUserSubmitData, loiCard, jobCards)
      }
    }

    map.featureClicks.launchWhenStartedAndCollect { mapContainerViewModel.onFeatureClicked(it) }
  }

  private fun hasValidTasks(cardUiData: MapUiData) =
    when (cardUiData) {
      // LOI tasks are filtered out of the tasks list for pre-defined tasks.
      is MapUiData.LoiUiData ->
        cardUiData.loi.job.tasks.values.count { !it.isAddLoiTask } > 0
      is MapUiData.AddLoiUiData -> cardUiData.job.tasks.values.isNotEmpty()
    }

  private fun renderDataSharingTermsDialog(
    cardUiData: MapUiData,
    dataSharingTerms: DataSharingTerms,
  ) =
    ComposeView(requireContext()).apply {
      setContent {
        val showDataSharingTermsDialog = remember { mutableStateOf(true) }
        when {
          showDataSharingTermsDialog.value -> {
            AppTheme {
              DataSharingTermsDialog(showDataSharingTermsDialog, dataSharingTerms) {
                val job =
                  lifecycleScope.launch { mapContainerViewModel.updateDataSharingConsent(true) }
                job.cancel()
                navigateToDataCollectionFragment(cardUiData)
              }
            }
          }
        }
      }
    }

  /** Invoked when user clicks on the map cards to collect data. */
  private fun onCollectData(
    canUserSubmitData: Boolean,
    hasTasks: Boolean,
    hasDataSharingTerms: DataSharingTerms?,
    cardUiData: MapUiData,
  ) {
    if (!canUserSubmitData) {
      // Skip data collection screen if the user can't submit any data
      // TODO(#1667): Revisit UX for displaying view only mode
      ephemeralPopups.ErrorPopup().show(getString(R.string.collect_data_viewer_error))
      return
    }
    if (!hasTasks) {
      // NOTE(#2539): The DataCollectionFragment will crash if there are no tasks.
      ephemeralPopups.ErrorPopup().show(getString(R.string.no_tasks_error))
      return
    }
    if (hasDataSharingTerms != null) {
      if (
        hasDataSharingTerms.type == DataSharingTerms.Type.CUSTOM &&
          hasDataSharingTerms.customText.isBlank()
      ) {
        ephemeralPopups.ErrorPopup().show(getString(R.string.invalid_data_sharing_terms))
        return
      }
      (view as ViewGroup).addView(renderDataSharingTermsDialog(cardUiData, hasDataSharingTerms))
      return
    }
    navigateToDataCollectionFragment(cardUiData)
  }

  /** Updates the given [TextView] with the submission count for the given [LocationOfInterest]. */
  private fun updateSubmissionCount(loi: LocationOfInterest, view: TextView) {
    externalScope.launch {
      val count = submissionRepository.getTotalSubmissionCount(loi)
      val submissionText =
        if (count == 0) resources.getString(R.string.no_submissions)
        else resources.getQuantityString(R.plurals.submission_count, count, count)
      withContext(mainDispatcher) { view.text = submissionText }
    }
  }

  override fun onCreateView(
    inflater: LayoutInflater,
    container: ViewGroup?,
    savedInstanceState: Bundle?,
  ): View {
    super.onCreateView(inflater, container, savedInstanceState)
    binding = BasemapLayoutBinding.inflate(inflater, container, false)
    binding.fragment = this
    binding.viewModel = mapContainerViewModel
    binding.lifecycleOwner = this
    return binding.root
  }

  override fun onViewCreated(view: View, savedInstanceState: Bundle?) {
    super.onViewCreated(view, savedInstanceState)
    setupMenuFab()
    setupBottomLoiCards()
    showDataCollectionHint()
  }

  /**
   * Displays a popup hint informing users how to begin collecting data, based on the properties of
   * the active survey and zoomed in state.
   *
   * This method should only be called after view creation and should only trigger once per view
   * create.
   */
  private fun showDataCollectionHint() {
    if (!this::mapContainerViewModel.isInitialized) {
      return Timber.w("showDataCollectionHint() called before mapContainerViewModel initialized")
    }
    if (!this::binding.isInitialized) {
      return Timber.w("showDataCollectionHint() called before binding initialized")
    }
    // Combine the survey properties and the current zoomed-out state to determine which popup to
    // show, or not.
    mapContainerViewModel.surveyUpdateFlow
      .combine(mapContainerViewModel.isZoomedInFlow) { surveyProperties, isZoomedIn ->
        // Negated since we only want to show certain popups when the user is zoomed out.
        Pair(surveyProperties, !isZoomedIn)
      }
      .launchWhenStartedAndCollectFirst {
        val (surveyProperties, isZoomedOut) = it
        when {
          surveyProperties.noLois && !surveyProperties.addLoiPermitted ->
            R.string.read_only_data_collection_hint
          isZoomedOut && surveyProperties.addLoiPermitted -> R.string.suggest_data_collection_hint
          isZoomedOut -> R.string.predefined_data_collection_hint
          else -> null
        }?.let { message ->
          infoPopup =
            ephemeralPopups.InfoPopup(
              binding.bottomContainer,
              message,
              EphemeralPopups.PopupDuration.LONG,
            )
          infoPopup.show()
        }
      }
  }

  private fun setupMenuFab() {
    val mapOverlay = binding.overlay
    val menuBinding = MenuButtonBinding.inflate(layoutInflater, mapOverlay, true)
    menuBinding.homeScreenViewModel = homeScreenViewModel
    menuBinding.lifecycleOwner = this
  }

  private fun setupBottomLoiCards() {
    val container = binding.bottomContainer
    val recyclerViewBinding = LoiCardsRecyclerViewBinding.inflate(layoutInflater, container, true)
    val recyclerView = recyclerViewBinding.recyclerView
    recyclerView.adapter = adapter

    val helper: SnapHelper = PagerSnapHelper()
    helper.attachToRecyclerView(recyclerView)
  }

  private fun navigateToDataCollectionFragment(cardUiData: MapUiData) {
    when (cardUiData) {
<<<<<<< HEAD
      is MapUiData.LoiUiData ->
        navigator.navigate(
          HomeScreenFragmentDirections.actionHomeScreenFragmentToDataCollectionFragment(
            cardUiData.loi.id,
            cardUiData.loi.properties[LOI_NAME_PROPERTY] as? String?,
            cardUiData.loi.job.id,
            false,
            null,
          )
        )
      is MapUiData.AddLoiUiData ->
        navigator.navigate(
          HomeScreenFragmentDirections.actionHomeScreenFragmentToDataCollectionFragment(
            null,
            null,
            cardUiData.job.id,
            false,
            null,
=======
      is MapCardUiData.LoiCardUiData ->
        findNavController()
          .navigate(
            HomeScreenFragmentDirections.actionHomeScreenFragmentToDataCollectionFragment(
              cardUiData.loi.id,
              cardUiData.loi.properties[LOI_NAME_PROPERTY] as? String?,
              cardUiData.loi.job.id,
              false,
              null,
              "",
            )
          )
      is MapCardUiData.AddLoiCardUiData ->
        findNavController()
          .navigate(
            HomeScreenFragmentDirections.actionHomeScreenFragmentToDataCollectionFragment(
              null,
              null,
              cardUiData.job.id,
              false,
              null,
              "",
            )
>>>>>>> 759d8064
          )
    }
  }

  override fun onMapReady(map: MapFragment) {
    mapContainerViewModel.mapLoiFeatures.launchWhenStartedAndCollect { map.setFeatures(it) }

    adapter.setLoiCardFocusedListener {
      when (it) {
        is MapUiData.LoiUiData -> mapContainerViewModel.selectLocationOfInterest(it.loi.id)
        is MapUiData.AddLoiUiData,
        null -> mapContainerViewModel.selectLocationOfInterest(null)
      }
    }
  }

  override fun getMapViewModel(): BaseMapViewModel = mapContainerViewModel
}<|MERGE_RESOLUTION|>--- conflicted
+++ resolved
@@ -24,11 +24,8 @@
 import androidx.compose.runtime.remember
 import androidx.compose.ui.platform.ComposeView
 import androidx.lifecycle.lifecycleScope
-<<<<<<< HEAD
-=======
 import androidx.navigation.fragment.findNavController
 import androidx.recyclerview.widget.LinearLayoutManager
->>>>>>> 759d8064
 import androidx.recyclerview.widget.PagerSnapHelper
 import androidx.recyclerview.widget.SnapHelper
 import com.google.android.ground.R
@@ -269,27 +266,7 @@
 
   private fun navigateToDataCollectionFragment(cardUiData: MapUiData) {
     when (cardUiData) {
-<<<<<<< HEAD
       is MapUiData.LoiUiData ->
-        navigator.navigate(
-          HomeScreenFragmentDirections.actionHomeScreenFragmentToDataCollectionFragment(
-            cardUiData.loi.id,
-            cardUiData.loi.properties[LOI_NAME_PROPERTY] as? String?,
-            cardUiData.loi.job.id,
-            false,
-            null,
-          )
-        )
-      is MapUiData.AddLoiUiData ->
-        navigator.navigate(
-          HomeScreenFragmentDirections.actionHomeScreenFragmentToDataCollectionFragment(
-            null,
-            null,
-            cardUiData.job.id,
-            false,
-            null,
-=======
-      is MapCardUiData.LoiCardUiData ->
         findNavController()
           .navigate(
             HomeScreenFragmentDirections.actionHomeScreenFragmentToDataCollectionFragment(
@@ -301,7 +278,7 @@
               "",
             )
           )
-      is MapCardUiData.AddLoiCardUiData ->
+      is MapUiData.AddLoiUiData ->
         findNavController()
           .navigate(
             HomeScreenFragmentDirections.actionHomeScreenFragmentToDataCollectionFragment(
@@ -312,7 +289,6 @@
               null,
               "",
             )
->>>>>>> 759d8064
           )
     }
   }

--- conflicted
+++ resolved
@@ -214,11 +214,8 @@
           HomeScreenFragmentDirections.actionHomeScreenFragmentToDataCollectionFragment(
             cardUiData.loi.id,
             cardUiData.loi.job.id,
-<<<<<<< HEAD
             false,
             null,
-=======
->>>>>>> 956e9f11
           )
         )
       is MapCardUiData.AddLoiCardUiData ->
@@ -226,11 +223,8 @@
           HomeScreenFragmentDirections.actionHomeScreenFragmentToDataCollectionFragment(
             null,
             cardUiData.job.id,
-<<<<<<< HEAD
             false,
             null,
-=======
->>>>>>> 956e9f11
           )
         )
     }

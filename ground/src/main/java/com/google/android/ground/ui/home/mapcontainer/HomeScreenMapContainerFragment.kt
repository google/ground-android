/*
 * Copyright 2018 Google LLC
 *
 * Licensed under the Apache License, Version 2.0 (the "License");
 * you may not use this file except in compliance with the License.
 * You may obtain a copy of the License at
 *
 *     https://www.apache.org/licenses/LICENSE-2.0
 *
 * Unless required by applicable law or agreed to in writing, software
 * distributed under the License is distributed on an "AS IS" BASIS,
 * WITHOUT WARRANTIES OR CONDITIONS OF ANY KIND, either express or implied.
 * See the License for the specific language governing permissions and
 * limitations under the License.
 */
package com.google.android.ground.ui.home.mapcontainer

import android.os.Bundle
import android.view.LayoutInflater
import android.view.View
import android.view.ViewGroup
import android.widget.TextView
import androidx.compose.runtime.mutableStateOf
import androidx.compose.runtime.remember
import androidx.compose.ui.platform.ComposeView
import androidx.lifecycle.lifecycleScope
import androidx.navigation.fragment.findNavController
import androidx.recyclerview.widget.LinearLayoutManager
import androidx.recyclerview.widget.PagerSnapHelper
import androidx.recyclerview.widget.RecyclerView
import androidx.recyclerview.widget.SnapHelper
import com.google.android.ground.R
import com.google.android.ground.coroutines.ApplicationScope
import com.google.android.ground.coroutines.IoDispatcher
import com.google.android.ground.coroutines.MainDispatcher
import com.google.android.ground.databinding.BasemapLayoutBinding
import com.google.android.ground.databinding.LoiCardsRecyclerViewBinding
import com.google.android.ground.databinding.MenuButtonBinding
import com.google.android.ground.model.locationofinterest.LOI_NAME_PROPERTY
import com.google.android.ground.model.locationofinterest.LocationOfInterest
import com.google.android.ground.proto.Survey.DataSharingTerms
import com.google.android.ground.repository.SubmissionRepository
import com.google.android.ground.repository.UserRepository
import com.google.android.ground.ui.common.AbstractMapContainerFragment
import com.google.android.ground.ui.common.BaseMapViewModel
import com.google.android.ground.ui.common.EphemeralPopups
import com.google.android.ground.ui.home.DataSharingTermsDialog
import com.google.android.ground.ui.home.HomeScreenFragmentDirections
import com.google.android.ground.ui.home.HomeScreenViewModel
import com.google.android.ground.ui.home.mapcontainer.cards.MapCardAdapter
import com.google.android.ground.ui.home.mapcontainer.cards.MapCardUiData
import com.google.android.ground.ui.map.MapFragment
import com.google.android.ground.ui.theme.AppTheme
import dagger.hilt.android.AndroidEntryPoint
import javax.inject.Inject
import kotlinx.coroutines.CoroutineDispatcher
import kotlinx.coroutines.CoroutineScope
import kotlinx.coroutines.flow.cancellable
import kotlinx.coroutines.flow.collectLatest
import kotlinx.coroutines.flow.combine
import kotlinx.coroutines.launch
import kotlinx.coroutines.withContext
import timber.log.Timber

/** Main app view, displaying the map and related controls (center cross-hairs, add button, etc). */
@AndroidEntryPoint
class HomeScreenMapContainerFragment : AbstractMapContainerFragment() {

  @Inject lateinit var ephemeralPopups: EphemeralPopups
  @Inject lateinit var submissionRepository: SubmissionRepository
  @Inject lateinit var userRepository: UserRepository
  @Inject @IoDispatcher lateinit var ioDispatcher: CoroutineDispatcher
  @Inject @MainDispatcher lateinit var mainDispatcher: CoroutineDispatcher
  @Inject @ApplicationScope lateinit var externalScope: CoroutineScope

  private lateinit var mapContainerViewModel: HomeScreenMapContainerViewModel
  private lateinit var homeScreenViewModel: HomeScreenViewModel
  private lateinit var binding: BasemapLayoutBinding
  private lateinit var adapter: MapCardAdapter
  private lateinit var infoPopup: EphemeralPopups.InfoPopup

  override fun onCreate(savedInstanceState: Bundle?) {
    super.onCreate(savedInstanceState)
    mapContainerViewModel = getViewModel(HomeScreenMapContainerViewModel::class.java)
    homeScreenViewModel = getViewModel(HomeScreenViewModel::class.java)
    adapter = MapCardAdapter { loi, view -> updateSubmissionCount(loi, view) }

    launchWhenStarted {
      val canUserSubmitData = userRepository.canUserSubmitData()

      // Handle collect button clicks
      adapter.setCollectDataListener { mapCardUiData ->
        val job =
          lifecycleScope.launch {
            mapContainerViewModel.activeSurveyDataSharingTermsFlow.cancellable().collectLatest {
              hasDataSharingTerms ->
              onCollectData(
                canUserSubmitData,
                hasValidTasks(mapCardUiData),
                hasDataSharingTerms,
                mapCardUiData,
              )
            }
          }
        job.cancel()
      }

      // Bind data for cards
      mapContainerViewModel.getMapCardUiData().launchWhenStartedAndCollect { (mapCards, loiCount) ->
        adapter.updateData(canUserSubmitData, mapCards, loiCount - 1)
      }
    }

    map.featureClicks.launchWhenStartedAndCollect { mapContainerViewModel.onFeatureClicked(it) }
  }

  private fun hasValidTasks(cardUiData: MapCardUiData) =
    when (cardUiData) {
      // LOI tasks are filtered out of the tasks list for pre-defined tasks.
      is MapCardUiData.LoiCardUiData ->
        cardUiData.loi.job.tasks.values.count { !it.isAddLoiTask } > 0
      is MapCardUiData.AddLoiCardUiData -> cardUiData.job.tasks.values.isNotEmpty()
    }

  private fun renderDataSharingTermsDialog(
    cardUiData: MapCardUiData,
    dataSharingTerms: DataSharingTerms,
  ) =
    ComposeView(requireContext()).apply {
      setContent {
        val showDataSharingTermsDialog = remember { mutableStateOf(true) }
        when {
          showDataSharingTermsDialog.value -> {
            AppTheme {
              DataSharingTermsDialog(showDataSharingTermsDialog, dataSharingTerms) {
                val job =
                  lifecycleScope.launch { mapContainerViewModel.updateDataSharingConsent(true) }
                job.cancel()
                navigateToDataCollectionFragment(cardUiData)
              }
            }
          }
        }
      }
    }

  /** Invoked when user clicks on the map cards to collect data. */
  private fun onCollectData(
    canUserSubmitData: Boolean,
    hasTasks: Boolean,
    hasDataSharingTerms: DataSharingTerms?,
    cardUiData: MapCardUiData,
  ) {
    if (!canUserSubmitData) {
      // Skip data collection screen if the user can't submit any data
      // TODO(#1667): Revisit UX for displaying view only mode
      ephemeralPopups.ErrorPopup().show(getString(R.string.collect_data_viewer_error))
      return
    }
    if (!hasTasks) {
      // NOTE(#2539): The DataCollectionFragment will crash if there are no tasks.
      ephemeralPopups.ErrorPopup().show(getString(R.string.no_tasks_error))
      return
    }
    if (hasDataSharingTerms != null) {
      if (
        hasDataSharingTerms.type == DataSharingTerms.Type.CUSTOM &&
          hasDataSharingTerms.customText.isBlank()
      ) {
        ephemeralPopups.ErrorPopup().show(getString(R.string.invalid_data_sharing_terms))
        return
      }
      (view as ViewGroup).addView(renderDataSharingTermsDialog(cardUiData, hasDataSharingTerms))
      return
    }
    navigateToDataCollectionFragment(cardUiData)
  }

  /** Updates the given [TextView] with the submission count for the given [LocationOfInterest]. */
  private fun updateSubmissionCount(loi: LocationOfInterest, view: TextView) {
    externalScope.launch {
      val count = submissionRepository.getTotalSubmissionCount(loi)
      val submissionText =
        if (count == 0) resources.getString(R.string.no_submissions)
        else resources.getQuantityString(R.plurals.submission_count, count, count)
      withContext(mainDispatcher) { view.text = submissionText }
    }
  }

  override fun onCreateView(
    inflater: LayoutInflater,
    container: ViewGroup?,
    savedInstanceState: Bundle?,
  ): View {
    super.onCreateView(inflater, container, savedInstanceState)
    binding = BasemapLayoutBinding.inflate(inflater, container, false)
    binding.fragment = this
    binding.viewModel = mapContainerViewModel
    binding.lifecycleOwner = this
    return binding.root
  }

  override fun onViewCreated(view: View, savedInstanceState: Bundle?) {
    super.onViewCreated(view, savedInstanceState)
    setupMenuFab()
    setupBottomLoiCards()
    showDataCollectionHint()
  }

  /**
   * Displays a popup hint informing users how to begin collecting data, based on the properties of
   * the active survey and zoomed in state.
   *
   * This method should only be called after view creation and should only trigger once per view
   * create.
   */
  private fun showDataCollectionHint() {
    if (!this::mapContainerViewModel.isInitialized) {
      return Timber.w("showDataCollectionHint() called before mapContainerViewModel initialized")
    }
    if (!this::binding.isInitialized) {
      return Timber.w("showDataCollectionHint() called before binding initialized")
    }
    // Combine the survey properties and the current zoomed-out state to determine which popup to
    // show, or not.
    mapContainerViewModel.surveyUpdateFlow
      .combine(mapContainerViewModel.isZoomedInFlow) { surveyProperties, isZoomedIn ->
        // Negated since we only want to show certain popups when the user is zoomed out.
        Pair(surveyProperties, !isZoomedIn)
      }
      .launchWhenStartedAndCollectFirst {
        val (surveyProperties, isZoomedOut) = it
        when {
          surveyProperties.noLois && !surveyProperties.addLoiPermitted ->
            R.string.read_only_data_collection_hint
          isZoomedOut && surveyProperties.addLoiPermitted -> R.string.suggest_data_collection_hint
          isZoomedOut -> R.string.predefined_data_collection_hint
          else -> null
        }?.let { message ->
          infoPopup =
            ephemeralPopups.InfoPopup(
              binding.bottomContainer,
              message,
              EphemeralPopups.PopupDuration.LONG,
            )
          infoPopup.show()
        }
      }
  }

  private fun setupMenuFab() {
    val mapOverlay = binding.overlay
    val menuBinding = MenuButtonBinding.inflate(layoutInflater, mapOverlay, true)
    menuBinding.homeScreenViewModel = homeScreenViewModel
    menuBinding.lifecycleOwner = this
  }

  private fun setupBottomLoiCards() {
    val container = binding.bottomContainer
    val recyclerViewBinding = LoiCardsRecyclerViewBinding.inflate(layoutInflater, container, true)
    val recyclerView = recyclerViewBinding.recyclerView
    recyclerView.adapter = adapter
    recyclerView.addOnScrollListener(
      object : RecyclerView.OnScrollListener() {
        override fun onScrollStateChanged(recyclerView: RecyclerView, newState: Int) {
          super.onScrollStateChanged(recyclerView, newState)
          val layoutManager = recyclerView.layoutManager as LinearLayoutManager
          val firstVisiblePosition = layoutManager.findFirstVisibleItemPosition()
          val lastVisiblePosition = layoutManager.findLastVisibleItemPosition()
          val firstCompletelyVisiblePosition =
            layoutManager.findFirstCompletelyVisibleItemPosition()
          var midPosition = (firstVisiblePosition + lastVisiblePosition) / 2

          // Focus the last card
          if (firstCompletelyVisiblePosition > midPosition) {
            midPosition = firstCompletelyVisiblePosition
          }

          adapter.focusItemAtIndex(midPosition)
        }
      }
    )

    val helper: SnapHelper = PagerSnapHelper()
    helper.attachToRecyclerView(recyclerView)

    mapContainerViewModel.loiClicks.launchWhenStartedAndCollect {
      val index = it?.let { adapter.getIndex(it) } ?: -1
      if (index != -1) {
        recyclerView.scrollToPosition(index)
        adapter.focusItemAtIndex(index)
      }
    }
  }

  private fun navigateToDataCollectionFragment(cardUiData: MapCardUiData) {
    when (cardUiData) {
      is MapCardUiData.LoiCardUiData ->
<<<<<<< HEAD
        navigator.navigate(
          HomeScreenFragmentDirections.actionHomeScreenFragmentToDataCollectionFragment(
            cardUiData.loi.id,
            cardUiData.loi.properties[LOI_NAME_PROPERTY] as? String?,
            cardUiData.loi.job.id,
            false,
            null,
            "",
=======
        findNavController()
          .navigate(
            HomeScreenFragmentDirections.actionHomeScreenFragmentToDataCollectionFragment(
              cardUiData.loi.id,
              cardUiData.loi.properties[LOI_NAME_PROPERTY] as? String?,
              cardUiData.loi.job.id,
              false,
              null,
            )
>>>>>>> 859283c9
          )
      is MapCardUiData.AddLoiCardUiData ->
<<<<<<< HEAD
        navigator.navigate(
          HomeScreenFragmentDirections.actionHomeScreenFragmentToDataCollectionFragment(
            null,
            null,
            cardUiData.job.id,
            false,
            null,
            "",
=======
        findNavController()
          .navigate(
            HomeScreenFragmentDirections.actionHomeScreenFragmentToDataCollectionFragment(
              null,
              null,
              cardUiData.job.id,
              false,
              null,
            )
>>>>>>> 859283c9
          )
    }
  }

  override fun onMapReady(map: MapFragment) {
    mapContainerViewModel.mapLoiFeatures.launchWhenStartedAndCollect { map.setFeatures(it) }

    adapter.setLoiCardFocusedListener {
      when (it) {
        is MapCardUiData.LoiCardUiData -> mapContainerViewModel.selectLocationOfInterest(it.loi.id)
        is MapCardUiData.AddLoiCardUiData,
        null -> mapContainerViewModel.selectLocationOfInterest(null)
      }
    }
  }

  override fun getMapViewModel(): BaseMapViewModel = mapContainerViewModel
}<|MERGE_RESOLUTION|>--- conflicted
+++ resolved
@@ -296,8 +296,7 @@
   private fun navigateToDataCollectionFragment(cardUiData: MapCardUiData) {
     when (cardUiData) {
       is MapCardUiData.LoiCardUiData ->
-<<<<<<< HEAD
-        navigator.navigate(
+        findNavController().navigate(
           HomeScreenFragmentDirections.actionHomeScreenFragmentToDataCollectionFragment(
             cardUiData.loi.id,
             cardUiData.loi.properties[LOI_NAME_PROPERTY] as? String?,
@@ -305,21 +304,10 @@
             false,
             null,
             "",
-=======
-        findNavController()
-          .navigate(
-            HomeScreenFragmentDirections.actionHomeScreenFragmentToDataCollectionFragment(
-              cardUiData.loi.id,
-              cardUiData.loi.properties[LOI_NAME_PROPERTY] as? String?,
-              cardUiData.loi.job.id,
-              false,
-              null,
-            )
->>>>>>> 859283c9
           )
+        )
       is MapCardUiData.AddLoiCardUiData ->
-<<<<<<< HEAD
-        navigator.navigate(
+        findNavController().navigate(
           HomeScreenFragmentDirections.actionHomeScreenFragmentToDataCollectionFragment(
             null,
             null,
@@ -327,18 +315,8 @@
             false,
             null,
             "",
-=======
-        findNavController()
-          .navigate(
-            HomeScreenFragmentDirections.actionHomeScreenFragmentToDataCollectionFragment(
-              null,
-              null,
-              cardUiData.job.id,
-              false,
-              null,
-            )
->>>>>>> 859283c9
           )
+        )
     }
   }
 

--- conflicted
+++ resolved
@@ -218,13 +218,8 @@
   private static MapLocationOfInterest toMapPin(LocationOfInterest pointOfInterest) {
     return MapPin.newBuilder()
         .setId(pointOfInterest.getId())
-<<<<<<< HEAD
         .setPosition(pointOfInterest.getCoordinatesAsPoint())
-        .setStyle(Style.DEFAULT_MAP_STYLE)
-=======
-        .setPosition(pointOfInterest.getPoint())
         .setStyle(new Style())
->>>>>>> 2dfb3264
         .setLocationOfInterest(pointOfInterest)
         .build();
   }
@@ -232,13 +227,8 @@
   private static MapLocationOfInterest toMapPolygon(LocationOfInterest areaOfInterest) {
     return MapPolygon.newBuilder()
         .setId(areaOfInterest.getId())
-<<<<<<< HEAD
         .setVertices(areaOfInterest.getCoordinatesAsPoints())
-        .setStyle(Style.DEFAULT_MAP_STYLE)
-=======
-        .setVertices(areaOfInterest.getVertices())
         .setStyle(new Style())
->>>>>>> 2dfb3264
         .setLocationOfInterest(areaOfInterest)
         .build();
   }

--- conflicted
+++ resolved
@@ -102,14 +102,8 @@
   /** Intended for use as a callback for handling user clicks on rendered map features. */
   fun onFeatureClick(features: List<Feature>) {
     val loiFeatureIds =
-<<<<<<< HEAD
       features.filter { it.tag.type == Feature.Type.LOCATION_FEATURE }.map { it.tag.id }
-    val locationsOfInterest: ImmutableList<LocationOfInterest> =
-      locationOfInterestCache.filter { loiFeatureIds.contains(it.id) }.toImmutableList()
-=======
-      features.filter { it.tag == Feature.Type.LOCATION_OF_INTEREST }.map { it.id }
     val locationsOfInterest = locationOfInterestCache.filter { loiFeatureIds.contains(it.id) }
->>>>>>> 144f7626
 
     if (locationsOfInterest.isEmpty()) {
       Timber.e("onLocationOfInterestClick called with empty or null map locationsOfInterest")

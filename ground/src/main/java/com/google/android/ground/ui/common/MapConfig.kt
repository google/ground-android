--- conflicted
+++ resolved
@@ -18,12 +18,8 @@
 import com.google.android.ground.ui.map.MapType
 
 /** Configuration to apply on the rendered base map. */
-<<<<<<< HEAD
 data class MapConfig(
-  val showTileOverlays: Boolean,
+  val showOfflineTileOverlays: Boolean,
   val overrideMapType: MapType? = null,
   val disableGestures: Boolean = false
-)
-=======
-data class MapConfig(val showOfflineTileOverlays: Boolean, val overrideMapType: MapType?)
->>>>>>> 59e4c9f3
+)
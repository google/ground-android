--- conflicted
+++ resolved
@@ -44,16 +44,10 @@
 import com.google.android.ground.ui.map.gms.GmsExt.toBounds
 import com.google.android.ground.ui.map.gms.mog.MogCollection
 import com.google.android.ground.ui.map.gms.mog.MogTileProvider
-<<<<<<< HEAD
 import com.google.android.ground.ui.map.gms.renderer.FeatureManager
 import com.google.android.ground.ui.map.gms.renderer.PointFeatureManager
 import com.google.android.ground.ui.map.gms.renderer.PolygonFeatureManager
 import com.google.android.ground.ui.map.gms.renderer.PolylineFeatureManager
-=======
-import com.google.android.ground.ui.map.gms.renderer.PointRenderer
-import com.google.android.ground.ui.map.gms.renderer.PolygonRenderer
-import com.google.android.ground.ui.map.gms.renderer.PolylineRenderer
->>>>>>> 5cf918cf
 import com.google.android.ground.ui.util.BitmapUtil
 import com.google.android.ground.util.invert
 import com.google.maps.android.PolyUtil
@@ -88,16 +82,9 @@
   /** Camera move events. Emits items after the camera has stopped moving. */
   override val cameraMovedEvents = MutableSharedFlow<CameraPosition>()
 
-<<<<<<< HEAD
   @Inject lateinit var pointFeatureManager: PointFeatureManager
   @Inject lateinit var polylineFeatureManager: PolylineFeatureManager
   @Inject lateinit var polygonFeatureManager: PolygonFeatureManager
-=======
-  private lateinit var pointRenderer: PointRenderer
-  private lateinit var polylineRenderer: PolylineRenderer
-  private lateinit var polygonRenderer: PolygonRenderer
-
->>>>>>> 5cf918cf
   @Inject lateinit var bitmapUtil: BitmapUtil
 
   private val featureManagers: List<FeatureManager>
@@ -180,28 +167,15 @@
   private fun onMapReady(map: GoogleMap) {
     this.map = map
 
-<<<<<<< HEAD
     featureManagers.forEach { it.onMapReady(map) }
-=======
-    pointRenderer = PointRenderer(requireContext(), map)
-    polylineRenderer = PolylineRenderer(map, getCustomCap(), polylineStrokeWidth)
-    polygonRenderer =
-      PolygonRenderer(map, polylineStrokeWidth, resources.getColor(R.color.polyLineColor))
-
->>>>>>> 5cf918cf
     clusterManager = FeatureClusterManager(requireContext(), map)
     clusterRenderer =
       FeatureClusterRenderer(
         requireContext(),
         map,
         clusterManager,
-<<<<<<< HEAD
         pointFeatureManager,
         polygonFeatureManager,
-=======
-        pointRenderer,
-        polygonRenderer,
->>>>>>> 5cf918cf
         Config.CLUSTERING_ZOOM_THRESHOLD,
         map.cameraPosition.zoom
       )
@@ -282,25 +256,13 @@
   private fun removeStaleFeatures(features: Set<Feature>) {
     Timber.d("Removing stale features from map")
     clusterManager.removeStaleFeatures(features)
-<<<<<<< HEAD
     featureManagers.forEach { it.removeStaleFeatures(features) }
-=======
-    pointRenderer.removeStaleFeatures(features)
-    polylineRenderer.removeStaleFeatures(features)
-    polygonRenderer.removeStaleFeatures(features)
->>>>>>> 5cf918cf
   }
 
   private fun removeAllFeatures() {
     Timber.d("Removing all features from map")
     clusterManager.removeAllFeatures()
-<<<<<<< HEAD
     featureManagers.forEach { it.removeAllFeatures() }
-=======
-    pointRenderer.removeAllFeatures()
-    polylineRenderer.removeAllFeatures()
-    polygonRenderer.removeAllFeatures()
->>>>>>> 5cf918cf
   }
 
   private fun addOrUpdateFeature(feature: Feature) {
@@ -309,11 +271,7 @@
       return
     }
     when (feature.geometry) {
-<<<<<<< HEAD
       is Point -> pointFeatureManager.addFeature(feature)
-=======
-      is Point -> pointRenderer.addFeature(feature)
->>>>>>> 5cf918cf
       is LineString,
       is LinearRing -> polylineFeatureManager.addFeature(feature)
       is Polygon,

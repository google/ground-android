--- conflicted
+++ resolved
@@ -25,13 +25,9 @@
 @Dao
 interface LocationOfInterestDao : BaseDao<LocationOfInterestEntity> {
 
-<<<<<<< HEAD
-  @Query("SELECT * FROM location_of_interest WHERE survey_id = :surveyId AND state = :deletionState")
-=======
   @Query(
     "SELECT * FROM location_of_interest WHERE survey_id = :surveyId AND state = :deletionState"
   )
->>>>>>> ad4cdc05
   fun getByDeletionState(
     surveyId: String,
     deletionState: EntityDeletionState,

/*
 * Copyright 2018 Google LLC
 *
 * Licensed under the Apache License, Version 2.0 (the "License");
 * you may not use this file except in compliance with the License.
 * You may obtain a copy of the License at
 *
 *     https://www.apache.org/licenses/LICENSE-2.0
 *
 * Unless required by applicable law or agreed to in writing, software
 * distributed under the License is distributed on an "AS IS" BASIS,
 * WITHOUT WARRANTIES OR CONDITIONS OF ANY KIND, either express or implied.
 * See the License for the specific language governing permissions and
 * limitations under the License.
 */
package com.google.android.ground.ui.home

import android.os.Bundle
import android.view.LayoutInflater
import android.view.MenuItem
import android.view.View
import android.view.ViewGroup
import android.widget.TextView
import androidx.compose.runtime.mutableStateOf
import androidx.compose.runtime.remember
import androidx.core.view.GravityCompat
import androidx.core.view.WindowInsetsCompat
import androidx.drawerlayout.widget.DrawerLayout
import androidx.lifecycle.lifecycleScope
import com.google.android.ground.BuildConfig
import com.google.android.ground.MainViewModel
import com.google.android.ground.R
import com.google.android.ground.databinding.HomeScreenFragBinding
import com.google.android.ground.databinding.NavDrawerHeaderBinding
import com.google.android.ground.repository.LocationOfInterestRepository
import com.google.android.ground.repository.SurveyRepository
import com.google.android.ground.repository.UserRepository
import com.google.android.ground.ui.common.AbstractFragment
import com.google.android.ground.ui.common.BackPressListener
import com.google.android.ground.ui.common.EphemeralPopups
import com.google.android.ground.ui.common.LocationOfInterestHelper
import com.google.android.ground.ui.theme.AppTheme
import com.google.android.ground.util.systemInsets
import com.google.android.material.imageview.ShapeableImageView
import com.google.android.material.navigation.NavigationView
import dagger.hilt.android.AndroidEntryPoint
import javax.inject.Inject
import kotlinx.coroutines.launch

/**
 * Fragment containing the map container and location of interest sheet fragments and NavigationView
 * side drawer. This is the default view in the application, and gets swapped out for other
 * fragments (e.g., view submission and edit submission) at runtime.
 */
@AndroidEntryPoint
class HomeScreenFragment :
  AbstractFragment(), BackPressListener, NavigationView.OnNavigationItemSelectedListener {

  // TODO: It's not obvious which locations of interest are in HomeScreen vs MapContainer;
  //  make this more intuitive.

  @Inject lateinit var locationOfInterestHelper: LocationOfInterestHelper
  @Inject lateinit var locationOfInterestRepository: LocationOfInterestRepository
  @Inject lateinit var popups: EphemeralPopups
  @Inject lateinit var userRepository: UserRepository
  @Inject lateinit var surveyRepository: SurveyRepository

  private lateinit var binding: HomeScreenFragBinding
  private lateinit var homeScreenViewModel: HomeScreenViewModel

  override fun onCreate(savedInstanceState: Bundle?) {
    super.onCreate(savedInstanceState)
    getViewModel(MainViewModel::class.java).windowInsets.observe(this) { onApplyWindowInsets(it) }
    homeScreenViewModel = getViewModel(HomeScreenViewModel::class.java)
    lifecycleScope.launch { homeScreenViewModel.openDrawerRequestsFlow.collect { openDrawer() } }
  }

  override fun onCreateView(
    inflater: LayoutInflater,
    container: ViewGroup?,
    savedInstanceState: Bundle?,
  ): View {
    super.onCreateView(inflater, container, savedInstanceState)
    binding = HomeScreenFragBinding.inflate(inflater, container, false)
    binding.lifecycleOwner = this
    return binding.root
  }

  override fun onViewCreated(view: View, savedInstanceState: Bundle?) {
    super.onViewCreated(view, savedInstanceState)
    binding.versionText.text = String.format(getString(R.string.build), BuildConfig.VERSION_NAME)
    // Ensure nav drawer cannot be swiped out, which would conflict with map pan gestures.
    binding.drawerLayout.setDrawerLockMode(DrawerLayout.LOCK_MODE_LOCKED_CLOSED)
    homeScreenViewModel.showOfflineAreaMenuItem.observe(viewLifecycleOwner) {
      binding.navView.menu.findItem(R.id.nav_offline_areas).isEnabled = it
    }

    binding.navView.setNavigationItemSelectedListener(this)
    val navHeader = binding.navView.getHeaderView(0)
    navHeader.findViewById<TextView>(R.id.switch_survey_button).setOnClickListener {
      homeScreenViewModel.showSurveySelector()
    }
    navHeader.findViewById<ShapeableImageView>(R.id.ground_logo).setOnClickListener {
      showSignOutConfirmationDialogs()
    }
    updateNavHeader()
    // Re-open data collection screen if any drafts are present
    viewLifecycleOwner.lifecycleScope.launch {
      homeScreenViewModel.maybeNavigateToDraftSubmission()
    }
  }

  private fun updateNavHeader() =
    lifecycleScope.launch {
      val navHeader = binding.navView.getHeaderView(0)
      val headerBinding = NavDrawerHeaderBinding.bind(navHeader)
      headerBinding.user = userRepository.getAuthenticatedUser()
      surveyRepository.activeSurveyFlow.collect {
        if (it == null) {
          headerBinding.surveyInfo.visibility = View.GONE
          headerBinding.noSurveysInfo.visibility = View.VISIBLE
        } else {
          headerBinding.noSurveysInfo.visibility = View.GONE
          headerBinding.surveyInfo.visibility = View.VISIBLE
          headerBinding.survey = it
        }
      }
    }

  private fun openDrawer() {
    binding.drawerLayout.openDrawer(GravityCompat.START)
  }

  private fun closeDrawer() {
    binding.drawerLayout.closeDrawer(GravityCompat.START)
  }

  private fun onApplyWindowInsets(insets: WindowInsetsCompat) {
    val headerView = binding.navView.getHeaderView(0)
    headerView.setPadding(0, insets.systemInsets().top, 0, 0)
  }

  override fun onBack(): Boolean = false

  override fun onNavigationItemSelected(item: MenuItem): Boolean {
    when (item.itemId) {
      R.id.sync_status -> homeScreenViewModel.showSyncStatus()
      R.id.nav_offline_areas -> homeScreenViewModel.showOfflineAreas()
      R.id.nav_settings -> homeScreenViewModel.showSettings()
<<<<<<< HEAD
=======
      R.id.nav_sign_out -> showSignOutConfirmationDialog()
      R.id.about -> homeScreenViewModel.showAbout()
      R.id.terms_of_service -> homeScreenViewModel.showTermsOfService()
>>>>>>> 9b9bd955
    }
    closeDrawer()
    return true
  }

  private fun showSignOutConfirmationDialogs() {
    // Note: Adding a compose view to the fragment's view dynamically causes the navigation click to
    // stop working after 1st time. Revisit this once the navigation drawer is also generated using
    // compose.
    binding.composeView.apply {
      setContent {
        val showUserDetailsDialog = remember { mutableStateOf(true) }
        val showSignOutDialog = remember { mutableStateOf(false) }

        // reset the state for recomposition
        showUserDetailsDialog.value = true
        showSignOutDialog.value = false

        val user = homeScreenViewModel.userDetails.value!!
        AppTheme {
          if (showUserDetailsDialog.value) {
            UserDetailsDialog(
              showUserDetailsDialog,
              showSignOutDialog,
              user,
            )
          }
          if (showSignOutDialog.value) {
            SignOutConfirmationDialog(
              showUserDetailsDialog,
              showSignOutDialog,
            ) {
              userRepository.signOut()
            }
          }
        }
      }
    }
  }
}<|MERGE_RESOLUTION|>--- conflicted
+++ resolved
@@ -147,12 +147,8 @@
       R.id.sync_status -> homeScreenViewModel.showSyncStatus()
       R.id.nav_offline_areas -> homeScreenViewModel.showOfflineAreas()
       R.id.nav_settings -> homeScreenViewModel.showSettings()
-<<<<<<< HEAD
-=======
-      R.id.nav_sign_out -> showSignOutConfirmationDialog()
       R.id.about -> homeScreenViewModel.showAbout()
       R.id.terms_of_service -> homeScreenViewModel.showTermsOfService()
->>>>>>> 9b9bd955
     }
     closeDrawer()
     return true

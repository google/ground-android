/*
 * Copyright 2018 Google LLC
 *
 * Licensed under the Apache License, Version 2.0 (the "License");
 * you may not use this file except in compliance with the License.
 * You may obtain a copy of the License at
 *
 *     https://www.apache.org/licenses/LICENSE-2.0
 *
 * Unless required by applicable law or agreed to in writing, software
 * distributed under the License is distributed on an "AS IS" BASIS,
 * WITHOUT WARRANTIES OR CONDITIONS OF ANY KIND, either express or implied.
 * See the License for the specific language governing permissions and
 * limitations under the License.
 */
package com.google.android.ground.ui.home

import android.content.Intent
import android.os.Bundle
import android.view.LayoutInflater
import android.view.MenuItem
import android.view.View
import android.view.ViewGroup
import android.widget.TextView
import androidx.compose.runtime.mutableStateOf
import androidx.compose.runtime.remember
import androidx.core.view.GravityCompat
import androidx.core.view.WindowInsetsCompat
import androidx.drawerlayout.widget.DrawerLayout
import androidx.lifecycle.lifecycleScope
import com.google.android.gms.oss.licenses.OssLicensesMenuActivity
import com.google.android.ground.BuildConfig
import com.google.android.ground.MainViewModel
import com.google.android.ground.R
import com.google.android.ground.databinding.HomeScreenFragBinding
import com.google.android.ground.databinding.NavDrawerHeaderBinding
import com.google.android.ground.repository.LocationOfInterestRepository
import com.google.android.ground.repository.SurveyRepository
import com.google.android.ground.repository.UserRepository
import com.google.android.ground.ui.common.AbstractFragment
import com.google.android.ground.ui.common.BackPressListener
import com.google.android.ground.ui.common.EphemeralPopups
import com.google.android.ground.ui.common.LocationOfInterestHelper
<<<<<<< HEAD
import com.google.android.material.imageview.ShapeableImageView
=======
import com.google.android.ground.ui.theme.AppTheme
import com.google.android.ground.util.systemInsets
>>>>>>> 20923999
import com.google.android.material.navigation.NavigationView
import dagger.hilt.android.AndroidEntryPoint
import javax.inject.Inject
import kotlinx.coroutines.launch

/**
 * Fragment containing the map container and location of interest sheet fragments and NavigationView
 * side drawer. This is the default view in the application, and gets swapped out for other
 * fragments (e.g., view submission and edit submission) at runtime.
 */
@AndroidEntryPoint
class HomeScreenFragment :
  AbstractFragment(), BackPressListener, NavigationView.OnNavigationItemSelectedListener {

  // TODO: It's not obvious which locations of interest are in HomeScreen vs MapContainer;
  //  make this more intuitive.

  @Inject lateinit var locationOfInterestHelper: LocationOfInterestHelper
  @Inject lateinit var locationOfInterestRepository: LocationOfInterestRepository
  @Inject lateinit var popups: EphemeralPopups
  @Inject lateinit var userRepository: UserRepository
  @Inject lateinit var surveyRepository: SurveyRepository

  private lateinit var binding: HomeScreenFragBinding
  private lateinit var homeScreenViewModel: HomeScreenViewModel

  override fun onCreate(savedInstanceState: Bundle?) {
    super.onCreate(savedInstanceState)
    getViewModel(MainViewModel::class.java).windowInsets.observe(this) { onApplyWindowInsets(it) }
    homeScreenViewModel = getViewModel(HomeScreenViewModel::class.java)
    lifecycleScope.launch { homeScreenViewModel.openDrawerRequestsFlow.collect { openDrawer() } }
  }

  override fun onCreateView(
    inflater: LayoutInflater,
    container: ViewGroup?,
    savedInstanceState: Bundle?,
  ): View {
    super.onCreateView(inflater, container, savedInstanceState)
    binding = HomeScreenFragBinding.inflate(inflater, container, false)
    binding.lifecycleOwner = this
    return binding.root
  }

  override fun onViewCreated(view: View, savedInstanceState: Bundle?) {
    super.onViewCreated(view, savedInstanceState)
    binding.versionText.text = String.format(getString(R.string.build), BuildConfig.VERSION_NAME)
    // Ensure nav drawer cannot be swiped out, which would conflict with map pan gestures.
    binding.drawerLayout.setDrawerLockMode(DrawerLayout.LOCK_MODE_LOCKED_CLOSED)
    homeScreenViewModel.showOfflineAreaMenuItem.observe(viewLifecycleOwner) {
      binding.navView.menu.findItem(R.id.nav_offline_areas).isEnabled = it
    }

    binding.navView.setNavigationItemSelectedListener(this)
    val navHeader = binding.navView.getHeaderView(0)
    navHeader.findViewById<TextView>(R.id.switch_survey_button).setOnClickListener {
      homeScreenViewModel.showSurveySelector()
    }
    navHeader.findViewById<ShapeableImageView>(R.id.user_image).setOnClickListener {
      showSignOutConfirmationDialog()
    }
    updateNavHeader()
    binding.navView.findViewById<TextView>(R.id.view_licenses).setOnClickListener { showLicenses() }
    // Re-open data collection screen if any drafts are present
    viewLifecycleOwner.lifecycleScope.launch {
      homeScreenViewModel.maybeNavigateToDraftSubmission()
    }
  }

  private fun updateNavHeader() =
    lifecycleScope.launch {
      val navHeader = binding.navView.getHeaderView(0)
      val headerBinding = NavDrawerHeaderBinding.bind(navHeader)
      headerBinding.user = userRepository.getAuthenticatedUser()
      surveyRepository.activeSurveyFlow.collect {
        if (it == null) {
          headerBinding.surveyInfo.visibility = View.GONE
          headerBinding.noSurveysInfo.visibility = View.VISIBLE
        } else {
          headerBinding.noSurveysInfo.visibility = View.GONE
          headerBinding.surveyInfo.visibility = View.VISIBLE
          headerBinding.survey = it
        }
      }
    }

  private fun openDrawer() {
    binding.drawerLayout.openDrawer(GravityCompat.START)
  }

  private fun closeDrawer() {
    binding.drawerLayout.closeDrawer(GravityCompat.START)
  }

  private fun onApplyWindowInsets(insets: WindowInsetsCompat) {
    val headerView = binding.navView.getHeaderView(0)
    headerView.setPadding(0, insets.systemInsets().top, 0, 0)
  }

  override fun onBack(): Boolean = false

  override fun onNavigationItemSelected(item: MenuItem): Boolean {
    when (item.itemId) {
      R.id.sync_status -> homeScreenViewModel.showSyncStatus()
      R.id.nav_offline_areas -> homeScreenViewModel.showOfflineAreas()
      R.id.nav_settings -> homeScreenViewModel.showSettings()
    }
    closeDrawer()
    return true
  }

  private fun showSignOutConfirmationDialog() {
    // Note: Adding a compose view to the fragment's view dynamically causes the navigation click to
    // stop working after 1st time. Revisit this once the navigation drawer is also generated using
    // compose.
    binding.composeView.apply {
      setContent {
        val openUnsyncedDialog = remember { mutableStateOf(true) }
        val openSignOutDialog = remember { mutableStateOf(false) }

        // Reset the state for recomposition
        openUnsyncedDialog.value = false
        openSignOutDialog.value = true

        SignOutConfirmationDialog(
          requireContext(),
          openUnsyncedDialog,
          openSignOutDialog,
          homeScreenViewModel,
        ) {
          userRepository.signOut()
        }
      }
    }
  }

  private fun showLicenses() {
    OssLicensesMenuActivity.setActivityTitle(getString(R.string.view_licenses_title))
    startActivity(Intent(activity, OssLicensesMenuActivity::class.java))
  }
}<|MERGE_RESOLUTION|>--- conflicted
+++ resolved
@@ -41,12 +41,8 @@
 import com.google.android.ground.ui.common.BackPressListener
 import com.google.android.ground.ui.common.EphemeralPopups
 import com.google.android.ground.ui.common.LocationOfInterestHelper
-<<<<<<< HEAD
-import com.google.android.material.imageview.ShapeableImageView
-=======
 import com.google.android.ground.ui.theme.AppTheme
 import com.google.android.ground.util.systemInsets
->>>>>>> 20923999
 import com.google.android.material.navigation.NavigationView
 import dagger.hilt.android.AndroidEntryPoint
 import javax.inject.Inject
@@ -105,9 +101,6 @@
     navHeader.findViewById<TextView>(R.id.switch_survey_button).setOnClickListener {
       homeScreenViewModel.showSurveySelector()
     }
-    navHeader.findViewById<ShapeableImageView>(R.id.user_image).setOnClickListener {
-      showSignOutConfirmationDialog()
-    }
     updateNavHeader()
     binding.navView.findViewById<TextView>(R.id.view_licenses).setOnClickListener { showLicenses() }
     // Re-open data collection screen if any drafts are present
@@ -153,6 +146,7 @@
       R.id.sync_status -> homeScreenViewModel.showSyncStatus()
       R.id.nav_offline_areas -> homeScreenViewModel.showOfflineAreas()
       R.id.nav_settings -> homeScreenViewModel.showSettings()
+      R.id.nav_sign_out -> showSignOutConfirmationDialog()
     }
     closeDrawer()
     return true
@@ -164,21 +158,12 @@
     // compose.
     binding.composeView.apply {
       setContent {
-        val openUnsyncedDialog = remember { mutableStateOf(true) }
-        val openSignOutDialog = remember { mutableStateOf(false) }
+        val openDialog = remember { mutableStateOf(true) }
 
         // Reset the state for recomposition
-        openUnsyncedDialog.value = false
-        openSignOutDialog.value = true
+        openDialog.value = true
 
-        SignOutConfirmationDialog(
-          requireContext(),
-          openUnsyncedDialog,
-          openSignOutDialog,
-          homeScreenViewModel,
-        ) {
-          userRepository.signOut()
-        }
+        AppTheme { SignOutConfirmationDialog(openDialog) { userRepository.signOut() } }
       }
     }
   }

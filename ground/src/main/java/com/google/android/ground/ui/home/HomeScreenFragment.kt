--- conflicted
+++ resolved
@@ -41,11 +41,7 @@
 import com.google.android.ground.ui.common.BackPressListener
 import com.google.android.ground.ui.common.EphemeralPopups
 import com.google.android.ground.ui.common.LocationOfInterestHelper
-<<<<<<< HEAD
 import com.google.android.material.imageview.ShapeableImageView
-=======
-import com.google.android.ground.ui.theme.AppTheme
->>>>>>> 1f0efcf6
 import com.google.android.material.navigation.NavigationView
 import dagger.hilt.android.AndroidEntryPoint
 import javax.inject.Inject
@@ -174,7 +170,6 @@
         val openSignOutDialog = remember { mutableStateOf(false) }
 
         // Reset the state for recomposition
-<<<<<<< HEAD
         openUnsyncedDialog.value = false
         openSignOutDialog.value = true
 
@@ -186,11 +181,6 @@
         ) {
           userRepository.signOut()
         }
-=======
-        openDialog.value = true
-
-        AppTheme { SignOutConfirmationDialog(openDialog) { userRepository.signOut() } }
->>>>>>> 1f0efcf6
       }
     }
   }

--- conflicted
+++ resolved
@@ -19,10 +19,6 @@
 import android.view.LayoutInflater
 import android.view.View
 import android.view.ViewGroup
-<<<<<<< HEAD
-import com.google.android.ground.BR
-=======
->>>>>>> 5714ec0c
 import com.google.android.ground.databinding.DateTaskFragBinding
 import com.google.android.ground.ui.datacollection.components.TaskView
 import com.google.android.ground.ui.datacollection.components.TaskViewWithHeader
@@ -33,25 +29,14 @@
 @AndroidEntryPoint
 class DateTaskFragment : AbstractTaskFragment<DateTaskViewModel>() {
 
-<<<<<<< HEAD
-  override fun onCreateTaskView(inflater: LayoutInflater, container: ViewGroup?): TaskView {
-    return TaskViewWithHeader.create(inflater)
-  }
-=======
   override fun onCreateTaskView(inflater: LayoutInflater, container: ViewGroup?): TaskView =
     TaskViewWithHeader.create(inflater)
->>>>>>> 5714ec0c
 
   override fun onCreateTaskBody(inflater: LayoutInflater): View {
     val taskBinding = DateTaskFragBinding.inflate(inflater)
     taskBinding.lifecycleOwner = this
-<<<<<<< HEAD
-    taskBinding.setVariable(BR.viewModel, viewModel)
-    taskBinding.setVariable(BR.fragment, this)
-=======
     taskBinding.fragment = this
     taskBinding.viewModel = viewModel
->>>>>>> 5714ec0c
     return taskBinding.root
   }
 

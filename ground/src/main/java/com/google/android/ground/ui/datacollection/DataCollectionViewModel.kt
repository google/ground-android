--- conflicted
+++ resolved
@@ -330,19 +330,6 @@
       error("Can't generate sequence for empty task list")
     }
     val startIndex =
-<<<<<<< HEAD
-      tasks
-        .indexOfFirst { it.id == (startId ?: tasks[0].id) }
-        .let {
-          // NOTE(#2539) Fallback to the first task if startId is not found.
-          if (it < 0) {
-            Timber.w("startId, $startId, was not found. Defaulting to 0")
-            0
-          } else {
-            it
-          }
-        }
-=======
       getIndexOfTask(startId).let {
         if (it < 0) {
           // Default to 0 if startId is not found or is null.
@@ -352,7 +339,6 @@
           it
         }
       }
->>>>>>> be28c1a1
     return if (reversed) {
         tasks.subList(0, startIndex + 1).reversed()
       } else {

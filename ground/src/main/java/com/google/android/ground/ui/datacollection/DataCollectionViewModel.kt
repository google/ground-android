--- conflicted
+++ resolved
@@ -27,10 +27,6 @@
 import com.google.android.ground.model.submission.TaskData
 import com.google.android.ground.model.submission.ValueDelta
 import com.google.android.ground.model.submission.isNotNullOrEmpty
-<<<<<<< HEAD
-=======
-import com.google.android.ground.model.task.Condition
->>>>>>> 7b979d55
 import com.google.android.ground.model.task.Task
 import com.google.android.ground.persistence.local.room.converter.SubmissionDeltasConverter
 import com.google.android.ground.persistence.uuid.OfflineUuidGenerator
@@ -148,7 +144,6 @@
 
   lateinit var submissionId: String
 
-<<<<<<< HEAD
   private val taskDataHandler = TaskDataHandler()
   private val taskSequenceHandler = TaskSequenceHandler(tasks, taskDataHandler)
 
@@ -165,10 +160,6 @@
     viewModelScope.launch {
       taskDataHandler.dataState.collectLatest { taskSequenceHandler.refreshSequence() }
     }
-=======
-  fun init() {
-    _uiState.update { UiState.TaskListAvailable(tasks, getTaskPosition(currentTaskId.value)) }
->>>>>>> 7b979d55
   }
 
   fun setLoiName(name: String) {
@@ -227,16 +218,6 @@
     val task = taskViewModel.task
     val taskValue = taskViewModel.taskTaskData.value
 
-<<<<<<< HEAD
-    // Skip validation if the task is empty
-    if (taskValue.isNotNullOrEmpty()) {
-      val error = taskViewModel.validate()
-      if (error != null) {
-        popups.get().ErrorPopup().show(error)
-        return
-      }
-    }
-=======
     taskValue
       ?.takeIf { it.isNotNullOrEmpty() } // Skip validation if the task is empty
       ?.let {
@@ -245,7 +226,6 @@
           return
         }
       }
->>>>>>> 7b979d55
 
     taskDataHandler.setData(task, taskValue)
     moveToPreviousTask()
@@ -261,17 +241,10 @@
       return
     }
 
-<<<<<<< HEAD
-    taskDataHandler.setData(taskViewModel.task, taskViewModel.taskTaskData.value)
-
-    if (!isLastPosition(currentTaskId.value)) {
-=======
     val task = taskViewModel.task
-    val taskValue = taskViewModel.taskTaskData
-    data[task] = taskValue.value
+    taskDataHandler.setData(task, taskViewModel.taskTaskData.value)
 
     if (!isLastPosition(task.id)) {
->>>>>>> 7b979d55
       moveToNextTask()
     } else {
       clearDraft()
@@ -285,37 +258,21 @@
     val taskId = currentTaskId.value
     val viewModel = getTaskViewModel(taskId) ?: error("ViewModel not found for task $taskId")
 
-<<<<<<< HEAD
-    val validationError = viewModel.validate()
-    if (validationError != null) {
-      Timber.d("Ignoring task $taskId with invalid data: $validationError")
-      return
-    }
-
-    taskDataHandler.setData(viewModel.task, viewModel.taskTaskData.value)
-=======
     viewModel.validate()?.let {
       Timber.d("Ignoring task $taskId with invalid data")
       return
     }
 
-    data[viewModel.task] = viewModel.taskTaskData.value
->>>>>>> 7b979d55
+    taskDataHandler.setData(viewModel.task, viewModel.taskTaskData.value)
     savedStateHandle[TASK_POSITION_ID] = taskId
     saveDraft(taskId)
   }
 
   /** Retrieves a list of [ValueDelta] for tasks that are part of the current sequence. */
   private fun getDeltas(): List<ValueDelta> =
-<<<<<<< HEAD
     taskSequenceHandler
       .getTaskSequence()
       .map { task -> ValueDelta(task.id, task.type, taskDataHandler.getData(task)) }
-=======
-    // Filter deltas to valid tasks.
-    getTaskSequence()
-      .mapNotNull { task -> data[task]?.let { ValueDelta(task.id, task.type, it) } }
->>>>>>> 7b979d55
       .toList()
 
   /** Persists the changes locally and enqueues a worker to sync with remote datastore. */
@@ -326,12 +283,6 @@
     }
   }
 
-<<<<<<< HEAD
-=======
-  private fun getAbsolutePosition(taskId: String): Int =
-    if (taskId == "") 0 else tasks.indexOf(tasks.first { it.id == taskId })
-
->>>>>>> 7b979d55
   /** Persists the collected data as draft to local storage. */
   private fun saveDraft(taskId: String) {
     externalScope.launch(ioDispatcher) {
@@ -351,68 +302,6 @@
     externalScope.launch(ioDispatcher) { submissionRepository.deleteDraftSubmission() }
   }
 
-<<<<<<< HEAD
-=======
-  /**
-   * Get the current index within the computed task sequence, and the number of tasks in the
-   * sequence, e.g (0, 2) means the first task of 2.
-   */
-  private fun getPositionInTaskSequence(taskId: String): Pair<Int, Int> {
-    var currentIndex = 0
-    var size = 0
-    getTaskSequence().forEachIndexed { index, task ->
-      if (task.id == taskId) {
-        currentIndex = index
-      }
-      size++
-    }
-    return currentIndex to size
-  }
-
-  /** Returns the index of the task ID, or -1 if null or not found. */
-  private fun getIndexOfTask(taskId: String?) =
-    if (taskId == null) {
-      -1
-    } else {
-      tasks.indexOfFirst { it.id == taskId }
-    }
-
-  /**
-   * Retrieves the current task sequence given the inputs and conditions set on the tasks. Setting a
-   * start ID will always generate a sequence with the start ID as the first element, and if
-   * reversed is set, will generate the previous tasks from there.
-   */
-  private fun getTaskSequence(
-    startId: String? = null,
-    reversed: Boolean = false,
-    taskValueOverride: Pair<String, TaskData?>? = null,
-  ): Sequence<Task> {
-    if (tasks.isEmpty()) {
-      error("Can't generate sequence for empty task list")
-    }
-    val startIndex =
-      getIndexOfTask(startId).let {
-        if (it < 0) {
-          // Default to 0 if startId is not found or is null.
-          if (startId != null) Timber.w("startId, $startId, was not found. Defaulting to 0")
-          0
-        } else {
-          it
-        }
-      }
-    return if (reversed) {
-        tasks.subList(0, startIndex + 1).reversed()
-      } else {
-        tasks.subList(startIndex, tasks.size)
-      }
-      .let { tasks ->
-        tasks.asSequence().filter {
-          it.condition == null || evaluateCondition(it.condition, taskValueOverride)
-        }
-      }
-  }
-
->>>>>>> 7b979d55
   private fun moveToNextTask() {
     val taskId = taskSequenceHandler.getNextTask(currentTaskId.value)
     moveToTask(taskId)
@@ -429,7 +318,6 @@
 
     // Save collected data as draft
     clearDraft()
-<<<<<<< HEAD
     saveDraft(taskId)
 
     _uiState.update { UiState.TaskUpdated(getTaskPosition(taskId)) }
@@ -437,25 +325,9 @@
 
   private fun getTaskPosition(taskId: String): TaskPosition =
     taskSequenceHandler.getTaskPosition(taskId)
-=======
-    saveDraft(task.id)
-
-    _uiState.update { UiState.TaskUpdated(getTaskPosition(task.id)) }
-  }
-
-  private fun getTaskPosition(taskId: String): TaskPosition {
-    val (index, size) = getPositionInTaskSequence(taskId)
-    return TaskPosition(
-      absoluteIndex = getAbsolutePosition(taskId),
-      relativeIndex = index,
-      sequenceSize = size,
-    )
-  }
->>>>>>> 7b979d55
 
   fun isFirstPosition(taskId: String): Boolean = taskSequenceHandler.isFirstPosition(taskId)
 
-<<<<<<< HEAD
   fun isLastPosition(taskId: String): Boolean = taskSequenceHandler.isLastPosition(taskId)
 
   fun isLastPositionWithTaskData(task: Task, value: TaskData?): Boolean {
@@ -468,41 +340,6 @@
       taskSequenceHandler.generateTaskSequence("isLastPositionWithTaskData", taskSelections)
     return task.id == sequence.last().id
   }
-=======
-  /**
-   * Returns true if the given [taskId] with task data would be last in sequence. Useful for
-   * handling conditional tasks, see #2394.
-   */
-  fun checkLastPositionWithTaskData(taskId: String, value: TaskData?): Boolean =
-    taskId == getTaskSequence(taskValueOverride = taskId to value).last().id
-
-  /** Returns true if the given [taskId] is last task in sequence. */
-  fun isLastPosition(taskId: String): Boolean = taskId == getTaskSequence().last().id
-
-  /** Evaluates the task condition against the current inputs. */
-  private fun evaluateCondition(
-    condition: Condition,
-    taskValueOverride: Pair<String, TaskData?>? = null,
-  ): Boolean =
-    condition.fulfilledBy(
-      data
-        .mapNotNull { (task, value) -> value?.let { task.id to it } }
-        .let { pairs ->
-          if (taskValueOverride != null) {
-            if (taskValueOverride.second == null) {
-              // Remove pairs with the testTaskId if testValue is null.
-              pairs.filterNot { it.first == taskValueOverride.first }
-            } else {
-              // Override any task IDs with the test values.
-              pairs + (taskValueOverride.first to taskValueOverride.second!!)
-            }
-          } else {
-            pairs
-          }
-        }
-        .toMap()
-    )
->>>>>>> 7b979d55
 
   companion object {
     private const val TASK_JOB_ID_KEY = "jobId"

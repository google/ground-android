/*
 * Copyright 2018 Google LLC
 *
 * Licensed under the Apache License, Version 2.0 (the "License");
 * you may not use this file except in compliance with the License.
 * You may obtain a copy of the License at
 *
 *     https://www.apache.org/licenses/LICENSE-2.0
 *
 * Unless required by applicable law or agreed to in writing, software
 * distributed under the License is distributed on an "AS IS" BASIS,
 * WITHOUT WARRANTIES OR CONDITIONS OF ANY KIND, either express or implied.
 * See the License for the specific language governing permissions and
 * limitations under the License.
 */
package com.google.android.ground.repository

import com.google.android.ground.model.AuditInfo
import com.google.android.ground.model.Survey
import com.google.android.ground.model.User
import com.google.android.ground.model.geometry.Geometry
import com.google.android.ground.model.job.Job
import com.google.android.ground.model.locationofinterest.LocationOfInterest
import com.google.android.ground.model.mutation.LocationOfInterestMutation
import com.google.android.ground.persistence.local.stores.LocalLocationOfInterestStore
import com.google.android.ground.persistence.local.stores.LocalSurveyStore
import com.google.android.ground.persistence.remote.NotFoundException
import com.google.android.ground.persistence.remote.RemoteDataStore
import com.google.android.ground.persistence.sync.MutationSyncWorkManager
import com.google.android.ground.persistence.uuid.OfflineUuidGenerator
import com.google.android.ground.ui.map.Bounds
import com.google.android.ground.ui.map.gms.GmsExt.contains
import javax.inject.Inject
import javax.inject.Singleton
import kotlinx.coroutines.flow.Flow
import kotlinx.coroutines.flow.distinctUntilChanged
import kotlinx.coroutines.flow.first
import kotlinx.coroutines.flow.map

/**
 * Coordinates persistence and retrieval of [LocationOfInterest] instances from remote, local, and
 * in memory data stores. For more details on this pattern and overall architecture, see
 * https://developer.android.com/jetpack/docs/guide.
 */
@Singleton
class LocationOfInterestRepository
@Inject
constructor(
  private val localSurveyStore: LocalSurveyStore,
  private val localLoiStore: LocalLocationOfInterestStore,
  private val remoteDataStore: RemoteDataStore,
  private val mutationSyncWorkManager: MutationSyncWorkManager,
  private val uuidGenerator: OfflineUuidGenerator
) {
  /** Mirrors locations of interest in the specified survey from the remote db into the local db. */
  suspend fun syncLocationsOfInterest(survey: Survey) {
    val lois = remoteDataStore.loadLocationsOfInterest(survey)
    mergeAll(survey.id, lois)
  }

  private suspend fun mergeAll(surveyId: String, lois: List<LocationOfInterest>) {
    // Insert new or update existing LOIs in local db.
    lois.forEach { localLoiStore.insertOrUpdate(it) }

    // Delete LOIs in local db not returned in latest list from server.
    localLoiStore.deleteNotIn(surveyId, lois.map { it.id })
  }

  /** This only works if the survey and location of interests are already cached to local db. */
  suspend fun getOfflineLoi(surveyId: String, locationOfInterest: String): LocationOfInterest =
    localSurveyStore.getSurveyById(surveyId)?.let {
      localLoiStore.getLocationOfInterest(it, locationOfInterest)
    } ?: throw NotFoundException("Location of interest not found $locationOfInterest")

  fun createLocationOfInterest(
    geometry: Geometry,
    job: Job,
    surveyId: String,
    user: User,
    loiName: String?,
  ): LocationOfInterest {
    val auditInfo = AuditInfo(user)
    return LocationOfInterest(
      id = uuidGenerator.generateUuid(),
      surveyId = surveyId,
      geometry = geometry,
      job = job,
      created = auditInfo,
      lastModified = auditInfo,
      ownerEmail = user.email,
<<<<<<< HEAD
      isOpportunistic = true,
      properties = loiName?.let { mapOf("name" to it) } ?: mapOf(),
=======
      isPlanned = false
>>>>>>> 7c5dafc8
    )
  }

  /**
   * Creates a mutation entry for the given parameters, applies it to the local db and schedules a
   * task for remote sync if the local transaction is successful.
   *
   * @param mutation Input [LocationOfInterestMutation]
   * @return If successful, returns the provided locations of interest wrapped as `Loadable`
   */
  suspend fun applyAndEnqueue(mutation: LocationOfInterestMutation) {
    localLoiStore.applyAndEnqueue(mutation)
    mutationSyncWorkManager.enqueueSyncWorker(mutation.locationOfInterestId)
  }

  /** Returns a flow of all [LocationOfInterest] associated with the given [Survey]. */
  fun getLocationsOfInterests(survey: Survey): Flow<Set<LocationOfInterest>> =
    localLoiStore.findLocationsOfInterest(survey)

  /** Returns a list of geometries associated with the given [Survey]. */
  suspend fun getAllGeometries(survey: Survey): List<Geometry> =
    getLocationsOfInterests(survey).first().map { it.geometry }

  /** Returns a flow of all [LocationOfInterest] within the map bounds (viewport). */
  fun getWithinBounds(survey: Survey, bounds: Bounds): Flow<List<LocationOfInterest>> =
    getLocationsOfInterests(survey)
      .map { lois -> lois.filter { bounds.contains(it.geometry) } }
      .distinctUntilChanged()
}<|MERGE_RESOLUTION|>--- conflicted
+++ resolved
@@ -88,12 +88,8 @@
       created = auditInfo,
       lastModified = auditInfo,
       ownerEmail = user.email,
-<<<<<<< HEAD
-      isOpportunistic = true,
       properties = loiName?.let { mapOf("name" to it) } ?: mapOf(),
-=======
       isPlanned = false
->>>>>>> 7c5dafc8
     )
   }
 

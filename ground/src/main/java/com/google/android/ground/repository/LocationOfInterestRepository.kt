/*
 * Copyright 2018 Google LLC
 *
 * Licensed under the Apache License, Version 2.0 (the "License");
 * you may not use this file except in compliance with the License.
 * You may obtain a copy of the License at
 *
 *     https://www.apache.org/licenses/LICENSE-2.0
 *
 * Unless required by applicable law or agreed to in writing, software
 * distributed under the License is distributed on an "AS IS" BASIS,
 * WITHOUT WARRANTIES OR CONDITIONS OF ANY KIND, either express or implied.
 * See the License for the specific language governing permissions and
 * limitations under the License.
 */
package com.google.android.ground.repository

import com.google.android.ground.model.AuditInfo
import com.google.android.ground.model.Survey
import com.google.android.ground.model.User
import com.google.android.ground.model.geometry.Geometry
import com.google.android.ground.model.job.Job
import com.google.android.ground.model.locationofinterest.LocationOfInterest
import com.google.android.ground.model.locationofinterest.generateProperties
import com.google.android.ground.model.mutation.LocationOfInterestMutation
import com.google.android.ground.persistence.local.stores.LocalLocationOfInterestStore
import com.google.android.ground.persistence.local.stores.LocalSurveyStore
import com.google.android.ground.persistence.remote.NotFoundException
import com.google.android.ground.persistence.remote.RemoteDataStore
import com.google.android.ground.persistence.sync.MutationSyncWorkManager
import com.google.android.ground.persistence.uuid.OfflineUuidGenerator
import com.google.android.ground.ui.map.Bounds
import com.google.android.ground.ui.map.gms.GmsExt.contains
import javax.inject.Inject
import javax.inject.Singleton
import kotlinx.coroutines.flow.Flow
import kotlinx.coroutines.flow.distinctUntilChanged
import kotlinx.coroutines.flow.first
import kotlinx.coroutines.flow.map

/**
 * Coordinates persistence and retrieval of [LocationOfInterest] instances from remote, local, and
 * in memory data stores. For more details on this pattern and overall architecture, see
 * https://developer.android.com/jetpack/docs/guide.
 */
@Singleton
class LocationOfInterestRepository
@Inject
constructor(
  private val localSurveyStore: LocalSurveyStore,
  private val localLoiStore: LocalLocationOfInterestStore,
  private val remoteDataStore: RemoteDataStore,
  private val mutationSyncWorkManager: MutationSyncWorkManager,
  private val uuidGenerator: OfflineUuidGenerator,
) {
  /** Mirrors locations of interest in the specified survey from the remote db into the local db. */
  suspend fun syncLocationsOfInterest(survey: Survey) {
    val lois = remoteDataStore.loadLocationsOfInterest(survey)
    mergeAll(survey.id, lois)
  }

  private suspend fun mergeAll(surveyId: String, lois: List<LocationOfInterest>) {
    // Insert new or update existing LOIs in local db.
    lois.forEach { localLoiStore.insertOrUpdate(it) }

    // Delete LOIs in local db not returned in latest list from server.
    localLoiStore.deleteNotIn(surveyId, lois.map { it.id })
  }

  /** This only works if the survey and location of interests are already cached to local db. */
  suspend fun getOfflineLoi(surveyId: String, locationOfInterest: String): LocationOfInterest =
    localSurveyStore.getSurveyById(surveyId)?.let {
      localLoiStore.getLocationOfInterest(it, locationOfInterest)
    } ?: throw NotFoundException("Location of interest not found $locationOfInterest")

  fun createLocationOfInterest(
    geometry: Geometry,
    job: Job,
    surveyId: String,
    user: User,
<<<<<<< HEAD
=======
    loiName: String?,
>>>>>>> 424fe9af
  ): LocationOfInterest {
    val auditInfo = AuditInfo(user)
    return LocationOfInterest(
      id = uuidGenerator.generateUuid(),
      surveyId = surveyId,
      geometry = geometry,
      job = job,
      created = auditInfo,
      lastModified = auditInfo,
      ownerEmail = user.email,
<<<<<<< HEAD
      isPredefined = false,
=======
      properties = generateProperties(loiName),
      isPlanned = false
>>>>>>> 424fe9af
    )
  }

  /**
   * Creates a mutation entry for the given parameters, applies it to the local db and schedules a
   * task for remote sync if the local transaction is successful.
   *
   * @param mutation Input [LocationOfInterestMutation]
   * @return If successful, returns the provided locations of interest wrapped as `Loadable`
   */
  suspend fun applyAndEnqueue(mutation: LocationOfInterestMutation) {
    localLoiStore.applyAndEnqueue(mutation)
    mutationSyncWorkManager.enqueueSyncWorker(mutation.locationOfInterestId)
  }

  /** Returns a flow of all [LocationOfInterest] associated with the given [Survey]. */
  fun getLocationsOfInterests(survey: Survey): Flow<Set<LocationOfInterest>> =
    localLoiStore.findLocationsOfInterest(survey)

  /** Returns a list of geometries associated with the given [Survey]. */
  suspend fun getAllGeometries(survey: Survey): List<Geometry> =
    getLocationsOfInterests(survey).first().map { it.geometry }

  /** Returns a flow of all [LocationOfInterest] within the map bounds (viewport). */
  fun getWithinBounds(survey: Survey, bounds: Bounds): Flow<List<LocationOfInterest>> =
    getLocationsOfInterests(survey)
      .map { lois -> lois.filter { bounds.contains(it.geometry) } }
      .distinctUntilChanged()
}<|MERGE_RESOLUTION|>--- conflicted
+++ resolved
@@ -78,10 +78,7 @@
     job: Job,
     surveyId: String,
     user: User,
-<<<<<<< HEAD
-=======
     loiName: String?,
->>>>>>> 424fe9af
   ): LocationOfInterest {
     val auditInfo = AuditInfo(user)
     return LocationOfInterest(
@@ -92,12 +89,8 @@
       created = auditInfo,
       lastModified = auditInfo,
       ownerEmail = user.email,
-<<<<<<< HEAD
-      isPredefined = false,
-=======
       properties = generateProperties(loiName),
-      isPlanned = false
->>>>>>> 424fe9af
+      isPredefined = false
     )
   }
 

/*
 * Copyright 2018 Google LLC
 *
 * Licensed under the Apache License, Version 2.0 (the "License");
 * you may not use this file except in compliance with the License.
 * You may obtain a copy of the License at
 *
 *     https://www.apache.org/licenses/LICENSE-2.0
 *
 * Unless required by applicable law or agreed to in writing, software
 * distributed under the License is distributed on an "AS IS" BASIS,
 * WITHOUT WARRANTIES OR CONDITIONS OF ANY KIND, either express or implied.
 * See the License for the specific language governing permissions and
 * limitations under the License.
 */
package com.google.android.ground.repository

import com.google.android.ground.model.Survey
import com.google.android.ground.model.locationofinterest.LocationOfInterest
import com.google.android.ground.model.mutation.LocationOfInterestMutation
import com.google.android.ground.model.mutation.Mutation.SyncStatus
import com.google.android.ground.persistence.local.LocalDataStore
import com.google.android.ground.persistence.local.LocalValueStore
import com.google.android.ground.persistence.local.room.models.MutationEntitySyncStatus
import com.google.android.ground.persistence.remote.NotFoundException
import com.google.android.ground.persistence.remote.RemoteDataEvent
import com.google.android.ground.persistence.remote.RemoteDataEvent.EventType.*
import com.google.android.ground.persistence.remote.RemoteDataStore
import com.google.android.ground.persistence.sync.MutationSyncWorkManager
import com.google.android.ground.rx.annotations.Cold
import com.google.common.collect.ImmutableList
import com.google.common.collect.ImmutableSet
import io.reactivex.Completable
import io.reactivex.Flowable
import io.reactivex.Single
import javax.inject.Inject
import javax.inject.Singleton
import timber.log.Timber

/**
 * Coordinates persistence and retrieval of [LocationOfInterest] instances from remote, local, and
 * in memory data stores. For more details on this pattern and overall architecture, see
 * https://developer.android.com/jetpack/docs/guide.
 */
@Singleton
class LocationOfInterestRepository
@Inject
constructor(
  private val localDataStore: LocalDataStore,
  private val localValueStore: LocalValueStore,
  private val remoteDataStore: RemoteDataStore,
  private val surveyRepository: SurveyRepository,
  private val mutationSyncWorkManager: MutationSyncWorkManager
) {
  private val locationOfInterestStore = this.localDataStore.localLocationOfInterestStore

  /**
   * Mirrors locations of interest in the specified survey from the remote db into the local db when
   * the network is available. When invoked, will first attempt to resync all locations of interest
   * from the remote db, subsequently syncing only remote changes. The returned stream never
   * completes, and subscriptions will only terminate on disposal.
   */
  fun syncLocationsOfInterest(survey: Survey): @Cold Completable {
    return remoteDataStore.loadLocationsOfInterestOnceAndStreamChanges(survey).flatMapCompletable {
      updateLocalLocationOfInterest(it)
    }
  }

  // TODO: Remove "location of interest" qualifier from this and other repository method names.
  private fun updateLocalLocationOfInterest(
    event: RemoteDataEvent<LocationOfInterest>
  ): @Cold Completable {
    return event.result.fold(
      { (entityId: String, entity: LocationOfInterest?) ->
        when (event.eventType) {
          ENTITY_LOADED,
          ENTITY_MODIFIED -> locationOfInterestStore.merge(checkNotNull(entity))
          ENTITY_REMOVED -> locationOfInterestStore.deleteLocationOfInterest(entityId)
          else -> throw IllegalArgumentException()
        }
      },
      {
        Timber.d(it, "Invalid locations of interest in remote db ignored")
        Completable.complete()
      }
    )
  }

  // TODO: Only return location of interest fields needed to render locations of interest on map.
  fun getLocationsOfInterestOnceAndStream(
    survey: Survey
  ): @Cold(terminates = false) Flowable<ImmutableSet<LocationOfInterest>> =
    locationOfInterestStore.getLocationsOfInterestOnceAndStream(survey)

  /** This only works if the survey and location of interests are already cached to local db. */
  fun getLocationOfInterest(
    surveyId: String,
    locationOfInterest: String
  ): @Cold Single<LocationOfInterest> =
    surveyRepository
      .getSurvey(surveyId)
      .flatMapMaybe { survey: Survey ->
        locationOfInterestStore.getLocationOfInterest(survey, locationOfInterest)
      }
      .switchIfEmpty(
        Single.error { NotFoundException("Location of interest not found $locationOfInterest") }
      )

<<<<<<< HEAD
  fun newMutation(
    surveyId: String,
    jobId: String,
    point: Point,
    date: Date
  ): LocationOfInterestMutation =
    LocationOfInterestMutation(
      jobId = jobId,
      geometry = point,
      type = Mutation.Type.CREATE,
      syncStatus = SyncStatus.PENDING,
      locationOfInterestId = uuidGenerator.generateUuid(),
      surveyId = surveyId,
      userId = authManager.currentUser.id,
      clientTimestamp = date
    )

  fun newPolygonOfInterestMutation(
    surveyId: String,
    jobId: String,
    vertices: List<Point>,
    date: Date
  ): LocationOfInterestMutation =
    LocationOfInterestMutation(
      jobId = jobId,
      geometry = Polygon(LinearRing(vertices.map { it.coordinate })),
      type = Mutation.Type.CREATE,
      syncStatus = SyncStatus.PENDING,
      locationOfInterestId = uuidGenerator.generateUuid(),
      surveyId = surveyId,
      userId = authManager.currentUser.id,
      clientTimestamp = date
    )

=======
>>>>>>> 9313c912
  /**
   * Creates a mutation entry for the given parameters, applies it to the local db and schedules a
   * task for remote sync if the local transaction is successful.
   *
   * @param mutation Input [LocationOfInterestMutation]
   * @return If successful, returns the provided locations of interest wrapped as `Loadable`
   */
  fun applyAndEnqueue(mutation: LocationOfInterestMutation): @Cold Completable {
    val localTransaction = localDataStore.localLocationOfInterestStore.applyAndEnqueue(mutation)
    val remoteSync = mutationSyncWorkManager.enqueueSyncWorker(mutation.locationOfInterestId)
    return localTransaction.andThen(remoteSync)
  }

  /**
   * Emits the list of [LocationOfInterestMutation] instances for a given location of interest which
   * have not yet been marked as [SyncStatus.COMPLETED], including pending, in progress, and failed
   * mutations. A new list is emitted on each subsequent change.
   */
  fun getIncompleteLocationOfInterestMutationsOnceAndStream(
    locationOfInterestId: String
  ): Flowable<ImmutableList<LocationOfInterestMutation>> =
    locationOfInterestStore.getLocationOfInterestMutationsByLocationOfInterestIdOnceAndStream(
      locationOfInterestId,
      MutationEntitySyncStatus.PENDING,
      MutationEntitySyncStatus.IN_PROGRESS,
      MutationEntitySyncStatus.FAILED
    )

  val isPolygonInfoDialogShown: Boolean
    get() = localValueStore.isPolygonInfoDialogShown

  fun setPolygonDialogInfoShown(value: Boolean) {
    localValueStore.isPolygonInfoDialogShown = value
  }
}<|MERGE_RESOLUTION|>--- conflicted
+++ resolved
@@ -106,43 +106,6 @@
         Single.error { NotFoundException("Location of interest not found $locationOfInterest") }
       )
 
-<<<<<<< HEAD
-  fun newMutation(
-    surveyId: String,
-    jobId: String,
-    point: Point,
-    date: Date
-  ): LocationOfInterestMutation =
-    LocationOfInterestMutation(
-      jobId = jobId,
-      geometry = point,
-      type = Mutation.Type.CREATE,
-      syncStatus = SyncStatus.PENDING,
-      locationOfInterestId = uuidGenerator.generateUuid(),
-      surveyId = surveyId,
-      userId = authManager.currentUser.id,
-      clientTimestamp = date
-    )
-
-  fun newPolygonOfInterestMutation(
-    surveyId: String,
-    jobId: String,
-    vertices: List<Point>,
-    date: Date
-  ): LocationOfInterestMutation =
-    LocationOfInterestMutation(
-      jobId = jobId,
-      geometry = Polygon(LinearRing(vertices.map { it.coordinate })),
-      type = Mutation.Type.CREATE,
-      syncStatus = SyncStatus.PENDING,
-      locationOfInterestId = uuidGenerator.generateUuid(),
-      surveyId = surveyId,
-      userId = authManager.currentUser.id,
-      clientTimestamp = date
-    )
-
-=======
->>>>>>> 9313c912
   /**
    * Creates a mutation entry for the given parameters, applies it to the local db and schedules a
    * task for remote sync if the local transaction is successful.

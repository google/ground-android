--- conflicted
+++ resolved
@@ -130,26 +130,14 @@
           "LOI job id " + job.getId() + " does not match submission " + submission.getJobId());
     }
     String id = submission.getId();
-<<<<<<< HEAD
     return new Submission(
         id,
-        loi.getSurvey(),
+        loi.getSurvey().getId(),
         loi,
         job,
         AuditInfoEntity.toObject(submission.getCreated()),
         AuditInfoEntity.toObject(submission.getLastModified()),
         ResponseMapConverter.fromString(job, submission.getResponses()));
-=======
-    return Submission.newBuilder()
-        .setId(id)
-        .setJob(job)
-        .setSurveyId(loi.getSurvey().getId())
-        .setLocationOfInterest(loi)
-        .setResponses(ResponseMapConverter.fromString(job, submission.getResponses()))
-        .setCreated(AuditInfoEntity.toObject(submission.getCreated()))
-        .setLastModified(AuditInfoEntity.toObject(submission.getLastModified()))
-        .build();
->>>>>>> 1cc78fa2
   }
 
   // Boilerplate generated using Android Studio AutoValue plugin:

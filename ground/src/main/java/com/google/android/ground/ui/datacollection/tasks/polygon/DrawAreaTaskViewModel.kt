/*
 * Copyright 2021 Google LLC
 *
 * Licensed under the Apache License, Version 2.0 (the "License");
 * you may not use this file except in compliance with the License.
 * You may obtain a copy of the License at
 *
 *     https://www.apache.org/licenses/LICENSE-2.0
 *
 * Unless required by applicable law or agreed to in writing, software
 * distributed under the License is distributed on an "AS IS" BASIS,
 * WITHOUT WARRANTIES OR CONDITIONS OF ANY KIND, either express or implied.
 * See the License for the specific language governing permissions and
 * limitations under the License.
 */
package com.google.android.ground.ui.datacollection.tasks.polygon

import android.content.res.Resources
import androidx.lifecycle.viewModelScope
import com.google.android.ground.R
import com.google.android.ground.model.geometry.Coordinates
import com.google.android.ground.model.geometry.LineString
import com.google.android.ground.model.geometry.LinearRing
import com.google.android.ground.model.geometry.Polygon
import com.google.android.ground.model.job.Job
import com.google.android.ground.model.submission.Value
import com.google.android.ground.model.task.Task
import com.google.android.ground.persistence.local.LocalValueStore
import com.google.android.ground.persistence.uuid.OfflineUuidGenerator
import com.google.android.ground.ui.common.SharedViewModel
import com.google.android.ground.ui.datacollection.tasks.AbstractTaskViewModel
import com.google.android.ground.ui.map.Feature
import com.google.android.ground.ui.map.FeatureType
import com.google.android.ground.ui.util.ColorUtil
import javax.inject.Inject
import kotlinx.collections.immutable.toImmutableList
import kotlinx.coroutines.flow.MutableStateFlow
import kotlinx.coroutines.flow.SharingStarted
import kotlinx.coroutines.flow.StateFlow
import kotlinx.coroutines.flow.stateIn

@SharedViewModel
class DrawAreaTaskViewModel
@Inject
internal constructor(
  private val localValueStore: LocalValueStore,
  private val uuidGenerator: OfflineUuidGenerator,
  private val resources: Resources,
<<<<<<< HEAD
  private val colorUtil: ColorUtil
=======
>>>>>>> 2c32689d
) : AbstractTaskViewModel(resources) {

  /** Polygon [Feature] being drawn by the user. */
  private val _draftArea: MutableStateFlow<Feature?> = MutableStateFlow(null)
  val draftArea: StateFlow<Feature?> =
    _draftArea.stateIn(viewModelScope, started = SharingStarted.Lazily, null)

  /** Whether the instructions dialog has been shown or not. */
  var instructionsDialogShown: Boolean by localValueStore::drawAreaInstructionsShown

  /**
   * User-specified vertices of the area being drawn. If [isMarkedComplete] is false, then the last
   * vertex represents the map center and the second last vertex is the last added vertex.
   */
  private var vertices: List<Coordinates> = listOf()

  /** Represents whether the user has completed drawing the polygon or not. */
  private var isMarkedComplete: Boolean = false

  private var strokeColor: Int = 0

  override fun initialize(job: Job, task: Task, value: Value?) {
    super.initialize(job, task, value)
    strokeColor = colorUtil.getColor(R.color.drawAreaLineStringStrokeColor)
  }

  fun isMarkedComplete(): Boolean = isMarkedComplete

  /**
   * If the distance between the last added vertex and the given [target] is more than the
   * configured threshold, then updates the last vertex with the given [target]. Otherwise, snaps to
   * the first vertex to complete the polygon.
   */
  fun updateLastVertexAndMaybeCompletePolygon(
    target: Coordinates,
    calculateDistanceInPixels: (c1: Coordinates, c2: Coordinates) -> Double,
  ) {
    check(!isMarkedComplete) { "Attempted to update last vertex after completing the drawing" }

    val firstVertex = vertices.firstOrNull()
    var updatedTarget = target
    if (firstVertex != null && vertices.size > 2) {
      val distance = calculateDistanceInPixels(firstVertex, target)
      if (distance <= DISTANCE_THRESHOLD_DP) {
        updatedTarget = firstVertex
      }
    }

    addVertex(updatedTarget, true)
  }

  override fun clearResponse() {
    removeLastVertex()
  }

  /** Attempts to remove the last vertex of drawn polygon, if any. */
  fun removeLastVertex() {
    // Do nothing if there are no vertices to remove.
    if (vertices.isEmpty()) return

    // Reset complete status
    isMarkedComplete = false

    // Remove last vertex and update polygon
    val updatedVertices = vertices.toMutableList().apply { removeLast() }.toImmutableList()

    // Render changes to UI
    updateVertices(updatedVertices)

    // Update saved response.
    if (updatedVertices.isEmpty()) {
      setValue(null)
    } else {
      setValue(DrawAreaTaskIncompleteResult(LineString(updatedVertices)))
    }
  }

  /** Adds the last vertex to the polygon. */
  fun addLastVertex() {
    check(!isMarkedComplete) { "Attempted to add last vertex after completing the drawing" }
    vertices.lastOrNull()?.let { addVertex(it, false) }
  }

  /** Adds a new vertex to the polygon. */
  private fun addVertex(vertex: Coordinates, shouldOverwriteLastVertex: Boolean) {
    val updatedVertices = vertices.toMutableList()

    // Maybe remove the last vertex before adding the new vertex.
    if (shouldOverwriteLastVertex && updatedVertices.isNotEmpty()) {
      updatedVertices.removeLast()
    }

    // Add the new vertex
    updatedVertices.add(vertex)

    // Render changes to UI
    updateVertices(updatedVertices.toImmutableList())

    // Save response iff it is user initiated
    if (!shouldOverwriteLastVertex) {
      setValue(DrawAreaTaskIncompleteResult(LineString(updatedVertices.toImmutableList())))
    }
  }

  private fun updateVertices(newVertices: List<Coordinates>) {
    this.vertices = newVertices
    refreshMap()
  }

  fun onCompletePolygonButtonClick() {
    check(LineString(vertices).isClosed()) { "Polygon is not complete" }
    check(!isMarkedComplete) { "Already marked complete" }

    isMarkedComplete = true

    refreshMap()
    setValue(DrawAreaTaskResult(Polygon(LinearRing(vertices))))
  }

  /** Updates the [Feature] drawn on map based on the value of [vertices]. */
  private fun refreshMap() {
    _draftArea.value =
      if (vertices.isEmpty()) {
        null
      } else {
        Feature(
          id = uuidGenerator.generateUuid(),
          type = FeatureType.USER_POLYGON.ordinal,
          geometry = LineString(vertices),
          style = Feature.Style(strokeColor, Feature.VertexStyle.CIRCLE),
          clusterable = false,
          selected = true,
        )
      }
  }

  override fun validate(task: Task, value: Value?): String? {
    // Invalid response for draw area task.
    if (task.type == Task.Type.DRAW_AREA && value is DrawAreaTaskIncompleteResult) {
      return resources.getString(R.string.incomplete_area)
    }
    return super.validate(task, value)
  }

  companion object {
    /** Min. distance in dp between two points for them be considered as overlapping. */
    const val DISTANCE_THRESHOLD_DP = 24
  }
}<|MERGE_RESOLUTION|>--- conflicted
+++ resolved
@@ -46,10 +46,7 @@
   private val localValueStore: LocalValueStore,
   private val uuidGenerator: OfflineUuidGenerator,
   private val resources: Resources,
-<<<<<<< HEAD
-  private val colorUtil: ColorUtil
-=======
->>>>>>> 2c32689d
+  private val colorUtil: ColorUtil,
 ) : AbstractTaskViewModel(resources) {
 
   /** Polygon [Feature] being drawn by the user. */

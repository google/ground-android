--- conflicted
+++ resolved
@@ -20,11 +20,8 @@
   <color name="colorMapAccent">#ff9131</color>
   <color name="clusterColor">#6DDD81</color>
   <color name="polyLineColor">#55ffffff</color>
-<<<<<<< HEAD
   <color name="textOverMap">#FCFDF7</color>
-=======
   <color name="blackMapOverlay">#000000</color>
->>>>>>> 234cb850
 
   <!-- Updated Color palette -->
   <color name="md_theme_primary">#006E2C</color>

--- conflicted
+++ resolved
@@ -180,27 +180,16 @@
 
   <style name="TaskChipButton.DarkGreen">
     <item name="android:backgroundTint">@drawable/task_dark_green_btn_selector</item>
-<<<<<<< HEAD
-    <item name="android:textColor">#FFFFFF</item>
-=======
     <item name="android:textColor">@color/taskBtnTextDarkGreen</item>
->>>>>>> 8213c300
   </style>
 
   <style name="TaskChipButton.LightGreen">
     <item name="android:backgroundTint">@drawable/task_light_green_btn_selector</item>
-<<<<<<< HEAD
-    <item name="android:textColor">#000000</item>
-=======
     <item name="android:textColor">@color/taskBtnTextLightGreen</item>
->>>>>>> 8213c300
   </style>
 
   <style name="TaskChipButton.Transparent">
     <item name="android:backgroundTint">@drawable/task_transparent_btn_selector</item>
-<<<<<<< HEAD
-    <item name="android:textColor">#216C2E</item>
-=======
     <item name="android:textColor">@color/taskBtnTextTransparent</item>
     <item name="strokeColor">@color/taskBtnTransparentStrokeColor</item>
     <item name="strokeWidth">2dp</item>
@@ -208,7 +197,6 @@
 
   <style name="TaskChipButton.Transparent.TextAndIcon">
     <item name="iconTint">@color/taskBtnIconTintTransparent</item>
->>>>>>> 8213c300
   </style>
 
 </resources>
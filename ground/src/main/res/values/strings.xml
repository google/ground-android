<?xml version="1.0" encoding="utf-8"?>

<!--
  ~ Copyright 2018 Google LLC
  ~
  ~ Licensed under the Apache License, Version 2.0 (the "License");
  ~ you may not use this file except in compliance with the License.
  ~ You may obtain a copy of the License at
  ~
  ~     https://www.apache.org/licenses/LICENSE-2.0
  ~
  ~ Unless required by applicable law or agreed to in writing, software
  ~ distributed under the License is distributed on an "AS IS" BASIS,
  ~ WITHOUT WARRANTIES OR CONDITIONS OF ANY KIND, either express or implied.
  ~ See the License for the specific language governing permissions and
  ~ limitations under the License.
  -->

<resources>

  <!--
    LOI DATA FORMS
  -->

  <!-- Shown below fields that are required but left empty (TBD). -->
  <string name="required_task">This field is required</string>

  <!--
    LOCATION (GPS/CELL/WIFI) UPDATE ERROR MESSAGES
  -->

  <!-- Shown when user has refused to grant app fine grained location permission. -->
  <string name="no_fine_location_permissions">Cannot show current location without
    permission</string>
  <!-- Shown when an unknown error occurs obtaining fine grained location permission. -->
  <string name="location_updates_unknown_error">Failed to enable location updates</string>
  <!-- Shown when user has refused to enable location services in settings.-->
  <string name="location_disabled_in_settings">Please enable location in system settings</string>

  <string name="map_view">Map view</string>
  <string name="unexpected_error">An unexpected error has occurred</string>
  <string name="google_api_install_failed">Google Play Services installation failed</string>
  <string name="sign_out">Sign out</string>
  <string name="ok">OK</string>
  <string name="collect_data">Collect data</string>

  <!-- Untranslated strings -->
  <string name="offline_area_selector">Select area to download</string>
  <string name="offline_area_selector_prompt">Select a base map for offline use</string>
  <string name="offline_area_selector_download">Download</string>
  <string name="camera">Camera</string>
  <string name="photo_preview">Preview</string>
  <string name="settings">Settings</string>
  <string name="offline_area_viewer_title">Downloaded area</string>
  <string name="offline_area_viewer_remove_button">Remove from device</string>
  <!-- Label of button used enter the offline area selector. -->
  <string name="offline_area_selector_select">Select area</string>
  <string name="no_basemaps_downloaded">No imagery downloaded for offline use. Tap “Select and download” to get started.</string>
  <string name="signing_in">Signing in</string>
  <!-- Precedes the build number shown in the side menu of debug builds. -->
  <string name="build">Build %s</string>

  <string name="tos_title">Terms of service</string>
  <string name="agree_terms">Agree</string>
  <string name="agree_checkbox">I agree</string>
  <string name="date">Date</string>
  <string name="time">Time</string>
  <!-- Other strings (to be organized) -->
  <string name="sync_status">History and sync status</string>

  <string name="add_point">Add point</string>
  <string name="complete_polygon">Complete</string>
  <string name="add_polygon_instructions">Drag the map and tap “Add point“ to add points to your polygon. To finish, return to the original point and tap “Complete“.</string>

  <string name="road_map">Road map</string>
  <string name="satellite">Satellite</string>
  <string name="terrain">Terrain</string>
  <string name="next">Next</string>
  <string name="select_survey_title">Select a survey</string>
  <string name="survey_sync_hint">Once opened, surveys are available offline and synced automatically when online.</string>
  <string name="sync_dialog_subtitle">Your data will be synced shortly.</string>
  <string name="data_collected">Data collected</string>
  <string name="done">Done</string>
  <string name="skip">Skip</string>

  <string name="drop_pin">Drop pin</string>

  <string name="new_site">New data collection site</string>
  <string name="new_site_hint_text">Add new site and submit related data</string>
  <string name="drop_a_pin_tooltip_text">Drag your map until the center pin is on the desired location</string>
  <string name="current_location">Current location:</string>
  <string name="loading">Loading…</string>
  <string name="no_tasks_error">This job has no more tasks to complete</string>
  <string name="collect_data_viewer_error">Can’t collect data as user is a VIEWER</string>
  <string name="offline_map_imagery">Offline map imagery</string>
  <string name="offline_map_imagery_pref_description">Hide or show downloaded imagery</string>
  <string name="layers">Layers</string>
  <string name="base_map">Base map</string>
  <string name="offline_map_imagery_download_progress_dialog_message">Downloading offline map imagery…</string>
  <string name="multiple_regions">Multiple regions</string>
  <string name="permission_denied">Permission denied</string>
  <string name="close_app">Close app</string>
  <string name="cancel">Cancel</string>
  <string name="save">Save</string>
  <string name="no_imagery_available_for_area">No imagery for this area. Select an area with imagery to download to your device.</string>
  <string name="selected_offline_area_size">The selected area may take up to %s\u00A0MB of space on your device</string>
  <string name="selected_offline_area_too_large">Zoom in and select a smaller area to download to your device</string>
  <string name="offline_area_size_loading_symbol">…</string>
  <string name="offline_area_select_cancel_button">Cancel</string>
  <string name="offline_area_selector_title">Download this area?</string>
  <string name="capture">Capture</string>
  <string name="surveys">Surveys</string>
  <string name="offline_icon_description">Icon shown when the survey is available offline</string>
  <string name="remove_offline_access">Remove offline access</string>
  <string name="point">Point</string>
  <string name="area">Area</string>
  <string name="unnamed_point">Unnamed point</string>
  <string name="unnamed_area">Unnamed area</string>
  <string name="offline_area_size_on_disk_mb">%s\u00A0MB on disk</string>
  <string name="offline_area_list_item_size_on_disk_mb">%s\u00A0MB</string>
  <string name="offline_downloaded_areas">Downloaded areas</string>
  <string name="offline_area_list_tip">Available for offline viewing</string>
  <string name="offline_area_list_item_icon">Offline area list item icon</string>
  <string name="no_surveys_available">No surveys available. Contact your survey organizer to get access.</string>
  <string name="previous">Previous</string>
  <string name="network_error_when_signing_in">Connect to the internet to sign in</string>
  <string name="camera_permissions_needed">You need to grant this application camera permissions to submit photos.</string>
  <string name="incomplete_area">Incomplete area</string>
  <string name="initializing">Initializing…</string>
  <string name="draw_area_task_instruction">Move the map and tap “Add point” to add points around the desired area.</string>
  <string name="close">Close</string>
<<<<<<< HEAD
  <string name="map_location">Map location</string>
  <string name="data_consent_dialog_title">Agree to survey data sharing terms to continue</string>
=======
  <string name="map_location">Map location:</string>
>>>>>>> b2c6d367
  <string name="sign_out_dialog_title">Unsynced data</string>
  <string name="sign_out_dialog_body">If you sign out, any unsynced data will be discarded</string>
  <string name="suggest_data_collection_hint">Zoom in to start collecting data</string>
  <string name="read_only_data_collection_hint">Survey is read-only</string>
  <string name="predefined_data_collection_hint">Zoom in to a data collection site to collect data</string>
  <string name="no_submissions">No submissions</string>
  <string name="dismiss_info_popup">Dismiss</string>
  <string name="other">Other</string>
  <plurals name="submission_count">
    <item quantity="one">%d submission</item>
    <item quantity="other">%d submissions</item>
  </plurals>
  <string name="loi_name_dialog_title">Name this location</string>
  <string name="loi_name_dialog_body">A new data collection site will be created.</string>
  <string name="current_survey">Current survey</string>
  <string name="switch_survey">Switch survey</string>
  <string name="no_survey_selected">No survey selected</string>
  <string name="undo">Undo</string>
  <string name="view_licenses_title">Licenses</string>
  <string name="about">About</string>
  <string name="terms_of_service">Terms of service</string>
  <string name="about_ground">Ground is an open-source community project built by Google and FAO under the Forest Data Partnership with help from SIG, Ecam, and open-source community contributors. \n\nIt is licensed under the <annotation type="apache_license">Apache License, Version 2.0</annotation>. \n\nView other <annotation type="all_licenses">Licenses</annotation></string>
  <string name="failed">Failed</string>
  <string name="synced">Synced</string>
  <string name="syncing">Syncing</string>
  <string name="upload_pending">Upload pending</string>
  <string name="data_synced_media_pending">Data synced\n(media pending)</string>
  <string name="data_synced_media_pending_retry">Data synced\n(media pending retry)</string>
  <string name="media_syncing">Media syncing</string>
  <string name="history">History</string>
  <string name="signout_warning">If you sign out, all unsaved data will be lost.</string>
  <string name="admin_request_access">To continue, contact your system administrator to request access.</string>
  <string name="signup_request_access">To continue, <annotation type="sign_up_link">sign up to request access</annotation>.</string>

  <!-- Settings -->
  <string name="general_title">General</string>
  <string name="upload_media_title">Upload Media</string>
  <string name="over_wifi_summary">Over Wi-Fi only</string>
  <string name="help_title">Help</string>
  <string name="visit_website_title">Visit website</string>
  <string name="send_feedback_title">Send feedback</string>
  <string name="report_summary">Report technical issues or suggest new locationsOfInterest</string>
  <string name="not_yet_impl_title">Not yet implemented</string>
<<<<<<< HEAD

  <!-- Data Sharing Consent Text -->
  <string name="data_sharing_public_message">
    ## How Your Data Will Be Shared
    \nYour data submissions will **only be accessible to** survey organizers
  </string>
  <string name="data_sharing_private_message">
    ## How Your Data Will Be Shared
    \nYour data submissions can be **shared publicly** by survey organizers
  </string>
=======
  <string name="accuracy">Accuracy:</string>
>>>>>>> b2c6d367
</resources><|MERGE_RESOLUTION|>--- conflicted
+++ resolved
@@ -129,12 +129,8 @@
   <string name="initializing">Initializing…</string>
   <string name="draw_area_task_instruction">Move the map and tap “Add point” to add points around the desired area.</string>
   <string name="close">Close</string>
-<<<<<<< HEAD
-  <string name="map_location">Map location</string>
   <string name="data_consent_dialog_title">Agree to survey data sharing terms to continue</string>
-=======
   <string name="map_location">Map location:</string>
->>>>>>> b2c6d367
   <string name="sign_out_dialog_title">Unsynced data</string>
   <string name="sign_out_dialog_body">If you sign out, any unsynced data will be discarded</string>
   <string name="suggest_data_collection_hint">Zoom in to start collecting data</string>
@@ -178,8 +174,7 @@
   <string name="send_feedback_title">Send feedback</string>
   <string name="report_summary">Report technical issues or suggest new locationsOfInterest</string>
   <string name="not_yet_impl_title">Not yet implemented</string>
-<<<<<<< HEAD
-
+  <string name="accuracy">Accuracy:</string>
   <!-- Data Sharing Consent Text -->
   <string name="data_sharing_public_message">
     ## How Your Data Will Be Shared
@@ -189,7 +184,4 @@
     ## How Your Data Will Be Shared
     \nYour data submissions can be **shared publicly** by survey organizers
   </string>
-=======
-  <string name="accuracy">Accuracy:</string>
->>>>>>> b2c6d367
 </resources>
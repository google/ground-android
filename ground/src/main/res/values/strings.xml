<?xml version="1.0" encoding="utf-8"?>

<!--
  ~ Copyright 2018 Google LLC
  ~
  ~ Licensed under the Apache License, Version 2.0 (the "License");
  ~ you may not use this file except in compliance with the License.
  ~ You may obtain a copy of the License at
  ~
  ~     https://www.apache.org/licenses/LICENSE-2.0
  ~
  ~ Unless required by applicable law or agreed to in writing, software
  ~ distributed under the License is distributed on an "AS IS" BASIS,
  ~ WITHOUT WARRANTIES OR CONDITIONS OF ANY KIND, either express or implied.
  ~ See the License for the specific language governing permissions and
  ~ limitations under the License.
  -->

<resources>

  <!--
    LOI DATA FORMS
  -->

  <!-- Shown below fields that are required but left empty (TBD). -->
  <string name="required_task">This field is required</string>

  <!--
    LOCATION (GPS/CELL/WIFI) UPDATE ERROR MESSAGES
  -->

  <!-- Shown when user has refused to grant app fine grained location permission. -->
  <string name="no_fine_location_permissions">Cannot show current location without
    permission</string>
  <!-- Shown when an unknown error occurs obtaining fine grained location permission. -->
  <string name="location_updates_unknown_error">Failed to enable location updates</string>
  <!-- Shown when user has refused to enable location services in settings.-->
  <string name="location_disabled_in_settings">Please enable location in system settings</string>

  <string name="map_view">Map view</string>
  <string name="unexpected_error">An unexpected error has occurred</string>
  <string name="google_api_install_failed">Google Play Services installation failed</string>
  <string name="sign_out">Sign out</string>
  <string name="ok">OK</string>
  <string name="collect_data">Collect data</string>

  <!-- Untranslated strings -->
  <string name="offline_area_selector">Select area to download</string>
  <string name="offline_area_selector_prompt">Select a base map for offline use</string>
  <string name="offline_area_selector_download">Download</string>
  <string name="camera">Camera</string>
  <string name="photo_preview">Preview</string>
  <string name="settings">Settings</string>
  <string name="offline_area_viewer_title">Downloaded area</string>
  <string name="offline_area_viewer_remove_button">Remove from device</string>
  <!-- Label of button used enter the offline area selector. -->
  <string name="offline_area_selector_select">Select area</string>
  <string name="no_basemaps_downloaded">No map imagery downloaded for offline use</string>
  <string name="signing_in">Signing in</string>
  <!-- Precedes the build number shown in the side menu of debug builds. -->
  <string name="build">Build %s</string>

  <string name="tos_title">Terms of service</string>
  <string name="agree_terms">Agree</string>
  <string name="agree_checkbox">I agree</string>
  <string name="date">Date</string>
  <string name="time">Time</string>
  <!-- Other strings (to be organized) -->
  <string name="sync_status">Data sync status</string>

  <string name="add_point">Add point</string>
  <string name="complete_polygon">Complete</string>

  <string name="road_map">Road map</string>
  <string name="satellite">Satellite</string>
  <string name="terrain">Terrain</string>
  <string name="next">Next</string>
  <string name="select_survey_title">Select a survey</string>
  <string name="survey_sync_hint">Once opened, surveys are available offline and synced automatically when online.</string>
  <string name="done">Done</string>
  <string name="skip">Skip</string>

  <string name="drop_pin">Drop pin</string>

  <string name="new_site">New data collection site</string>
  <string name="new_site_hint_text">Add new site and submit related data</string>
  <string name="drop_a_pin_tooltip_text">Drag your map until the center pin is on the desired location</string>
  <string name="current_location">Current location:</string>
  <string name="loading">Loading…</string>
  <string name="no_tasks_error">This job has no more tasks to complete</string>
  <string name="invalid_data_sharing_terms">This survey is misconfigured (no data sharing terms available). Please contact the survey organizer.</string>
  <string name="collect_data_viewer_error">Can’t collect data as user is a VIEWER</string>
  <string name="offline_map_imagery">Offline map imagery</string>
  <string name="offline_map_imagery_no_areas_downloaded_image">No Imagery Downloaded</string>
  <string name="offline_map_imagery_pref_description">Hide or show downloaded imagery</string>
  <string name="layers">Layers</string>
  <string name="base_map">Base map</string>
  <string name="offline_map_imagery_download_progress_dialog_title">Download progress</string>
  <string name="offline_map_imagery_download_progress_dialog_message">Downloading offline map imagery…</string>
  <string name="multiple_regions">Multiple regions</string>
  <string name="permission_denied">Permission denied</string>
  <string name="close_app">Close app</string>
  <string name="cancel">Cancel</string>
  <string name="save">Save</string>
  <string name="no_imagery_available_for_area">No imagery for this area. Select an area with imagery to download to your device.</string>
  <string name="selected_offline_area_size">The selected area may take up to %s\u00A0MB of space on your device</string>
  <string name="selected_offline_area_too_large">Zoom in and select a smaller area to download to your device</string>
  <string name="offline_area_size_loading_symbol">…</string>
  <string name="offline_area_select_cancel_button">Cancel</string>
  <string name="offline_area_selector_title">Download this area?</string>
  <string name="capture">Capture</string>
  <string name="surveys">Surveys</string>
  <string name="offline_icon_description">Icon shown when the survey is available offline</string>
  <string name="remove_offline_access">Remove offline access</string>
  <string name="unnamed_point">Unnamed point</string>
  <string name="unnamed_area">Unnamed area</string>
  <string name="offline_area_size_on_disk_mb">%s\u00A0MB on disk</string>
  <string name="offline_area_list_item_size_on_disk_mb">%s\u00A0MB</string>
  <string name="offline_downloaded_areas">Downloaded areas</string>
  <string name="offline_area_list_tip">Available for offline viewing</string>
  <string name="offline_area_list_item_icon">Offline area list item icon</string>
  <string name="no_surveys_available">No surveys available. Contact your survey organizer to get access.</string>
  <string name="previous">Previous</string>
  <string name="network_error_when_signing_in">Connect to the internet to sign in</string>
  <string name="camera_permissions_needed">You need to grant this application camera permissions to submit photos.</string>
  <string name="incomplete_area">Incomplete area</string>
  <string name="initializing">Initializing…</string>
  <string name="draw_area_task_instruction">Move the map and tap “Add point” to add points around the desired area.</string>
  <string name="close">Close</string>
  <string name="data_consent_dialog_title">Data sharing agreement</string>
  <string name="map_location">Map location:</string>
  <string name="sign_out_dialog_title">Unsynced data</string>
  <string name="sign_out_dialog_body">If you sign out, any unsynced data will be discarded</string>
  <string name="suggest_data_collection_hint">Zoom in to start collecting data</string>
  <string name="read_only_data_collection_hint">Survey is read-only</string>
  <string name="predefined_data_collection_hint">Zoom in to a data collection site to collect data</string>
  <string name="no_submissions">No submissions</string>
  <string name="dismiss_info_popup">Dismiss</string>
  <string name="other">Other</string>
  <plurals name="submission_count">
    <item quantity="one">%d submission</item>
    <item quantity="other">%d submissions</item>
  </plurals>
  <string name="loi_name_dialog_title">Name this location</string>
  <string name="loi_name_dialog_body">A new data collection site will be created.</string>
  <string name="current_survey">Current survey</string>
  <string name="switch_survey">Switch survey</string>
  <string name="no_survey_selected">No survey selected</string>
  <string name="undo">Undo</string>
  <string name="view_licenses_title">Licenses</string>
  <string name="about">About</string>
  <string name="terms_of_service">Terms of service</string>
  <string name="about_ground">Ground is an open-source community project built by Google and FAO under the Forest Data Partnership with help from SIG, Ecam, and open-source community contributors. \n\nIt is licensed under the <annotation type="apache_license">Apache License, Version 2.0</annotation>. \n\nView other <annotation type="all_licenses">Licenses</annotation></string>
  <string name="failed">Failed</string>
  <string name="synced">Synced</string>
  <string name="syncing">Syncing</string>
  <string name="upload_pending">Upload pending</string>
  <string name="data_synced_media_pending">Data synced\n(media pending)</string>
  <string name="data_synced_media_pending_retry">Data synced\n(media pending retry)</string>
  <string name="media_syncing">Media syncing</string>
  <string name="data_sync_status">Data sync status</string>
  <string name="signout_warning">If you sign out, all unsaved data will be lost.</string>
  <string name="admin_request_access">To continue, contact your system administrator to request access.</string>
  <string name="signup_request_access">To continue, <annotation type="sign_up_link">sign up to request access</annotation>.</string>

  <!-- Settings -->
  <string name="general_title">General</string>
  <string name="upload_media_title">Upload Media</string>
  <string name="over_wifi_summary">Over Wi-Fi only</string>
  <string name="help_title">Help</string>
  <string name="visit_website_title">Visit website</string>
  <string name="send_feedback_title">Send feedback</string>
  <string name="report_summary">Report technical issues or suggest new locationsOfInterest</string>
  <string name="not_yet_impl_title">Not yet implemented</string>
  <string name="accuracy">Accuracy:</string>
  <!-- Data Sharing Consent Text -->
  <string name="data_sharing_no_terms">*No terms to display.*</string>
  <string name="data_sharing_private_message">
    ## Private data sharing
    \nData will only be shared with survey organizers, who may not share and use collected data publicly.
  </string>
  <string name="data_sharing_public_message">
    ## Public data sharing
    \nSurvey organizers may share and use data publicly under the *Creative Commons CC0 1.0 License*:
  </string>
  <string name="draft_restored">Unsaved data restored</string>
  <string name="load_tos_failed">Could not connect, try again later</string>
<<<<<<< HEAD

  <string name="drop_a_pin">Drop a pin</string>
  <string name="choice_map_dialog">How will you map this site?</string>
  <string name="draw_or_walk">Draw or walk perimeter</string>
=======
  <string name="data_submitted_image">Data submitted image</string>
  <string name="data_collection_complete">Data collection complete!</string>
  <string name="data_collection_complete_details">Your data has been saved and will be automatically synced when you’re online.</string>
>>>>>>> bb522914
</resources><|MERGE_RESOLUTION|>--- conflicted
+++ resolved
@@ -185,14 +185,11 @@
   </string>
   <string name="draft_restored">Unsaved data restored</string>
   <string name="load_tos_failed">Could not connect, try again later</string>
-<<<<<<< HEAD
+  <string name="data_submitted_image">Data submitted image</string>
+  <string name="data_collection_complete">Data collection complete!</string>
+  <string name="data_collection_complete_details">Your data has been saved and will be automatically synced when you’re online.</string>
 
   <string name="drop_a_pin">Drop a pin</string>
   <string name="choice_map_dialog">How will you map this site?</string>
   <string name="draw_or_walk">Draw or walk perimeter</string>
-=======
-  <string name="data_submitted_image">Data submitted image</string>
-  <string name="data_collection_complete">Data collection complete!</string>
-  <string name="data_collection_complete_details">Your data has been saved and will be automatically synced when you’re online.</string>
->>>>>>> bb522914
 </resources>
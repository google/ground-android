<?xml version="1.0" encoding="utf-8"?>

<!--
  ~ Copyright 2019 Google LLC
  ~
  ~ Licensed under the Apache License, Version 2.0 (the "License");
  ~ you may not use this file except in compliance with the License.
  ~ You may obtain a copy of the License at
  ~
  ~     https://www.apache.org/licenses/LICENSE-2.0
  ~
  ~ Unless required by applicable law or agreed to in writing, software
  ~ distributed under the License is distributed on an "AS IS" BASIS,
  ~ WITHOUT WARRANTIES OR CONDITIONS OF ANY KIND, either express or implied.
  ~ See the License for the specific language governing permissions and
  ~ limitations under the License.
  -->

<layout xmlns:android="http://schemas.android.com/apk/res/android"
  xmlns:app="http://schemas.android.com/apk/res-auto">

  <data>
    <variable
      name="viewModel"
      type="com.google.android.ground.ui.offlineareas.OfflineAreasViewModel" />
  </data>

  <androidx.constraintlayout.widget.ConstraintLayout
    android:layout_width="match_parent"
    android:layout_height="match_parent"
    android:background="?attr/colorSurfaceContainer"
    android:fitsSystemWindows="true">

    <com.google.android.material.appbar.MaterialToolbar
      android:id="@+id/offline_areas_toolbar"
      android:layout_width="match_parent"
      android:layout_height="wrap_content"
      app:navigationIcon="@drawable/ic_arrow_back"
      app:layout_constraintEnd_toEndOf="parent"
      app:layout_constraintStart_toStartOf="parent"
      app:layout_constraintTop_toTopOf="parent"
      app:title="@string/offline_map_imagery" />

    <androidx.recyclerview.widget.RecyclerView
      android:id="@+id/offline_areas_list"
      android:layout_width="0dp"
      android:layout_height="0dp"
      app:layout_constraintBottom_toBottomOf="parent"
      app:layout_constraintEnd_toEndOf="parent"
      app:layout_constraintStart_toStartOf="parent"
      app:layout_constraintTop_toBottomOf="@+id/offline_areas_toolbar" />

    <Button
      android:id="@+id/floatingActionButton"
      android:layout_width="wrap_content"
      android:layout_height="wrap_content"
      android:layout_marginEnd="@dimen/chip_button_margin_right"
      android:layout_marginBottom="@dimen/map_btn_margin_bottom"
      android:clickable="true"
      android:contentDescription="@string/offline_area_selector_prompt"
      android:focusable="true"
      android:onClick="@{() -> viewModel.showOfflineAreaSelector()}"
      android:text="@string/offline_area_selector_select"
      app:layout_constraintBottom_toBottomOf="parent"
      app:layout_constraintEnd_toEndOf="parent" />
    <TextView
      android:id="@+id/no_areas_downloaded_message"
      style="@style/TextAppearance.App.BodyMedium.OnSurface"
      android:layout_width="wrap_content"
      android:layout_height="wrap_content"
<<<<<<< HEAD
      android:contentDescription="@string/offline_area_selector_prompt"
      android:padding="16dp"
=======
      android:padding="16dp"
      android:textAlignment="center"
      style="@style/TextAppearance.App.BodyMedium.OnSurface"
      android:contentDescription="@string/offline_area_selector_prompt"
>>>>>>> 3ea5181c
      android:text="@string/no_basemaps_downloaded"
      android:textAlignment="center"
      android:visibility="@{viewModel.noAreasMessageVisibility}"
      app:layout_constraintBottom_toBottomOf="parent"
      app:layout_constraintEnd_toEndOf="parent"
      app:layout_constraintStart_toStartOf="parent"
      app:layout_constraintTop_toTopOf="parent" />

  </androidx.constraintlayout.widget.ConstraintLayout>
</layout><|MERGE_RESOLUTION|>--- conflicted
+++ resolved
@@ -65,20 +65,13 @@
       app:layout_constraintEnd_toEndOf="parent" />
     <TextView
       android:id="@+id/no_areas_downloaded_message"
-      style="@style/TextAppearance.App.BodyMedium.OnSurface"
       android:layout_width="wrap_content"
       android:layout_height="wrap_content"
-<<<<<<< HEAD
-      android:contentDescription="@string/offline_area_selector_prompt"
-      android:padding="16dp"
-=======
       android:padding="16dp"
       android:textAlignment="center"
       style="@style/TextAppearance.App.BodyMedium.OnSurface"
       android:contentDescription="@string/offline_area_selector_prompt"
->>>>>>> 3ea5181c
       android:text="@string/no_basemaps_downloaded"
-      android:textAlignment="center"
       android:visibility="@{viewModel.noAreasMessageVisibility}"
       app:layout_constraintBottom_toBottomOf="parent"
       app:layout_constraintEnd_toEndOf="parent"

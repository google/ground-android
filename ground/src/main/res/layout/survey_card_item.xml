<?xml version="1.0" encoding="utf-8"?>

<!--
  ~ Copyright 2023 Google LLC
  ~
  ~ Licensed under the Apache License, Version 2.0 (the "License");
  ~ you may not use this file except in compliance with the License.
  ~ You may obtain a copy of the License at
  ~
  ~     https://www.apache.org/licenses/LICENSE-2.0
  ~
  ~ Unless required by applicable law or agreed to in writing, software
  ~ distributed under the License is distributed on an "AS IS" BASIS,
  ~ WITHOUT WARRANTIES OR CONDITIONS OF ANY KIND, either express or implied.
  ~ See the License for the specific language governing permissions and
  ~ limitations under the License.
  -->

<layout xmlns:android="http://schemas.android.com/apk/res/android"
  xmlns:app="http://schemas.android.com/apk/res-auto"
  xmlns:tools="http://schemas.android.com/tools">

  <data>
    <variable
      name="item"
      type="com.google.android.ground.ui.surveyselector.SurveyItem" />
    <variable
      name="fragment"
      type="com.google.android.ground.ui.surveyselector.SurveySelectorFragment" />
    <variable
      name="viewModel"
      type="com.google.android.ground.ui.surveyselector.SurveySelectorViewModel" />
  </data>

  <com.google.android.material.card.MaterialCardView
    android:id="@+id/survey_card"
    android:layout_width="match_parent"
    android:layout_height="wrap_content"
    android:layout_marginStart="24dp"
    android:layout_marginTop="16dp"
    android:layout_marginEnd="24dp"
    style="@style/SurveyCardItem"
    android:clickable="true"
    android:focusable="true"
    android:onClick="@{() -> viewModel.activateSurvey(item.surveyId)}"
    android:orientation="vertical">

    <androidx.constraintlayout.widget.ConstraintLayout
      android:id="@+id/wrapper_view"
      android:layout_width="match_parent"
      android:layout_height="wrap_content"
      android:orientation="vertical"
      android:padding="16dp">
      <TextView
        android:id="@+id/title"
<<<<<<< HEAD
        style="@style/TextAppearance.Ground.TitleMedium.OnSurface"
        android:layout_width="match_parent"
=======
        style="@style/SurveyCardTitle"
        android:layout_width="0dp"
>>>>>>> c37c1d03
        android:layout_height="wrap_content"
        android:layout_marginEnd="108dp"
        android:text="@{item.surveyTitle}"
        app:layout_constraintEnd_toStartOf="@id/offlineIcon"
        app:layout_constraintStart_toStartOf="parent"
        app:layout_constraintTop_toTopOf="parent"
        app:layout_constraintRight_toLeftOf="@id/offlineIcon"
        tools:text="Deforestation tracker" />
      <ImageView
        android:id="@+id/offlineIcon"
        android:layout_width="wrap_content"
        android:layout_height="wrap_content"
        android:layout_marginStart="5dp"
        android:visibility="gone"
        app:layout_constraintEnd_toStartOf="@+id/overflowMenu"
        app:layout_constraintTop_toTopOf="parent"
        app:layout_constraintLeft_toRightOf="@id/title"
        app:srcCompat="@drawable/baseline_offline_pin_24"
        app:visible="@{item.isAvailableOffline}" />
      <TextView
        android:id="@+id/description"
        style="@style/TextAppearance.Ground.BodyMedium.OnSurface"
        android:layout_width="wrap_content"
        android:layout_height="wrap_content"
        android:layout_gravity="center"
        android:layout_marginTop="4dp"
        android:layout_marginEnd="108dp"
        android:text="@{item.surveyDescription}"
        app:layout_constraintStart_toStartOf="parent"
        app:layout_constraintTop_toBottomOf="@id/title"
        tools:text="Report areas of suspected or observed deforestation." />

      <!--Text view for showing the options menu-->
      <TextView
        android:id="@+id/overflowMenu"
        android:layout_width="wrap_content"
        android:layout_height="wrap_content"
        android:onClick="@{(view) -> fragment.showPopupMenu(view, item.surveyId)}"
        android:paddingStart="10dp"
        android:paddingEnd="10dp"
        android:text="@string/overflow_menu"
        android:textAppearance="?android:textAppearanceLarge"
        android:textStyle="bold"
        android:visibility="gone"
        app:layout_constraintBaseline_toBaselineOf="@id/title"
        app:layout_constraintEnd_toEndOf="parent"
        app:layout_constraintTop_toTopOf="parent"
        app:visible="@{item.isAvailableOffline}" />
    </androidx.constraintlayout.widget.ConstraintLayout>
  </com.google.android.material.card.MaterialCardView>
</layout><|MERGE_RESOLUTION|>--- conflicted
+++ resolved
@@ -53,15 +53,9 @@
       android:padding="16dp">
       <TextView
         android:id="@+id/title"
-<<<<<<< HEAD
         style="@style/TextAppearance.Ground.TitleMedium.OnSurface"
-        android:layout_width="match_parent"
-=======
-        style="@style/SurveyCardTitle"
         android:layout_width="0dp"
->>>>>>> c37c1d03
         android:layout_height="wrap_content"
-        android:layout_marginEnd="108dp"
         android:text="@{item.surveyTitle}"
         app:layout_constraintEnd_toStartOf="@id/offlineIcon"
         app:layout_constraintStart_toStartOf="parent"

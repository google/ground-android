<?xml version="1.0" encoding="utf-8"?>

<!--
  ~ Copyright 2018 Google LLC
  ~
  ~ Licensed under the Apache License, Version 2.0 (the "License");
  ~ you may not use this file except in compliance with the License.
  ~ You may obtain a copy of the License at
  ~
  ~     https://www.apache.org/licenses/LICENSE-2.0
  ~
  ~ Unless required by applicable law or agreed to in writing, software
  ~ distributed under the License is distributed on an "AS IS" BASIS,
  ~ WITHOUT WARRANTIES OR CONDITIONS OF ANY KIND, either express or implied.
  ~ See the License for the specific language governing permissions and
  ~ limitations under the License.
  -->

<resources>

  <!--
    ADD/EDIT LOI DATA
  -->

  <!-- Shown when leaving edit mode without saving changes. -->
  <string name="unsaved_changes">Deseja salvar os dados antes de fechar?</string>
  <string name="discard_changes">Descartar alterações</string>

  <!--
    LOI DATA FORMS
  -->

  <!-- Shown below fields that are required but left empty (TBD). -->
  <string name="required_task">Obrigatório</string>

  <!--
    VIEW LOI DATA
  -->

  <!-- Shown in submission overflow menu to open popup dialog to edit locationOfInterest metadata. -->
  <string name="edit_submission">Editar registro</string>
  <!-- Shown in submission overflow menu to delete a submission. -->
  <string name="delete_submission">Apagar registro</string>

  <!--
    IN BOTH ADD/EDIT AND VIEW LOI SCREENS
  -->

  <!--
    LOCATION (GPS/CELL/WIFI) UPDATE ERROR MESSAGES
  -->

  <!-- Shown when user has refused to grant app fine grained location permission. -->
  <string name="no_fine_location_permissions">Impossível obter a localização atual sem permissão</string>
  <!-- Shown when an unknown error occurs obtaining fine grained location permission. -->
  <string name="location_updates_unknown_error">Falha ao habilitar a atualização de local</string>
  <!-- Shown when user has refused to enable location services in settings.-->
  <string name="location_disabled_in_settings">Favor habilitar localização nas configurações do sistema</string>

  <!-- NEW STRINGS FOR TRANSLATION -->

  <string name="add_submission_button_label">Adicionar registro</string>
  <string name="view_submission_details">Ver detalhes do registro</string>
  <string name="map_view">Visão do mapa</string>
  <string name="unexpected_error">Ocorreu um erro inesperado</string>
  <string name="save_submission_button_label">Salve</string>
  <string name="saving">Salvando&#8230;</string>
  <string name="google_api_install_failed">Google Play Services instalação falhada</string>
  <string name="sign_in_unsuccessful">Entrar sem sucesso</string>
  <string name="sign_out">Sair</string>

  <string name="tos_title">Termos de serviço</string>
  <string name="agree_terms">Concordar</string>
  <string name="agree_checkbox">Eu aceito os Termos de Serviço</string>

  <string name="date">Data</string>
  <string name="time">Hora</string>
  <string name="continue_editing">Continuar editando</string>
  <string name="offline_base_maps">Base de mapas offline</string>
  <string name="add_submission_toolbar_title">Adicionar observação</string>
  <string name="offline_base_map_selector">Selecionar área de download</string>
  <string name="offline_base_map_selector_prompt">Selecionar o mapa de base para uso offline</string>
  <string name="offline_base_map_selector_download">Download</string>
  <string name="photo_preview">Prévia</string>
  <string name="starting">Início</string>
  <string name="in_progress">Em progresso</string>
  <string name="paused">Pausado</string>
  <string name="completed">Concluído</string>
  <string name="failed">Falha</string>
  <string name="settings">Ajustes</string>
  <string name="offline_base_map_viewer_title">Visualizador offline de Títulos de Base de Mapas</string>
  <string name="offline_base_map_viewer_remove_button">Remover</string>
  <string name="offline_base_map_viewer_storage">Essa base de mapa ocupará %.1f MB do espaço no seu dispositivo.</string>
  <string name="unnamed_area">Area sem nome</string>
  <string name="offline_base_map_download_started">Download iniciado</string>
  <string name="offline_base_map_download_failed">Erro no download da Base de  mapas</string>
  <string name="added_by">Adicionado por %s</string>
  <!-- Label of button used enter the offline area selector. -->
  <string name="offline_base_map_selector_select">Selecionar e download</string>
  <string name="no_basemaps_downloaded">Nenhum mapa carregado.</string>
  <string name="signing_in">Entrar</string>
  <!-- Precedes the build number shown in the side menu of debug builds. -->
  <string name="build">Construir %s</string>

  <string name="add_point">Adicionar ponto</string>
  <string name="complete_polygon">Completa</string>
<<<<<<< HEAD
  <string name="get_started_button_text">Iniciar</string>
=======
  <string name="point">Ponto</string>
  <string name="polygon">Polígono</string>
  <string name="select_loi_type">Escolha um tipo de recurso</string>
>>>>>>> cbcc5bd8
  <string name="add_polygon_instructions">Arraste o mapa e toque em “Adicionar ponto“ para adicionar pontos ao seu polígono. Para terminar, volte ao ponto original e toque em “Concluir“.</string>
</resources><|MERGE_RESOLUTION|>--- conflicted
+++ resolved
@@ -104,12 +104,8 @@
 
   <string name="add_point">Adicionar ponto</string>
   <string name="complete_polygon">Completa</string>
-<<<<<<< HEAD
-  <string name="get_started_button_text">Iniciar</string>
-=======
   <string name="point">Ponto</string>
   <string name="polygon">Polígono</string>
   <string name="select_loi_type">Escolha um tipo de recurso</string>
->>>>>>> cbcc5bd8
   <string name="add_polygon_instructions">Arraste o mapa e toque em “Adicionar ponto“ para adicionar pontos ao seu polígono. Para terminar, volte ao ponto original e toque em “Concluir“.</string>
 </resources>
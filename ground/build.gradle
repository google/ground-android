/*
 * Copyright 2018 Google LLC
 *
 * Licensed under the Apache License, Version 2.0 (the "License");
 * you may not use this file except in compliance with the License.
 * You may obtain a copy of the License at
 *
 *     https://www.apache.org/licenses/LICENSE-2.0
 *
 * Unless required by applicable law or agreed to in writing, software
 * distributed under the License is distributed on an "AS IS" BASIS,
 * WITHOUT WARRANTIES OR CONDITIONS OF ANY KIND, either express or implied.
 * See the License for the specific language governing permissions and
 * limitations under the License.
 */

import com.android.build.gradle.api.BaseVariant

apply plugin: 'com.android.application'
apply plugin: 'kotlin-android'
apply plugin: 'kotlin-kapt'
apply plugin: 'kotlin-parcelize'
apply plugin: 'kotlinx-serialization'
apply plugin: 'dagger.hilt.android.plugin'
apply plugin: 'com.google.firebase.firebase-perf'
apply plugin: 'com.google.firebase.crashlytics'
apply plugin: 'net.ltgt.errorprone'

apply from: '../config/checkstyle/checkstyle.gradle'
apply from: '../config/lint/lint.gradle'
apply from: '../config/pmd/pmd.gradle'
apply from: '../config/spotbugs/spotbugs.gradle'
apply from: '../config/jacoco/jacoco.gradle'

project.ext {
    autoDisposeVersion = "1.4.0"
    autoValueVersion = "1.7.4"
    fragmentVersion = "1.5.3"
    hiltJetpackVersion = "1.0.0"
    lifecycleVersion = "2.2.0"
    roomVersion = "2.3.0"
    rxBindingVersion = "2.2.0"
    workVersion = "2.5.0"
<<<<<<< HEAD
    geotoolsVersion = "27.0"
    coroutinesVersion = "1.6.4"
=======
>>>>>>> b049f47b
}

// Load secrets.properties
def secretsFile = file('secrets.properties')
def secrets = new Properties()
if (secretsFile.exists()) {
    secrets.load(new FileInputStream(secretsFile))
}
def googleMapsApiKey = secrets.getProperty('GOOGLE_MAPS_API_KEY', '')

def getCommitSha1 = { ->
    def stdout = new ByteArrayOutputStream()
    exec {
        commandLine 'git', 'show', '-s', '--format=%h'
        standardOutput = stdout
    }
    return stdout.toString().trim()
}

android {
    compileSdkVersion rootProject.androidCompileSdk
    defaultConfig {
        applicationId "com.google.android.ground"
        minSdkVersion rootProject.androidMinSdk
        targetSdkVersion rootProject.androidTargetSdk

        // TODO(https://github.com/google/ground-android/pull/985): Calculate version code manually
        versionCode gitVersioner.versionCode
        versionName gitVersioner.versionName + " " + getCommitSha1()
        testInstrumentationRunner "com.google.android.ground.CustomTestRunner"
        multiDexEnabled true
        // For rendering vector map markers.
        vectorDrawables.useSupportLibrary = true
    }

    // Use flag -PtestBuildType with desired variant to change default behavior.
    testBuildType project.getProperties().getOrDefault("testBuildType", "debug")

    // gradle doesn't sign debug test apk (needed for running instrumentation tests on firebase)
    // https://stackoverflow.com/questions/3082780/java-lang-securityexception-permission-denial/38202106
    signingConfigs {
        staging {
            keyPassword 'ground'
            storeFile file('../cloud-builder/sign/keystore')
            storePassword 'ground'
            keyAlias 'ground'
        }
    }

    buildTypes {
        release {
            minifyEnabled false
            proguardFiles getDefaultProguardFile('proguard-android.txt'), 'proguard-rules.pro'
            resValue("string", "GOOGLE_MAPS_API_KEY", googleMapsApiKey)
        }
        debug {
            ext.enableCrashlytics = false
            ext.alwaysUpdateBuildId = false
            resValue("string", "GOOGLE_MAPS_API_KEY", googleMapsApiKey)
            FirebasePerformance {
                instrumentationEnabled false
            }
        }
        staging {
            ext.enableCrashlytics = false
            ext.alwaysUpdateBuildId = false
            signingConfig signingConfigs.staging
            resValue("string", "GOOGLE_MAPS_API_KEY", googleMapsApiKey)
            FirebasePerformance {
                instrumentationEnabled false
            }
        }
    }

    // Keep the following configuration in order to target Java 8.
    compileOptions {
        sourceCompatibility JavaVersion.VERSION_1_8
        targetCompatibility JavaVersion.VERSION_1_8
    }
    buildFeatures {
        dataBinding true
        viewBinding true
    }
    testOptions {
        unitTests {
            includeAndroidResources = true
        }
        animationsDisabled = true
    }

    // ErrorProne and NullAway configuration.
    // ErrorProne: https://github.com/google/error-prone.
    // ErrorProne Gradle plugin: https://github.com/tbroyer/gradle-errorprone-plugin
    // NullAway: https://github.com/uber/NullAway
    DomainObjectSet<BaseVariant> variants = getApplicationVariants()
    variants.addAll(getTestVariants())
    variants.addAll(getUnitTestVariants())
    variants.configureEach { variant ->
        variant.getJavaCompileProvider().configure {
            options.errorprone {

                // Disable all checks except NullAway.
                disableAllChecks = true
                error("NullAway")

                // Specify the packages which NullAway should analyze.
                option("NullAway:AnnotatedPackages", "com.google.android.ground")

                // Ignore generated classes from databinding, as well as Room and Firebase classes.
                option("NullAway:UnannotatedSubPackages",
                    "com.google.android.ground.databinding," + "com.google.android.ground.persistence.local.room," + "com.google.android.ground.persistence.remote.firestore," + "com.google.android.ground.persistence.remote.firestore.schema")

                excludedPaths = ".*/build/generated/.*"
            }
        }
    }
}


dependencies {
    implementation fileTree(include: ['*.jar'], dir: 'libs')
    implementation project(':android-gmaps-addons')
    implementation 'androidx.recyclerview:recyclerview-selection:1.1.0'
    testImplementation project(':sharedTest')
    androidTestImplementation project(':sharedTest')

    implementation 'androidx.multidex:multidex:2.0.1'
    implementation 'androidx.preference:preference:1.1.1'

    // Kotlin
    implementation "org.jetbrains.kotlin:kotlin-stdlib:$project.kotlinVersion"
    implementation "org.jetbrains.kotlinx:kotlinx-serialization-json:1.4.0-RC"
    implementation "org.jetbrains.kotlinx:kotlinx-collections-immutable:0.3.5"
    implementation "org.jetbrains.kotlinx:kotlinx-coroutines-core:$coroutinesVersion"
    implementation "org.jetbrains.kotlinx:kotlinx-coroutines-android:$coroutinesVersion"

    // Android legacy support Libraries.
    implementation 'androidx.legacy:legacy-support-v4:1.0.0'
    implementation 'androidx.appcompat:appcompat:1.3.0'

    // UI widgets.
    implementation 'androidx.cardview:cardview:1.0.0'
    implementation 'com.google.android.material:material:1.3.0'
    implementation 'androidx.constraintlayout:constraintlayout:2.0.4'

    // Support for Java streams.
    implementation 'net.sourceforge.streamsupport:streamsupport-cfuture:1.7.3'

    // Google Play Services.
    implementation 'com.google.android.gms:play-services-auth:19.0.0'
    implementation "com.google.android.gms:play-services-maps:$rootProject.gmsMapsVersion"
    implementation 'com.google.android.gms:play-services-location:17.1.0'

    implementation "com.google.maps.android:android-maps-utils:2.2.0"

    // GeoJSON support
    implementation 'com.google.code.gson:gson:2.10'

    // Firebase and related libraries.
    implementation platform('com.google.firebase:firebase-bom:31.1.1')
    implementation 'com.google.firebase:firebase-analytics'
    implementation 'com.google.firebase:firebase-firestore-ktx'
    implementation 'com.google.firebase:firebase-auth'
    implementation 'com.google.firebase:firebase-perf'
    implementation 'com.google.firebase:firebase-storage'
    implementation 'com.google.firebase:firebase-crashlytics'
    implementation 'com.github.FrangSierra:RxFirebase:1.5.7'

    // Hilt
    implementation "com.google.dagger:hilt-android:$project.hiltVersion"
    kapt "com.google.dagger:hilt-android-compiler:$project.hiltVersion"
    implementation "androidx.hilt:hilt-lifecycle-viewmodel:1.0.0-alpha03"
    implementation "androidx.hilt:hilt-work:$project.hiltJetpackVersion"
    androidTestImplementation "com.google.dagger:hilt-android-testing:$project.hiltVersion"
    kapt "androidx.hilt:hilt-compiler:$project.hiltJetpackVersion"
    kaptAndroidTest "com.google.dagger:hilt-android-compiler:$project.hiltVersion"
    kaptAndroidTest "androidx.hilt:hilt-compiler:$project.hiltJetpackVersion"
    testImplementation "com.google.dagger:hilt-android-testing:$project.hiltVersion"
    kaptTest "com.google.dagger:hilt-android-compiler:$project.hiltVersion"

    // ReactiveX
    implementation 'io.reactivex.rxjava2:rxjava:2.2.21'
    implementation "io.reactivex.rxjava2:rxandroid:2.1.1"
    implementation "com.jakewharton.rxbinding2:rxbinding:$project.rxBindingVersion"
    implementation "com.jakewharton.rxbinding2:rxbinding-support-v4:$project.rxBindingVersion"
    implementation "com.jakewharton.rxbinding2:rxbinding-appcompat-v7:$project.rxBindingVersion"
    implementation "com.jakewharton.rxbinding2:rxbinding-design:$project.rxBindingVersion"
    implementation 'com.akaita.java:rxjava2-debug:1.4.0'

    // Android Arch Lifecycle
    implementation "androidx.lifecycle:lifecycle-runtime:$project.lifecycleVersion"
    implementation "androidx.lifecycle:lifecycle-extensions:$project.lifecycleVersion"
    implementation "androidx.lifecycle:lifecycle-reactivestreams:$project.lifecycleVersion"
    annotationProcessor "androidx.lifecycle:lifecycle-compiler:$project.lifecycleVersion"

    // Android Navigation
    implementation "androidx.navigation:navigation-fragment:$project.navigationVersion"
    implementation "androidx.navigation:navigation-fragment-ktx:$project.navigationVersion"
    implementation "androidx.navigation:navigation-ui:$project.navigationVersion"

    // Auto-value
    compileOnly "com.google.auto.value:auto-value-annotations:$project.autoValueVersion"
    kapt "com.google.auto.value:auto-value:$project.autoValueVersion"

    // Guava
    implementation 'com.google.guava:guava:30.1-jre'

    // Picasso: Image downloading and caching library
    implementation 'com.squareup.picasso:picasso:2.71828'

    // Logging
    implementation 'com.jakewharton.timber:timber:5.0.1'

    // Room
    implementation "androidx.room:room-runtime:$roomVersion"
    implementation "androidx.room:room-ktx:$roomVersion"
    kapt "androidx.room:room-compiler:$roomVersion"
    implementation "androidx.room:room-rxjava2:$roomVersion"
    implementation "androidx.room:room-guava:$roomVersion"
    testImplementation "androidx.room:room-testing:$roomVersion"

    // WorkManager
    implementation "androidx.work:work-runtime:$workVersion"
    implementation "androidx.work:work-rxjava2:$workVersion"
    androidTestImplementation "androidx.work:work-testing:$workVersion"

    implementation "com.uber.autodispose:autodispose-android:$project.autoDisposeVersion"
    implementation "com.uber.autodispose:autodispose-android-archcomponents:$project.autoDisposeVersion"

    // Apache Commons IO
    implementation 'commons-io:commons-io:2.8.0'

    // Testing
    testImplementation 'junit:junit:4.13.2'
    testImplementation 'com.google.truth:truth:1.1.3'
    androidTestImplementation 'com.google.truth:truth:1.1.3'
    testImplementation 'androidx.test:core:1.3.0'
    testImplementation 'org.robolectric:robolectric:4.5.1'
    testImplementation 'android.arch.core:core-testing:1.1.1'
    testImplementation 'com.jraska.livedata:testing:1.2.0'
    testImplementation "androidx.arch.core:core-testing:1.3.0"
    testImplementation "org.jetbrains.kotlinx:kotlinx-coroutines-test:$coroutinesVersion"

    // Mockito
    testImplementation 'org.mockito:mockito-inline:2.8.47'
    testImplementation 'org.mockito:mockito-core:4.4.0'
    androidTestImplementation 'org.mockito:mockito-core:4.4.0'
    testImplementation "org.mockito.kotlin:mockito-kotlin:4.0.0"

    androidTestImplementation('androidx.test.espresso:espresso-core:3.3.0', {
        exclude group: 'com.android.support', module: 'support-annotations'
    })
    androidTestImplementation 'junit:junit:4.13.2'
    androidTestImplementation 'androidx.test.ext:junit:1.1.2'
    androidTestImplementation 'android.arch.core:core-testing:1.1.1'
    androidTestImplementation 'com.squareup.rx.idler:rx2-idler:0.11.0'
    testImplementation 'com.squareup.rx.idler:rx2-idler:0.11.0'
    testImplementation('androidx.test.espresso:espresso-core:3.3.0', {
        exclude group: 'com.android.support', module: 'support-annotations'
    })

    // NullAway
    annotationProcessor "com.uber.nullaway:nullaway:0.9.1"
    errorprone "com.google.errorprone:error_prone_core:2.4.0"
    errorproneJavac "com.google.errorprone:javac:9+181-r4173-1"

    // Fragments
    implementation "androidx.fragment:fragment-ktx:$fragmentVersion"
    debugImplementation "androidx.fragment:fragment-testing:$fragmentVersion"
    stagingImplementation "androidx.fragment:fragment-testing:$fragmentVersion"
}

apply plugin: 'androidx.navigation.safeargs'

// This must be last to avoid dependency collisions.
// https://developers.google.com/android/guides/google-services-plugin#introduction
apply plugin: 'com.google.gms.google-services'<|MERGE_RESOLUTION|>--- conflicted
+++ resolved
@@ -41,11 +41,7 @@
     roomVersion = "2.3.0"
     rxBindingVersion = "2.2.0"
     workVersion = "2.5.0"
-<<<<<<< HEAD
-    geotoolsVersion = "27.0"
     coroutinesVersion = "1.6.4"
-=======
->>>>>>> b049f47b
 }
 
 // Load secrets.properties

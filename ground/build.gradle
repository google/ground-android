/*
 * Copyright 2018 Google LLC
 *
 * Licensed under the Apache License, Version 2.0 (the "License");
 * you may not use this file except in compliance with the License.
 * You may obtain a copy of the License at
 *
 *     https://www.apache.org/licenses/LICENSE-2.0
 *
 * Unless required by applicable law or agreed to in writing, software
 * distributed under the License is distributed on an "AS IS" BASIS,
 * WITHOUT WARRANTIES OR CONDITIONS OF ANY KIND, either express or implied.
 * See the License for the specific language governing permissions and
 * limitations under the License.
 */
apply plugin: 'com.android.application'
apply plugin: 'kotlin-android'
apply plugin: 'kotlin-kapt'
apply plugin: 'kotlin-parcelize'
apply plugin: 'kotlinx-serialization'
apply plugin: 'com.google.dagger.hilt.android'
apply plugin: 'com.google.firebase.firebase-perf'
apply plugin: 'com.google.firebase.crashlytics'
apply plugin: 'com.google.android.gms.oss-licenses-plugin'
apply plugin: 'com.google.protobuf'

apply from: '../config/checkstyle/checkstyle.gradle'
apply from: '../config/lint/lint.gradle'
apply from: '../config/jacoco/jacoco.gradle'

project.ext {
    autoValueVersion = "1.10.4"
    fragmentVersion = "1.5.7"
    hiltJetpackVersion = "1.2.0"
    lifecycleVersion = "2.7.0"
    workVersion = "2.9.0"
    mockitoVersion = "5.11.0"
    coroutinesVersion = "1.6.4"
}

// Directory where downloaded Protocol Buffer definitions are extracted to.
def extractedGroundProtoPath = layout.buildDirectory.dir('extracted-ground-protos')

// Extract API key from google-services.json for use with Google Maps SDK.
import groovy.json.JsonSlurper

def inputFile = new File("ground/src/debug/google-services.json")
def json = inputFile.exists() ? new JsonSlurper().parseText(inputFile.text) : null
def googleMapsApiKey = json ? json.client[0].api_key[0].current_key : ''

def getCommitSha1 = { ->
    def stdout = new ByteArrayOutputStream()
    exec {
        commandLine 'git', 'show', '-s', '--format=%h'
        standardOutput = stdout
    }
    return stdout.toString().trim()
}

android {
    compileSdk rootProject.androidCompileSdk
    sourceSets {
        main {
            proto {
                srcDir extractedGroundProtoPath
            }
        }
        test {
            proto {
                srcDir 'src/test/proto'
            }
        }
    }
    defaultConfig {
        applicationId "com.google.android.ground"
        minSdkVersion rootProject.androidMinSdk
        targetSdkVersion rootProject.androidTargetSdk

        // TODO(https://github.com/google/ground-android/pull/985): Calculate version code manually
        versionCode gitVersioner.versionCode
        versionName gitVersioner.versionName + " " + getCommitSha1()
        testInstrumentationRunner "com.google.android.ground.CustomTestRunner"
        multiDexEnabled true
        // For rendering vector map markers.
        vectorDrawables.useSupportLibrary = true
        buildConfigField "String", "EMULATOR_HOST", "\"10.0.2.2\""
        buildConfigField "int", "FIRESTORE_EMULATOR_PORT", "8080"
        buildConfigField "int", "AUTH_EMULATOR_PORT", "9099"
        buildConfigField "String", "SIGNUP_FORM_LINK", "\"\""
        manifestPlaceholders.usesCleartextTraffic = true
    }

    // Use flag -PtestBuildType with desired variant to change default behavior.
    testBuildType project.getProperties().getOrDefault("testBuildType", "debug")

    // gradle doesn't sign debug test apk (needed for running instrumentation tests on firebase)
    // https://stackoverflow.com/questions/3082780/java-lang-securityexception-permission-denial/38202106
    signingConfigs {
        staging {
            keyPassword 'ground'
            storeFile file('../cloud-builder/sign/keystore')
            storePassword 'ground'
            keyAlias 'ground'
        }
    }

    buildTypes {
        release {
            minifyEnabled false
            proguardFiles getDefaultProguardFile('proguard-android.txt'), 'proguard-rules.pro'
            resValue("string", "GOOGLE_MAPS_API_KEY", googleMapsApiKey)
        }
        debug {
            ext.enableCrashlytics = false
            ext.alwaysUpdateBuildId = false
            resValue("string", "GOOGLE_MAPS_API_KEY", googleMapsApiKey)
            FirebasePerformance {
                instrumentationEnabled false
            }
        }
        staging {
            ext.enableCrashlytics = false
            ext.alwaysUpdateBuildId = false
            signingConfig signingConfigs.staging
            resValue("string", "GOOGLE_MAPS_API_KEY", googleMapsApiKey)
            FirebasePerformance {
                instrumentationEnabled false
            }
        }
    }

    flavorDimensions "backend"
    productFlavors {
        local {
            dimension "backend"
            versionNameSuffix "-local"
            buildConfigField "boolean", "USE_EMULATORS", "true"
            manifestPlaceholders.usesCleartextTraffic = true
        }
        dev {
            dimension "backend"
            versionNameSuffix "-dev"
            buildConfigField "boolean", "USE_EMULATORS", "false"
        }
        sig {
            dimension "backend"
            versionNameSuffix "-sig"
            buildConfigField "boolean", "USE_EMULATORS", "false"
        }
        ecam {
            dimension "backend"
            versionNameSuffix "-ecam"
            buildConfigField "boolean", "USE_EMULATORS", "false"
        }
    }

    buildFeatures {
        buildConfig true
        compose true
        dataBinding true
        viewBinding true
    }
    composeOptions {
        kotlinCompilerExtensionVersion "1.5.13"
    }
    testOptions {
        unitTests {
            includeAndroidResources = true
            all {
                jvmArgs '-Xmx4g' // '-XX:+HeapDumpOnOutOfMemoryError'
            }
        }
        animationsDisabled = true
    }
    namespace 'com.google.android.ground'
}

configurations {
    groundProtoJar
}

dependencies {
    implementation fileTree(include: ['*.jar'], dir: 'libs')
    implementation 'androidx.recyclerview:recyclerview-selection:1.1.0'
    implementation 'androidx.test.ext:junit-ktx:1.1.5'
    testImplementation project(':sharedTest')
    androidTestImplementation project(':sharedTest')

    implementation 'androidx.multidex:multidex:2.0.1'
    implementation 'androidx.preference:preference-ktx:1.2.1'

    // Kotlin
    implementation "org.jetbrains.kotlin:kotlin-stdlib:$project.kotlinVersion"
    implementation "org.jetbrains.kotlin:kotlin-reflect:$project.kotlinVersion"
    implementation "org.jetbrains.kotlinx:kotlinx-serialization-json:1.6.3"
    implementation "org.jetbrains.kotlinx:kotlinx-serialization-protobuf:1.6.3"
    implementation "org.jetbrains.kotlinx:kotlinx-collections-immutable:0.3.7"

    // Kotlin Coroutines
    implementation "org.jetbrains.kotlinx:kotlinx-coroutines-core:$coroutinesVersion"
    implementation "org.jetbrains.kotlinx:kotlinx-coroutines-android:$coroutinesVersion"
    testImplementation "org.jetbrains.kotlinx:kotlinx-coroutines-test:$coroutinesVersion"

    // Android legacy support Libraries.
    implementation 'androidx.legacy:legacy-support-v4:1.0.0'
    implementation 'androidx.appcompat:appcompat:1.6.1'

    // UI widgets.
    implementation 'androidx.cardview:cardview:1.0.0'
    implementation 'com.google.android.material:material:1.12.0'
    implementation 'androidx.constraintlayout:constraintlayout:2.1.4'

    // Jetpack Compose
    implementation 'androidx.compose.ui:ui:1.6.7'
    implementation 'androidx.compose.compiler:compiler:1.5.14'
    implementation 'androidx.compose.material3:material3-android:1.2.1'
    implementation 'androidx.compose.ui:ui-tooling-preview-android:1.6.7'
    // Test rules and transitive dependencies:
    testImplementation('androidx.compose.ui:ui-test-junit4:1.6.7')
    // Needed for createComposeRule(), but not for createAndroidComposeRule<YourActivity>():
    debugImplementation('androidx.compose.ui:ui-test-manifest:1.6.7')
    debugImplementation 'androidx.compose.ui:ui-tooling:1.6.7'
    stagingImplementation('androidx.compose.ui:ui-test-manifest:1.6.7')
    implementation 'androidx.compose.runtime:runtime-livedata:1.6.7'

    // Google Play Services.
    implementation 'com.google.android.gms:play-services-auth:21.0.0'
    implementation 'com.google.android.gms:play-services-maps:18.2.0'
    implementation 'com.google.android.gms:play-services-location:21.1.0'

    implementation "com.google.maps.android:android-maps-utils:3.8.2"

    // GeoJSON support
    implementation 'com.google.code.gson:gson:2.10.1'

    // Test Json
    testImplementation 'org.json:json:20180813'

    // Firebase and related libraries.
    implementation platform('com.google.firebase:firebase-bom:32.7.3')
    implementation 'com.google.firebase:firebase-analytics'
    implementation 'com.google.firebase:firebase-firestore'
    implementation 'com.google.firebase:firebase-functions-ktx'
    implementation 'com.google.firebase:firebase-auth'
    implementation 'com.google.firebase:firebase-perf'
    implementation 'com.google.firebase:firebase-storage'
    implementation 'com.google.firebase:firebase-crashlytics'
    implementation 'com.google.firebase:firebase-messaging'
    implementation 'com.google.firebase:firebase-messaging-directboot'
    implementation 'com.google.firebase:firebase-messaging-ktx'

    // Hilt
    implementation "com.google.dagger:hilt-android:$project.hiltVersion"
    kapt "com.google.dagger:hilt-android-compiler:$project.hiltVersion"
    kapt "com.google.dagger:hilt-compiler:$project.hiltVersion"
    implementation "androidx.hilt:hilt-navigation-fragment:$project.hiltJetpackVersion"
    // For Robolectric tests.
    testImplementation "com.google.dagger:hilt-android-testing:$project.hiltVersion"
    // ...with Kotlin.
    kaptTest "com.google.dagger:hilt-android-compiler:$project.hiltVersion"
    // ...with Java.
    testAnnotationProcessor "com.google.dagger:hilt-android-compiler:$project.hiltVersion"
    // For instrumented tests.
    androidTestImplementation "com.google.dagger:hilt-android-testing:$project.hiltVersion"
    // ...with Kotlin.
    kaptAndroidTest "com.google.dagger:hilt-android-compiler:$project.hiltVersion"
    // ...with Java.
    androidTestAnnotationProcessor "com.google.dagger:hilt-android-compiler:$project.hiltVersion"
    // Hilt Android Worker API support.
    implementation "androidx.hilt:hilt-work:$project.hiltJetpackVersion"
    kapt "androidx.hilt:hilt-compiler:$project.hiltJetpackVersion"

    // Android Arch Lifecycle
    implementation "androidx.lifecycle:lifecycle-runtime-ktx:$project.lifecycleVersion"
    implementation 'androidx.lifecycle:lifecycle-extensions:2.2.0'
    implementation "androidx.lifecycle:lifecycle-livedata-ktx:$project.lifecycleVersion"
    implementation "androidx.lifecycle:lifecycle-reactivestreams-ktx:$project.lifecycleVersion"

    // Android Navigation
    implementation "androidx.navigation:navigation-fragment-ktx:$project.navigationVersion"
    implementation "androidx.navigation:navigation-ui-ktx:$project.navigationVersion"

    // Auto-value
    compileOnly "com.google.auto.value:auto-value-annotations:$project.autoValueVersion"
    kapt "com.google.auto.value:auto-value:$project.autoValueVersion"

    // Picasso: Image downloading and caching library
    implementation 'com.squareup.picasso:picasso:2.71828'

    // Logging
    implementation "com.jakewharton.timber:timber:$timberVersion"

    // Room
    implementation "androidx.room:room-runtime:$roomVersion"
    implementation "androidx.room:room-ktx:$roomVersion"
    kapt "androidx.room:room-compiler:$roomVersion"
    testImplementation "androidx.room:room-testing:$roomVersion"

    // WorkManager
    implementation "androidx.work:work-runtime-ktx:$workVersion"
    testImplementation "androidx.work:work-testing:$workVersion"

    // OSS Licenses Plugin
    implementation 'com.google.android.gms:play-services-oss-licenses:17.0.1'

    // Testing
    testImplementation "junit:junit:$junitVersion"
    androidTestImplementation "junit:junit:$junitVersion"
    androidTestImplementation 'androidx.test.ext:junit:1.1.5'
    testImplementation 'com.google.truth:truth:1.4.2'
    androidTestImplementation 'com.google.truth:truth:1.4.2'
    testImplementation 'androidx.test:core:1.5.0'
    testImplementation 'org.robolectric:robolectric:4.11.1'
    testImplementation 'android.arch.core:core-testing:1.1.1'
    androidTestImplementation 'android.arch.core:core-testing:1.1.1'
    testImplementation 'com.jraska.livedata:testing:1.2.0'
    testImplementation "androidx.arch.core:core-testing:2.2.0"
    testImplementation "org.jetbrains.kotlin:kotlin-test:$project.kotlinVersion"
    testImplementation "androidx.navigation:navigation-testing:$project.navigationVersion"
    androidTestImplementation "androidx.navigation:navigation-testing:$project.navigationVersion"
    testImplementation 'app.cash.turbine:turbine:0.12.3'

    // Mockito
    testImplementation 'org.mockito:mockito-inline:4.5.1'
    testImplementation "org.mockito:mockito-core:$mockitoVersion"
    testImplementation "org.mockito:mockito-android:$mockitoVersion"
    androidTestImplementation "org.mockito:mockito-core:$mockitoVersion"
    androidTestImplementation "org.mockito:mockito-android:$mockitoVersion"
    testImplementation 'org.mockito.kotlin:mockito-kotlin:4.1.0'

    // Espresso
    testImplementation 'androidx.test.espresso:espresso-contrib:3.5.1'
    testImplementation('androidx.test.espresso:espresso-core:3.5.1', {
        exclude group: 'com.android.support', module: 'support-annotations'
    })
    androidTestImplementation('androidx.test.espresso:espresso-core:3.5.1', {
        exclude group: 'com.android.support', module: 'support-annotations'
    })

    // Fragments
    implementation "androidx.fragment:fragment-ktx:$fragmentVersion"
    debugImplementation "androidx.fragment:fragment-testing:$fragmentVersion"
    //noinspection AndroidLintFragmentGradleConfiguration
    stagingImplementation "androidx.fragment:fragment-testing:$fragmentVersion"

    implementation "com.google.guava:guava:31.1-android"

    // TODO(#1748): Move protos into shared module and set correct path here.
    api("com.google.protobuf:protobuf-kotlin-lite:4.26.1")

    // Pulls protodefs from the specified commit in the ground-platform repo.
<<<<<<< HEAD
    groundProtoJar "com.github.google:ground-platform:4773fbd@jar"
=======
    groundProtoJar "com.github.google:ground-platform:3e9162a@jar"
>>>>>>> b1340ef3
}

protobuf {
    protoc {
        artifact = "com.google.protobuf:protoc:4.26.1"
    }
    generateProtoTasks {
        all().each {
            it.plugins {
                // Generated Kotlin classes depend on these.
                create("java") {
                    option("lite")
                }
            }
            it.builtins {
                create("kotlin") {
                    option("lite")
                }
            }
            it.dependsOn extractGroundProtoJar
        }
    }
}

// Extracts protodefs in downloaded JAR to the build/extracted-protos dirs.
task extractGroundProtoJar(type: Copy) {
    from(
        // Defer resolution until after configuration phase.
        provider {
            configurations.groundProtoJar.collect {
                zipTree(it)
            }
        })
    into extractedGroundProtoPath
    include "**/*.proto"
}

// Allow references to generated code.
kapt {
    correctErrorTypes true
}

apply plugin: 'androidx.navigation.safeargs'

// This must be last to avoid dependency collisions.
// https://developers.google.com/android/guides/google-services-plugin#introduction
apply plugin: 'com.google.gms.google-services'

kotlin {
    jvmToolchain rootProject.jvmToolchainVersion
}<|MERGE_RESOLUTION|>--- conflicted
+++ resolved
@@ -349,11 +349,7 @@
     api("com.google.protobuf:protobuf-kotlin-lite:4.26.1")
 
     // Pulls protodefs from the specified commit in the ground-platform repo.
-<<<<<<< HEAD
-    groundProtoJar "com.github.google:ground-platform:4773fbd@jar"
-=======
     groundProtoJar "com.github.google:ground-platform:3e9162a@jar"
->>>>>>> b1340ef3
 }
 
 protobuf {

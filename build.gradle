--- conflicted
+++ resolved
@@ -19,11 +19,7 @@
 buildscript {
     ext {
         hiltVersion = "2.44"
-<<<<<<< HEAD
-        kotlinVersion = '1.6.21'
-=======
         kotlinVersion = "1.8.10"
->>>>>>> 2eff3f7d
         navigationVersion = "2.4.1"
     }
     repositories {

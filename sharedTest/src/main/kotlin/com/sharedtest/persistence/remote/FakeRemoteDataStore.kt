--- conflicted
+++ resolved
@@ -56,11 +56,7 @@
   override fun loadLocationsOfInterestOnceAndStreamChanges(
     survey: Survey
   ): Flowable<RemoteDataEvent<LocationOfInterest>> =
-<<<<<<< HEAD
     Flowable.fromIterable(lois).map { RemoteDataEvent.loaded(it.id, it) }
-=======
-    if (loiEvent == null) Flowable.empty() else Flowable.just(loiEvent)
->>>>>>> d8315c6c
 
   override fun loadSubmissions(
     locationOfInterest: LocationOfInterest

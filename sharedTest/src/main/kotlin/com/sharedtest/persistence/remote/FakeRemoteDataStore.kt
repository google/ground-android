/*
 * Copyright 2020 Google LLC
 *
 * Licensed under the Apache License, Version 2.0 (the "License");
 * you may not use this file except in compliance with the License.
 * You may obtain a copy of the License at
 *
 *     https://www.apache.org/licenses/LICENSE-2.0
 *
 * Unless required by applicable law or agreed to in writing, software
 * distributed under the License is distributed on an "AS IS" BASIS,
 * WITHOUT WARRANTIES OR CONDITIONS OF ANY KIND, either express or implied.
 * See the License for the specific language governing permissions and
 * limitations under the License.
 */
package com.sharedtest.persistence.remote

import com.google.android.ground.model.Survey
import com.google.android.ground.model.TermsOfService
import com.google.android.ground.model.User
import com.google.android.ground.model.locationofinterest.LocationOfInterest
import com.google.android.ground.model.mutation.Mutation
import com.google.android.ground.model.submission.Submission
import com.google.android.ground.persistence.remote.RemoteDataEvent
import com.google.android.ground.persistence.remote.RemoteDataStore
import com.google.android.ground.rx.annotations.Cold
import io.reactivex.Flowable
import io.reactivex.Maybe
import io.reactivex.Single
import javax.inject.Inject
import javax.inject.Singleton

@Singleton
class FakeRemoteDataStore @Inject internal constructor() : RemoteDataStore {
  var lois = emptyList<LocationOfInterest>()
  var surveys = emptyList<Survey>()
<<<<<<< HEAD
  var userProfileRefreshCount = 0
    private set
=======
  var onLoadSurvey = { surveyId: String -> surveys.firstOrNull { it.id == surveyId } }
>>>>>>> a0fc645a

  // TODO(#1373): Delete once new LOI sync is implemented.
  var termsOfService: Maybe<TermsOfService> = Maybe.empty()

  private val subscribedSurveyIds = mutableSetOf<String>()

  override fun loadSurveySummaries(user: User): Single<List<Survey>> = Single.just(surveys)

  override suspend fun loadSurvey(surveyId: String): Survey? = onLoadSurvey.invoke(surveyId)

  override fun loadTermsOfService(): @Cold Maybe<TermsOfService> = termsOfService

  // TODO(#1373): Delete once new LOI sync is implemented.
  override fun loadLocationsOfInterestOnceAndStreamChanges(
    survey: Survey
  ): Flowable<RemoteDataEvent<LocationOfInterest>> =
    Flowable.fromIterable(lois).map { RemoteDataEvent.loaded(it.id, it) }

  override suspend fun loadLocationsOfInterest(survey: Survey) = lois

  override fun loadSubmissions(
    locationOfInterest: LocationOfInterest
  ): Single<List<Result<Submission>>> {
    TODO("Missing implementation")
  }

  override suspend fun applyMutations(mutations: List<Mutation>, user: User) {
    TODO("Missing implementation")
  }

  override suspend fun subscribeToSurveyUpdates(surveyId: String) {
    subscribedSurveyIds.add(surveyId)
  }

  override suspend fun refreshUserProfile() {
    userProfileRefreshCount++
  }

  /** Returns true iff [subscribeToSurveyUpdates] has been called with the specified id. */
  fun isSubscribedToSurveyUpdates(surveyId: String): Boolean =
    subscribedSurveyIds.contains(surveyId)
}<|MERGE_RESOLUTION|>--- conflicted
+++ resolved
@@ -34,12 +34,9 @@
 class FakeRemoteDataStore @Inject internal constructor() : RemoteDataStore {
   var lois = emptyList<LocationOfInterest>()
   var surveys = emptyList<Survey>()
-<<<<<<< HEAD
+  var onLoadSurvey = { surveyId: String -> surveys.firstOrNull { it.id == surveyId } }
   var userProfileRefreshCount = 0
     private set
-=======
-  var onLoadSurvey = { surveyId: String -> surveys.firstOrNull { it.id == surveyId } }
->>>>>>> a0fc645a
 
   // TODO(#1373): Delete once new LOI sync is implemented.
   var termsOfService: Maybe<TermsOfService> = Maybe.empty()

--- conflicted
+++ resolved
@@ -126,11 +126,7 @@
 
   val COORDINATES = Coordinates(42.0, 18.0)
 
-<<<<<<< HEAD
-  val TEST_OFFLINE_AREA =
-=======
   val OFFLINE_AREA =
->>>>>>> 105220bf
     OfflineArea("id_1", OfflineArea.State.PENDING, Bounds(0.0, 0.0, 0.0, 0.0), "Test Area", 0..14)
 
   fun newTask(

--- conflicted
+++ resolved
@@ -62,11 +62,7 @@
     args:
       - '-c'
       - |
-<<<<<<< HEAD
-        ./gradlew -PdisablePreDex --no-daemon assembleStaging assembleStagingUnitTest assembleStagingAndroidTest -PtestBuildType=staging --stacktrace
-=======
         ./gradlew -PdisablePreDex assembleStaging assembleStagingUnitTest assembleStagingAndroidTest -PtestBuildType=staging
->>>>>>> 4ae07170
 
   # Run code quality checks
   - name: 'gcr.io/$PROJECT_ID/android:28'

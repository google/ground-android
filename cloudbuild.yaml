--- conflicted
+++ resolved
@@ -69,11 +69,7 @@
   # Build debug APK and run checkstyle checks
   - name: 'gcr.io/$PROJECT_ID/android:28'
     id: build
-<<<<<<< HEAD
-    args: ['./gradlew', 'assembleDebug', 'checkstyle']
-=======
-    args: ['./gradlew', 'assembleDebug', 'lintDebug', 'pmd']
->>>>>>> af664c2c
+    args: ['./gradlew', 'assembleDebug', 'checkstyle', 'lintDebug', 'pmd']
     env:
       - 'TERM=dumb'
       - 'JAVA_TOOL_OPTIONS="-Xmx3g"'

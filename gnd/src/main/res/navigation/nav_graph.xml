<?xml version="1.0" encoding="utf-8"?>

<!--
  ~ Copyright 2018 Google LLC
  ~
  ~ Licensed under the Apache License, Version 2.0 (the "License");
  ~ you may not use this file except in compliance with the License.
  ~ You may obtain a copy of the License at
  ~
  ~     https://www.apache.org/licenses/LICENSE-2.0
  ~
  ~ Unless required by applicable law or agreed to in writing, software
  ~ distributed under the License is distributed on an "AS IS" BASIS,
  ~ WITHOUT WARRANTIES OR CONDITIONS OF ANY KIND, either express or implied.
  ~ See the License for the specific language governing permissions and
  ~ limitations under the License.
  -->

<!-- TODO: Use camelCase for all ids here for consistency -->

<navigation xmlns:android="http://schemas.android.com/apk/res/android"
  xmlns:app="http://schemas.android.com/apk/res-auto"
  xmlns:tools="http://schemas.android.com/tools"
  android:id="@+id/navGraph"
  app:startDestination="@id/startup_fragment">
  <fragment
    android:id="@+id/startup_fragment"
    android:name="com.google.android.gnd.ui.startup.StartupFragment"
    android:label="startup_frag"
    tools:layout="@layout/startup_frag">
    <action
      android:id="@+id/proceedToSignInScreen"
      app:destination="@id/sign_in_fragment"
      app:popUpTo="@id/navGraph"
      app:popUpToInclusive="true" />
    <action
      android:id="@+id/proceedToHomeScreen"
      app:destination="@id/home_screen_fragment"
      app:popUpTo="@id/navGraph"
      app:popUpToInclusive="true" />
    <action
      android:id="@+id/showTermsOfService"
      app:destination="@id/terms_of_service_fragment"
      app:popUpTo="@id/navGraph"
      app:popUpToInclusive="true" />
  </fragment>

  <fragment
    android:id="@+id/home_screen_fragment"
    android:name="com.google.android.gnd.ui.home.HomeScreenFragment"
    android:label="@string/map_view"
    tools:layout="@layout/home_screen_frag">
    <action
      android:id="@+id/showSubmissionDetails"
      app:destination="@id/submission_details_fragment"
      app:enterAnim="@anim/nav_default_enter_anim"
      app:exitAnim="@anim/nav_default_exit_anim"
      app:popEnterAnim="@anim/nav_default_pop_enter_anim"
      app:popExitAnim="@anim/nav_default_pop_exit_anim" />
    <action
      android:id="@+id/addSubmission"
      app:destination="@id/edit_submission_fragment">
      <argument
        android:name="submissionId"
        android:defaultValue="" />
    </action>
    <action
      android:id="@+id/fromHomeScreenToSignInScreen"
      app:destination="@id/sign_in_fragment"
      app:popUpTo="@id/navGraph"
      app:popUpToInclusive="true" />
    <action
      android:id="@+id/show_sync_status"
      app:destination="@id/sync_status_fragment" />
    <action
      android:id="@+id/showOfflineAreas"
      app:destination="@id/offline_areas_fragment" />
    <action
      android:id="@+id/action_home_screen_fragment_to_settings_activity"
      app:destination="@id/settings_activity" />
    <action
      android:id="@+id/action_home_screen_fragment_to_projectSelectorDialogFragment"
      app:destination="@id/surveySelectorDialogFragment" />
    <action
<<<<<<< HEAD
      android:id="@+id/action_home_screen_fragment_to_locationOfInterestSelectorFragment"
      app:destination="@id/locationOfInterestSelectorFragment" />
=======
      android:id="@+id/action_home_screen_fragment_to_dataCollectionFragment"
      app:destination="@id/data_collection_fragment" />
    <action
      android:id="@+id/action_home_screen_fragment_to_featureSelectorFragment"
      app:destination="@id/featureSelectorFragment" />
>>>>>>> 466ee89a
    <action
      android:id="@+id/action_home_screen_fragment_to_mapTypeDialogFragment"
      app:destination="@id/mapTypeDialogFragment" />
  </fragment>
  <fragment
    android:id="@+id/sync_status_fragment"
    android:name="com.google.android.gnd.ui.syncstatus.SyncStatusFragment"
    android:label="@string/sync_status"
    tools:layout="@layout/sync_status_frag" />
  <fragment
    android:id="@+id/data_collection_fragment"
    android:name="com.google.android.gnd.ui.datacollection.DataCollectionFragment"
    android:label="@string/collect_data"
    tools:layout="@layout/data_collection_frag" />
  <fragment
    android:id="@+id/offline_areas_fragment"
    android:name="com.google.android.gnd.ui.offlinebasemap.OfflineAreasFragment"
    android:label="@string/offline_base_maps"
    tools:layout="@layout/offline_base_maps_frag">
    <action
      android:id="@+id/showOfflineAreaSelector"
      app:destination="@id/offline_area_selector_fragment" />
    <action
      android:id="@+id/backToHomeScreen"
      app:destination="@id/home_screen_fragment" />
    <action
      android:id="@+id/viewOfflineArea"
      app:destination="@+id/offline_area_viewer_fragment" />
  </fragment>
  <fragment
    android:id="@+id/offline_area_selector_fragment"
    android:name="com.google.android.gnd.ui.offlinebasemap.selector.OfflineAreaSelectorFragment"
    android:label="@string/offline_base_map_selector"
    tools:layout="@layout/offline_base_map_selector_frag">
    <action
      android:id="@+id/backToOfflineAreas"
      app:destination="@id/offline_areas_fragment" />
  </fragment>
  <fragment
    android:id="@+id/offline_area_viewer_fragment"
    android:name="com.google.android.gnd.ui.offlinebasemap.viewer.OfflineAreaViewerFragment"
    android:label="@string/offline_base_map_viewer_title"
    tools:layout="@layout/offline_base_map_viewer_frag">
    <argument
      android:name="offlineAreaId"
      app:argType="string" />
  </fragment>
  <fragment
    android:id="@+id/submission_details_fragment"
    android:name="com.google.android.gnd.ui.submissiondetails.SubmissionDetailsFragment"
    android:label="@string/view_submission_details"
    tools:layout="@layout/submission_details_frag">
    <argument
      android:name="surveyId"
      type="string" />
    <argument
      android:name="locationOfInterestId"
      type="string" />
    <argument
      android:name="submissionId"
      type="string" />
    <action
      android:id="@+id/editSubmission"
      app:destination="@id/edit_submission_fragment"
      app:enterAnim="@anim/nav_default_enter_anim"
      app:exitAnim="@anim/nav_default_exit_anim"
      app:popEnterAnim="@anim/nav_default_pop_enter_anim"
      app:popExitAnim="@anim/nav_default_pop_exit_anim">
      <argument
        android:name="taskId"
        android:defaultValue="N/A" />
    </action>
  </fragment>
  <fragment
    android:id="@+id/edit_submission_fragment"
    android:name="com.google.android.gnd.ui.editsubmission.EditSubmissionFragment"
    android:label="edit_submission_frag"
    tools:layout="@layout/edit_submission_frag">
    <argument
      android:name="surveyId"
      type="string" />
    <argument
      android:name="locationOfInterestId"
      type="string" />
    <argument
      android:name="submissionId"
      type="string" />
    <argument
      android:name="taskId"
      type="string" />
    <argument
      android:name="restoredResponses"
      app:argType="java.util.HashMap"
      app:nullable="true"
      android:defaultValue="@null" />
  </fragment>
  <fragment
    android:id="@+id/sign_in_fragment"
    android:name="com.google.android.gnd.ui.signin.SignInFragment"
    android:label="sign_in_frag"
    tools:layout="@layout/sign_in_frag">
    <action
      android:id="@+id/showTermsOfService"
      app:destination="@id/terms_of_service_fragment"
      app:popUpTo="@id/navGraph"
      app:popUpToInclusive="true" />
  </fragment>
  <activity
    android:id="@+id/settings_activity"
    android:name="com.google.android.gnd.SettingsActivity"
    android:label="settings_activity"
    tools:layout="@layout/settings_activity" />
  <action
    android:id="@+id/showSignInScreen"
    app:destination="@id/sign_in_fragment"
    app:popUpTo="@id/navGraph" />
  <action
    android:id="@+id/showHomeScreen"
    app:destination="@id/home_screen_fragment"
    app:popUpTo="@id/navGraph" />

  <fragment
    android:id="@+id/terms_of_service_fragment"
    android:name="com.google.android.gnd.ui.tos.TermsOfServiceFragment"
    android:label="@string/tos_title"
    tools:layout="@layout/fragment_terms_service">
    <argument
      android:name="termsOfServiceText"
      android:defaultValue=""
      app:nullable="true"
      app:argType="string" />
    <action
      android:id="@+id/proceedToHomeScreen"
      app:destination="@id/home_screen_fragment"
      app:popUpTo="@id/navGraph"
      app:popUpToInclusive="true" />
  </fragment>
  <dialog
    android:id="@+id/surveySelectorDialogFragment"
    android:name="com.google.android.gnd.ui.surveyselector.SurveySelectorDialogFragment"
    android:label="ProjectSelectorDialogFragment" />
  <dialog
    android:id="@+id/locationOfInterestSelectorFragment"
    android:name="com.google.android.gnd.ui.home.locationofinterestselector.LocationOfInterestSelectorFragment"
    android:label="LocationOfInterestSelectorFragment" />
  <dialog
    android:id="@+id/mapTypeDialogFragment"
    android:name="com.google.android.gnd.ui.home.mapcontainer.MapTypeDialogFragment"
    android:label="MapTypeDialogFragment">
    <argument
      android:name="mapTypes"
      app:argType="com.google.android.gnd.ui.map.MapType[]" />
  </dialog>

</navigation><|MERGE_RESOLUTION|>--- conflicted
+++ resolved
@@ -82,16 +82,11 @@
       android:id="@+id/action_home_screen_fragment_to_projectSelectorDialogFragment"
       app:destination="@id/surveySelectorDialogFragment" />
     <action
-<<<<<<< HEAD
+      android:id="@+id/action_home_screen_fragment_to_dataCollectionFragment"
+      app:destination="@id/data_collection_fragment" />
+    <action
       android:id="@+id/action_home_screen_fragment_to_locationOfInterestSelectorFragment"
       app:destination="@id/locationOfInterestSelectorFragment" />
-=======
-      android:id="@+id/action_home_screen_fragment_to_dataCollectionFragment"
-      app:destination="@id/data_collection_fragment" />
-    <action
-      android:id="@+id/action_home_screen_fragment_to_featureSelectorFragment"
-      app:destination="@id/featureSelectorFragment" />
->>>>>>> 466ee89a
     <action
       android:id="@+id/action_home_screen_fragment_to_mapTypeDialogFragment"
       app:destination="@id/mapTypeDialogFragment" />

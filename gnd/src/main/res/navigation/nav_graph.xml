--- conflicted
+++ resolved
@@ -79,16 +79,14 @@
       android:id="@+id/action_home_screen_fragment_to_settings_activity"
       app:destination="@id/settings_activity" />
     <action
-<<<<<<< HEAD
       android:id="@+id/action_home_screen_fragment_to_projectSelectorDialogFragment"
       app:destination="@id/projectSelectorDialogFragment" />
     <action
       android:id="@+id/action_home_screen_fragment_to_featureSelectorFragment"
       app:destination="@id/featureSelectorFragment" />
-=======
+    <action
       android:id="@+id/action_home_screen_fragment_to_mapTypeDialogFragment"
       app:destination="@id/mapTypeDialogFragment" />
->>>>>>> ac5c6a11
   </fragment>
   <fragment
     android:id="@+id/sync_status_fragment"
@@ -219,7 +217,6 @@
       app:popUpToInclusive="true" />
   </fragment>
   <dialog
-<<<<<<< HEAD
     android:id="@+id/projectSelectorDialogFragment"
     android:name="com.google.android.gnd.ui.projectselector.ProjectSelectorDialogFragment"
     android:label="ProjectSelectorDialogFragment" />
@@ -227,7 +224,7 @@
     android:id="@+id/featureSelectorFragment"
     android:name="com.google.android.gnd.ui.home.featureselector.FeatureSelectorFragment"
     android:label="FeatureSelectorFragment" />
-=======
+  <dialog
     android:id="@+id/mapTypeDialogFragment"
     android:name="com.google.android.gnd.ui.home.mapcontainer.MapTypeDialogFragment"
     android:label="MapTypeDialogFragment">
@@ -235,6 +232,5 @@
       android:name="mapTypes"
       app:argType="com.google.android.gnd.ui.map.MapType[]" />
   </dialog>
->>>>>>> ac5c6a11
 
 </navigation>
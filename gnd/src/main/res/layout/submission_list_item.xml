--- conflicted
+++ resolved
@@ -21,11 +21,7 @@
 
     <variable
       name="viewModel"
-<<<<<<< HEAD
-      type="com.google.android.ground.ui.home.featuredetails.SubmissionListItemViewModel" />
-=======
-      type="com.google.android.gnd.ui.home.locationofinterestdetails.SubmissionListItemViewModel" />
->>>>>>> ae335925
+      type="com.google.android.ground.ui.home.locationofinterestdetails.SubmissionListItemViewModel" />
   </data>
 
   <FrameLayout xmlns:tools="http://schemas.android.com/tools"

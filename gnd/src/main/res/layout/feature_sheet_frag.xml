--- conflicted
+++ resolved
@@ -43,7 +43,6 @@
     <com.google.android.material.tabs.TabLayout
       android:id="@+id/forms_tab_layout"
       android:layout_width="match_parent"
-<<<<<<< HEAD
       android:layout_height="match_parent"
       android:clickable="true">
 
@@ -78,19 +77,4 @@
     </LinearLayout>
 
   </FrameLayout>
-=======
-      android:layout_height="wrap_content"
-      android:layout_gravity="top"
-      android:background="@color/colorBackground"
-      android:elevation="5dp"
-      app:tabSelectedTextColor="@color/colorAccent"
-      app:tabTextColor="@color/colorAccent" />
-
-    <com.google.android.gnd.ui.common.UnswipeableViewPager
-      android:id="@+id/observation_list_view_pager"
-      android:layout_width="match_parent"
-      android:layout_height="wrap_content"
-      android:background="@color/colorBackground" />
-  </LinearLayout>
->>>>>>> 12f8d587
 </layout>
--- conflicted
+++ resolved
@@ -25,25 +25,8 @@
       type="com.google.android.gnd.ui.home.featuresheet.FeatureSheetViewModel" />
   </data>
 
-  <LinearLayout
-    android:id="@+id/feature_sheet_card_contents"
-    android:layout_width="match_parent"
-    android:layout_height="wrap_content"
-    android:layout_gravity="top"
-    android:orientation="vertical">
-
-    <include
-      layout="@layout/feature_sheet_header"
-      app:viewModel="@{viewModel}" />
-
-    <!--
-      @background is required to make @elevation show drop shadow
-      https://stackoverflow.com/questions/31151180/material-tablayout-elevation-not-working/31777078
-      -->
-    <com.google.android.material.tabs.TabLayout
-      android:id="@+id/forms_tab_layout"
+  <FrameLayout xmlns:app="http://schemas.android.com/apk/res-auto"
       android:layout_width="match_parent"
-<<<<<<< HEAD
       android:layout_height="match_parent"
       android:clickable="true">
 
@@ -78,19 +61,4 @@
     </LinearLayout>
 
   </FrameLayout>
-=======
-      android:layout_height="wrap_content"
-      android:layout_gravity="top"
-      android:background="@color/colorBackground"
-      android:elevation="5dp"
-      app:tabSelectedTextColor="@color/colorAccent"
-      app:tabTextColor="@color/colorAccent" />
-
-    <com.google.android.gnd.ui.common.UnswipeableViewPager
-      android:id="@+id/observation_list_view_pager"
-      android:layout_width="match_parent"
-      android:layout_height="wrap_content"
-      android:background="@color/colorBackground" />
-  </LinearLayout>
->>>>>>> bd4a650c
 </layout>
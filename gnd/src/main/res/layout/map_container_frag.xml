--- conflicted
+++ resolved
@@ -65,15 +65,9 @@
       <view
         android:layout_width="match_parent"
         android:layout_height="match_parent"
+        class="com.google.android.gnd.ui.home.mapcontainer.PolygonDrawingView"
         android:id="@+id/polygon_drawing_controls"
-<<<<<<< HEAD
-        class="com.google.android.gnd.ui.home.mapcontainer.PolygonDrawingView"
         android:visibility="@{viewModel.isAddPolygonButtonVisible()}" />
-=======
-        layout="@layout/polygon_drawing_controls"
-        app:visible="@{viewModel.isAddPolygonButtonVisible()}"
-        app:homeScreenViewModel="@{homeScreenViewModel}"
-        app:viewModel="@{viewModel}" />
 
       <com.google.android.material.card.MaterialCardView
         android:layout_width="wrap_content"
@@ -92,7 +86,6 @@
           android:textColor="@color/colorPrimary"
           app:visible="@{viewModel.isLocationUpdatesEnabled()}" />
       </com.google.android.material.card.MaterialCardView>
->>>>>>> 61cf079f
     </FrameLayout>
   </FrameLayout>
 </layout>
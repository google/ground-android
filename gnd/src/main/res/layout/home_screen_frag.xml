--- conflicted
+++ resolved
@@ -51,17 +51,13 @@
         android:id="@+id/bottom_sheet_layout"
         android:layout_width="match_parent"
         android:layout_height="match_parent"
-        app:layout_behavior="com.google.android.gnd.ui.common.BottomSheetBehavior">
+        app:layout_behavior="@string/bottom_sheet_behavior">
 
         <fragment
           android:name="com.google.android.gnd.ui.home.featuredetails.FeatureDetailsFragment"
           android:layout_width="match_parent"
           android:layout_height="match_parent"
-<<<<<<< HEAD
           tools:layout="@layout/feature_details_frag" />
-=======
-          app:layout_behavior="@string/bottom_sheet_behavior">
->>>>>>> f396430e
 
       </FrameLayout>
 

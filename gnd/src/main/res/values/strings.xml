--- conflicted
+++ resolved
@@ -157,8 +157,8 @@
   <string name="in_progress">In progress</string>
   <string name="paused">Paused</string>
   <string name="completed">Completed</string>
+  <string name="uploading_data">Uploading data</string>
   <string name="failed">Failed</string>
-  <string name="uploading_data">Uploading data</string>
   <string name="settings">Settings</string>
   <string name="offline_base_map_viewer_title">Offline base map area</string>
   <string name="offline_base_map_viewer_remove_button">Remove</string>
@@ -177,12 +177,10 @@
   <!-- Precedes the build number shown in the side menu of debug builds. -->
   <string name="build">Build %s</string>
 
-<<<<<<< HEAD
+  <!-- Other strings (to be organized) -->
+  <string name="offline_base_map_name" translatable="false">%s</string>
+
   <string name="tos_title">Terms of Service</string>
   <string name="submit_button">Submit</string>
   <string name="agree_checkbox">I agree to the Terms of Service</string>
-=======
-  <!-- Other strings (to be organized) -->
-  <string name="offline_base_map_name" translatable="false">%s</string>
->>>>>>> c03dae00
 </resources>
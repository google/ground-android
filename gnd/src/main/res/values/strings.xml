--- conflicted
+++ resolved
@@ -213,14 +213,11 @@
   <string name="feature_delete_confirmation_dialog_title">Delete %1$s feature?"</string>
   <string name="feature_delete_confirmation_dialog_message">This feature will disappear from the map along with all associated observations. This change cannot be undone. Are you sure?</string>
 
-<<<<<<< HEAD
-  <string name="map_type">Map type</string>
-  <string name="data_layer">Data layer</string>
-=======
   <string name="normal">Normal</string>
   <string name="satellite">Satellite</string>
   <string name="terrain">Terrain</string>
   <string name="hybrid">Hybrid</string>
 
->>>>>>> 0c570e14
+  <string name="map_type">Map type</string>
+  <string name="data_layer">Data layer</string>
 </resources>
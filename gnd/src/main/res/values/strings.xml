<?xml version="1.0" encoding="utf-8"?>

<!--
  ~ Copyright 2018 Google LLC
  ~
  ~ Licensed under the Apache License, Version 2.0 (the "License");
  ~ you may not use this file except in compliance with the License.
  ~ You may obtain a copy of the License at
  ~
  ~     https://www.apache.org/licenses/LICENSE-2.0
  ~
  ~ Unless required by applicable law or agreed to in writing, software
  ~ distributed under the License is distributed on an "AS IS" BASIS,
  ~ WITHOUT WARRANTIES OR CONDITIONS OF ANY KIND, either express or implied.
  ~ See the License for the specific language governing permissions and
  ~ limitations under the License.
  -->

<resources>

  <!-- Message shown while project is loading. -->
  <string name="project_loading_please_wait">Project loading, please wait &#8230;</string>

  <!--
    ADD/EDIT FEATURE DATA
  -->

  <!-- Title shown above list of layers when (+) is clicked on map. -->
  <string name="add_feature_select_type_dialog_title">What would you like to add?</string>

  <!-- Shown in toolbar when adding a new feature and form instance. -->
  <string name="add_feature_toolbar_title">Add a feature</string>
  <!-- Shown in toolbar when editing an existing observation (form instance). -->
  <string name="edit_feature_data_toolbar_title">Edit feature data</string>
  <!-- Shown in toolbar when adding a new observation (form instance) to a feature. -->
  <string name="add_feature_data_toolbar_title">Add feature data</string>
  <!-- Shown when leaving edit mode without saving changes. -->
  <string name="unsaved_changes">Save changes before closing?</string>
  <!--
    Shown when the user attempts to close the form without saving. If tapped, unsaved
    changes will be saved.
  -->
  <string name="continue_editing">Continue editing</string>
  <!--
    Shown when the user attempts to close the form without saving. If tapped, unsaved
    changes will be lost.
  -->
  <string name="close_without_saving">Close without saving</string>
  <!-- Shown on save when connection was not available. -->
  <string name="save_queued">Saved locally, queued for sync.</string>
  <!-- Shown on save when connection is available (TBD). -->
  <string name="saved">Changes saved</string>

  <!--
    FEATURE DATA FORMS
  -->

  <!-- Text in multiple-choice popup dialogs that when clicked, applied new selection to form -->
  <string name="apply_multiple_choice_changes">Apply</string>
  <!-- Shown below fields that are required but left empty (TBD). -->
  <string name="required_field">This field is required</string>

  <!--
    VIEW FEATURE DATA
  -->

  <!-- Shown in observation overflow menu to open popup dialog to edit feature metadata. -->
  <string name="edit_observation">Edit observation</string>
  <!-- Shown in observation overflow menu to delete a observation. -->
  <string name="delete_observation">Delete observation</string>
  <!-- Confirmation shown when deleting a observation (TBD). -->
  <string name="delete_observation_confirmation">
    This will permanently delete the selected observation. This cannot be undone. Are you sure?
  </string>
  <!--
    Shown above saved observations (forms) that have been submitted. %1$s placeholder will already be
    translated, and it will contain the "time ago" that the observation was received by the server
    (e.g., "Submitted 2 min ago").
   -->
  <string name="submitted_status">Submitted %1$s</string>
  <!--
    Shown above saved observations (forms) that have been submitted and subsequently modified. %1$s
    placeholder will already be translated, and it will contain the "time ago" that the changes were
    last received by the server (e.g., "Updated 1 min ago").
   -->
  <string name="updated_status">Updated %1$s</string>

  <!--
    IN BOTH ADD/EDIT AND VIEW FEATURE SCREENS
  -->

  <!-- Shown in toolbar overflow menu to enter "move" mode to reposition a feature. -->
  <string name="move_feature">Move feature</string>
  <!-- Shown in toolbar overflow menu to open popup dialog to edit feature metadata. -->
  <string name="edit_feature_id_and_caption">Edit ID &amp; caption</string>
  <!-- Shown in edit id/caption popup (TBD) above feature ID. -->
  <string name="feature_id">ID</string>
  <!-- Shown in edit id/caption popup (TBD) above feature caption. -->
  <string name="feature_caption">Caption</string>
  <!-- Shown in toolbar overflow menu to delete a feature and all related data. -->
  <string name="delete_feature">Delete feature</string>
  <!-- Shown in toolbar overflow menu to delete a feature and all related data. -->
  <string name="delete_feature_confirmation">
    This will delete the currently selected feature and all related data. This cannot be undone.
    Are you sure?
  </string>

  <!--
    LOCATION (GPS/CELL/WIFI) UPDATE ERROR MESSAGES
  -->

  <!-- Shown when user has refused to grant app fine grained location permission. -->
  <string name="no_fine_location_permissions">Cannot show current location without
    permission</string>
  <!-- Shown when an unknown error occurs obtaining fine grained location permission. -->
  <string name="location_updates_unknown_error">Failed to enable location updates</string>
  <!-- Shown when user has refused to enable location services in settings.-->
  <string name="location_disabled_in_settings">Please enable location in system settings</string>

  <!-- Shown when saving a form that contains missing or invalid data -->
  <string name="invalid_data_warning">The form contains incomplete or invalid data. Please check
  your responses and try again.</string>
  <string name="invalid_data_confirm">OK</string>

  <string name="add_observation_button_label">Observation</string>
  <string name="view_observation_details">View observation details</string>
  <string name="map_view">Map view</string>
  <string name="project_load_error">Project could not be loaded</string>
  <string name="project_list_load_error">Project list not available</string>
  <string name="unexpected_error">An unexpected error has occurred</string>
  <string name="edit_observation_button_label">Edit</string>
  <string name="save_observation_button_label">Save</string>
  <string name="saving">Saving&#8230;</string>
  <string name="no_changes_to_save">No changes to save</string>
  <string name="select_project_menu_item">My Projects</string>
  <string name="google_api_install_failed">Google Play Services installation failed</string>
  <string name="sign_in_unsuccessful">Sign in unsuccessful</string>
  <string name="sign_out">Sign out</string>
  <string name="cancel">Cancel</string>
  <string name="join_project">Join project</string>

  <!-- Untranslated strings -->
  <string name="offline_base_maps">Offline base maps</string>
  <string name="unknown_user">Unknown user</string>
  <string name="add_observation_toolbar_title">Add observation</string>
  <string name="offline_base_map_selector">Select area to download</string>
  <string name="offline_base_map_selector_prompt">Select a base map for offline use</string>
  <string name="offline_base_map_selector_download">Download</string>
  <string name="add_photo">Add photo</string>
  <string name="action_camera">Camera</string>
  <string name="action_storage">Storage</string>
  <string name="photo_preview">Preview</string>
  <string name="select_map_type">Select base map</string>
  <string name="uploading_photos">Uploading photos</string>
  <string name="starting">Starting</string>
  <string name="downloading_tiles">Downloading base map</string>
  <string name="in_progress">In progress</string>
  <string name="paused">Paused</string>
  <string name="completed">Completed</string>
  <string name="uploading_data">Uploading data</string>
  <string name="failed">Failed</string>
  <string name="app_running">App is running</string>
  <string name="settings">Settings</string>
  <string name="offline_base_map_viewer_navgraph_label">Offline Base Map Viewer</string>
  <string name="offline_base_map_viewer_title">Offline base map area</string>
  <string name="offline_base_map_viewer_remove_button">Remove</string>
  <string name="offline_base_map_viewer_storage">This base map takes up %.1f MB of storage space on your device.</string>
  <string name="unnamed_area">Unnamed area</string>
  <string name="offline_base_map_download_started">Download started</string>
  <string name="offline_base_map_download_failed">Base map download failed</string>
  <string name="added_by">Added by %s</string>
  <string name="move_point_confirmation">Move point to new location?</string>
  <string name="move_point_hint">Drag to pan map to new location</string>
  <string name="error_occurred">An error occurred</string>
  <!-- Label of button used enter the offline area selector. -->
  <string name="offline_base_map_selector_select">Select and download</string>
  <string name="no_basemaps_downloaded">No base maps downloaded.</string>
  <string name="signing_in">Signing in</string>
  <!-- Precedes the build number shown in the side menu of debug builds. -->
  <string name="build">Build %s</string>

  <string name="tos_title">Terms Of Service</string>
  <string name="agree_terms">Agree</string>
  <string name="agree_checkbox">I agree to the Terms of Service</string>

  <!-- Other strings (to be organized) -->
  <string name="offline_base_map_name" translatable="false">%s</string>
<<<<<<< HEAD

  <!-- Shown in toolbar overflow menu, used to show imported feature properties. -->
  <string name="feature_properties">Feature properties</string>
  <!-- Label on button shown to dismiss the feature properties dialog. -->
  <string name="close_feature_properties">OK</string>
=======
  <string name="polygon">Polygon</string>
  <string name="point">Point</string>
  <string name="layer_label_format">Layer: %s</string>
>>>>>>> b3ba532c
</resources><|MERGE_RESOLUTION|>--- conflicted
+++ resolved
@@ -185,15 +185,13 @@
 
   <!-- Other strings (to be organized) -->
   <string name="offline_base_map_name" translatable="false">%s</string>
-<<<<<<< HEAD
+  <string name="polygon">Polygon</string>
+  <string name="point">Point</string>
+  <string name="layer_label_format">Layer: %s</string>
 
   <!-- Shown in toolbar overflow menu, used to show imported feature properties. -->
   <string name="feature_properties">Feature properties</string>
   <!-- Label on button shown to dismiss the feature properties dialog. -->
   <string name="close_feature_properties">OK</string>
-=======
-  <string name="polygon">Polygon</string>
-  <string name="point">Point</string>
-  <string name="layer_label_format">Layer: %s</string>
->>>>>>> b3ba532c
+  <string name="sync_status">Sync status</string>
 </resources>
--- conflicted
+++ resolved
@@ -159,10 +159,7 @@
   <string name="completed">Completed</string>
   <string name="uploading_data">Uploading data</string>
   <string name="failed">Failed</string>
-<<<<<<< HEAD
-=======
   <string name="app_running">App is running</string>
->>>>>>> 5bc5acee
   <string name="settings">Settings</string>
   <string name="offline_base_map_viewer_navgraph_label">Offline Base Map Viewer</string>
   <string name="offline_base_map_viewer_title">Offline base map area</string>
@@ -184,12 +181,9 @@
 
   <string name="tos_title">Terms Of Service</string>
   <string name="agree_terms">Agree</string>
+  <string name="submit_button">Submit</string>
   <string name="agree_checkbox">I agree to the Terms of Service</string>
 
   <!-- Other strings (to be organized) -->
   <string name="offline_base_map_name" translatable="false">%s</string>
-
-  <string name="tos_title">Terms of Service</string>
-  <string name="submit_button">Submit</string>
-  <string name="agree_checkbox">I agree to the Terms of Service</string>
 </resources>
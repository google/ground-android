<?xml version="1.0" encoding="utf-8"?>

<!--
  ~ Copyright 2018 Google LLC
  ~
  ~ Licensed under the Apache License, Version 2.0 (the "License");
  ~ you may not use this file except in compliance with the License.
  ~ You may obtain a copy of the License at
  ~
  ~     https://www.apache.org/licenses/LICENSE-2.0
  ~
  ~ Unless required by applicable law or agreed to in writing, software
  ~ distributed under the License is distributed on an "AS IS" BASIS,
  ~ WITHOUT WARRANTIES OR CONDITIONS OF ANY KIND, either express or implied.
  ~ See the License for the specific language governing permissions and
  ~ limitations under the License.
  -->

<resources>

  <!-- Message shown while project is loading. -->
  <string name="project_loading_please_wait">Project loading, please wait &#8230;</string>

  <!--
    ADD/EDIT FEATURE DATA
  -->

  <!-- Title shown above list of layers when (+) is clicked on map. -->
  <string name="add_feature_select_type_dialog_title">What would you like to add?</string>

  <!-- Shown in toolbar when adding a new feature and form instance. -->
  <string name="add_feature_toolbar_title">Add a feature</string>
  <!-- Shown in toolbar when editing an existing observation (form instance). -->
  <string name="edit_feature_data_toolbar_title">Edit feature data</string>
  <!-- Shown in toolbar when adding a new observation (form instance) to a feature. -->
  <string name="add_feature_data_toolbar_title">Add feature data</string>
  <!-- Shown when leaving edit mode without saving changes. -->
  <string name="unsaved_changes">Save changes before closing?</string>
  <!--
    Shown when the user attempts to close the form without saving. If tapped, unsaved
    changes will be saved.
  -->
  <string name="continue_editing">Continue editing</string>
  <!--
    Shown when the user attempts to close the form without saving. If tapped, unsaved
    changes will be lost.
  -->
  <string name="close_without_saving">Close without saving</string>
  <!-- Shown on save when connection was not available. -->
  <string name="save_queued">Saved locally, queued for sync.</string>
  <!-- Shown on save when connection is available (TBD). -->
  <string name="saved">Changes saved</string>

  <!--
    FEATURE DATA FORMS
  -->

  <!-- Text in multiple-choice popup dialogs that when clicked, applied new selection to form -->
  <string name="apply_multiple_choice_changes">Apply</string>
  <!-- Shown below fields that are required but left empty (TBD). -->
  <string name="required_field">This field is required</string>

  <!--
    VIEW FEATURE DATA
  -->

  <!-- Shown in observation overflow menu to open popup dialog to edit feature metadata. -->
  <string name="edit_observation">Edit observation</string>
  <!-- Shown in observation overflow menu to delete a observation. -->
  <string name="delete_observation">Delete observation</string>
  <!-- Confirmation shown when deleting a observation (TBD). -->
  <string name="delete_observation_confirmation">
    This will permanently delete the selected observation. This cannot be undone. Are you sure?
  </string>
  <!--
    Shown above saved observations (forms) that have been submitted. %1$s placeholder will already be
    translated, and it will contain the "time ago" that the observation was received by the server
    (e.g., "Submitted 2 min ago").
   -->
  <string name="submitted_status">Submitted %1$s</string>
  <!--
    Shown above saved observations (forms) that have been submitted and subsequently modified. %1$s
    placeholder will already be translated, and it will contain the "time ago" that the changes were
    last received by the server (e.g., "Updated 1 min ago").
   -->
  <string name="updated_status">Updated %1$s</string>

  <!--
    IN BOTH ADD/EDIT AND VIEW FEATURE SCREENS
  -->

  <!-- Shown in toolbar overflow menu to enter "move" mode to reposition a feature. -->
  <string name="move_feature">Move feature</string>
  <!-- Shown in toolbar overflow menu to open popup dialog to edit feature metadata. -->
  <string name="edit_feature_id_and_caption">Edit ID &amp; caption</string>
  <!-- Shown in edit id/caption popup (TBD) above feature ID. -->
  <string name="feature_id">ID</string>
  <!-- Shown in edit id/caption popup (TBD) above feature caption. -->
  <string name="feature_caption">Caption</string>
  <!-- Shown in toolbar overflow menu to delete a feature and all related data. -->
  <string name="delete_feature">Delete feature</string>
  <!-- Shown in toolbar overflow menu to delete a feature and all related data. -->
  <string name="delete_feature_confirmation">
    This will delete the currently selected feature and all related data. This cannot be undone.
    Are you sure?
  </string>

  <!--
    LOCATION (GPS/CELL/WIFI) UPDATE ERROR MESSAGES
  -->

  <!-- Shown when user has refused to grant app fine grained location permission. -->
  <string name="no_fine_location_permissions">Cannot show current location without
    permission</string>
  <!-- Shown when an unknown error occurs obtaining fine grained location permission. -->
  <string name="location_updates_unknown_error">Failed to enable location updates</string>
  <!-- Shown when user has refused to enable location services in settings.-->
  <string name="location_disabled_in_settings">Please enable location in system settings</string>

  <!-- Shown when saving a form that contains missing or invalid data -->
  <string name="invalid_data_warning">The form contains incomplete or invalid data. Please check
  your responses and try again.</string>
  <string name="invalid_data_confirm">OK</string>

  <string name="add_observation_button_label">Observation</string>
  <string name="view_observation_details">View observation details</string>
  <string name="map_view">Map view</string>
  <string name="project_load_error">Project could not be loaded</string>
  <string name="project_list_load_error">Project list not available</string>
  <string name="unexpected_error">An unexpected error has occurred</string>
  <string name="edit_observation_button_label">Edit</string>
  <string name="save_observation_button_label">Save</string>
  <string name="saving">Saving&#8230;</string>
  <string name="no_changes_to_save">No changes to save</string>
  <string name="select_project_menu_item">My Projects</string>
  <string name="google_api_install_failed">Google Play Services installation failed</string>
  <string name="sign_in_unsuccessful">Sign in unsuccessful</string>
  <string name="sign_out">Sign out</string>
  <string name="cancel">Cancel</string>
  <string name="join_project">Join project</string>

  <!-- Untranslated strings -->
  <string name="offline_base_maps">Offline base maps</string>
  <string name="unknown_user">Unknown user</string>
  <string name="add_observation_toolbar_title">Add observation</string>
  <string name="offline_base_map_selector">Select area to download</string>
  <string name="offline_base_map_selector_prompt">Select a base map for offline use</string>
  <string name="offline_base_map_selector_download">Download</string>
  <string name="add_photo">Add photo</string>
  <string name="action_camera">Camera</string>
  <string name="action_storage">Storage</string>
  <string name="photo_preview">Preview</string>
  <string name="select_map_type">Select base map</string>
  <string name="uploading_photos">Uploading photos</string>
  <string name="starting">Starting</string>
  <string name="downloading_tiles">Downloading base map</string>
  <string name="in_progress">In progress</string>
  <string name="paused">Paused</string>
  <string name="completed">Completed</string>
  <string name="uploading_data">Uploading data</string>
  <string name="failed">Failed</string>
  <string name="app_running">App is running</string>
  <string name="settings">Settings</string>
  <string name="offline_base_map_viewer_navgraph_label">Offline Base Map Viewer</string>
  <string name="offline_base_map_viewer_title">Offline base map area</string>
  <string name="offline_base_map_viewer_remove_button">Remove</string>
  <string name="offline_base_map_viewer_storage">This base map takes up %.1f MB of storage space on your device.</string>
  <string name="unnamed_area">Unnamed area</string>
  <string name="offline_base_map_download_started">Download started</string>
  <string name="offline_base_map_download_failed">Base map download failed</string>
  <string name="added_by">Added by %s</string>
  <string name="move_point_confirmation">Move point to new location?</string>
  <string name="move_point_hint">Drag to pan map to new location</string>
  <string name="error_occurred">An error occurred</string>
  <!-- Label of button used enter the offline area selector. -->
  <string name="offline_base_map_selector_select">Select and download</string>
  <string name="no_basemaps_downloaded">No base maps downloaded.</string>
  <string name="signing_in">Signing in</string>
  <!-- Precedes the build number shown in the side menu of debug builds. -->
  <string name="build">Build %s</string>

  <string name="tos_title">Terms Of Service</string>
  <string name="agree_terms">Agree</string>
  <string name="agree_checkbox">I agree to the Terms of Service</string>
<<<<<<< HEAD
  <string name="date">Date</string>
  <string name="time">Time</string>
=======
  <string name="terms_load_error">An error occurred while loading Terms of Service</string>
>>>>>>> af3c0cef
  <!-- Other strings (to be organized) -->
  <string name="offline_base_map_name" translatable="false">%s</string>
  <string name="sync_status">Sync status</string>
  <string name="polygon">Polygon</string>
  <string name="point">Point</string>
  <string name="layer_label_format">Layer: %s</string>

  <!-- Shown in toolbar overflow menu, used to show imported feature properties. -->
  <string name="feature_properties">Feature properties</string>
  <!-- Label on button shown to dismiss the feature properties dialog. -->
  <string name="close_feature_properties">OK</string>
  <string name="config_load_error">Error loading config from remote server</string>
</resources><|MERGE_RESOLUTION|>--- conflicted
+++ resolved
@@ -182,12 +182,9 @@
   <string name="tos_title">Terms Of Service</string>
   <string name="agree_terms">Agree</string>
   <string name="agree_checkbox">I agree to the Terms of Service</string>
-<<<<<<< HEAD
   <string name="date">Date</string>
   <string name="time">Time</string>
-=======
   <string name="terms_load_error">An error occurred while loading Terms of Service</string>
->>>>>>> af3c0cef
   <!-- Other strings (to be organized) -->
   <string name="offline_base_map_name" translatable="false">%s</string>
   <string name="sync_status">Sync status</string>

<?xml version="1.0" encoding="utf-8"?>

<!--
  ~ Copyright 2018 Google LLC
  ~
  ~ Licensed under the Apache License, Version 2.0 (the "License");
  ~ you may not use this file except in compliance with the License.
  ~ You may obtain a copy of the License at
  ~
  ~     https://www.apache.org/licenses/LICENSE-2.0
  ~
  ~ Unless required by applicable law or agreed to in writing, software
  ~ distributed under the License is distributed on an "AS IS" BASIS,
  ~ WITHOUT WARRANTIES OR CONDITIONS OF ANY KIND, either express or implied.
  ~ See the License for the specific language governing permissions and
  ~ limitations under the License.
  -->

<resources>

  <!-- Message shown while project is loading. -->
  <string name="project_loading_please_wait">Project loading, please wait &#8230;</string>

  <!--
    ADD/EDIT FEATURE DATA
  -->

  <!-- Title shown above list of layers when (+) is clicked on map. -->
  <string name="add_feature_select_type_dialog_title">What would you like to add?</string>

  <!-- Shown in toolbar when adding a new feature and form instance. -->
  <string name="add_feature_toolbar_title">Add a feature</string>
  <!-- Shown in toolbar when editing an existing observation (form instance). -->
  <string name="edit_feature_data_toolbar_title">Edit feature data</string>
  <!-- Shown in toolbar when adding a new observation (form instance) to a feature. -->
  <string name="add_feature_data_toolbar_title">Add feature data</string>
  <!-- Shown when leaving edit mode without saving changes. -->
  <string name="unsaved_changes">Save changes before closing?</string>
  <!--
    Shown when the user attempts to close the form without saving. If tapped, unsaved
    changes will be saved.
  -->
  <string name="continue_editing">Continue editing</string>
  <!--
    Shown when the user attempts to close the form without saving. If tapped, unsaved
    changes will be lost.
  -->
  <string name="close_without_saving">Close without saving</string>
  <!-- Shown on save when connection was not available. -->
  <string name="save_queued">Saved locally, queued for sync.</string>
  <!-- Shown on save when connection is available (TBD). -->
  <string name="saved">Changes saved</string>

  <!--
    FEATURE DATA FORMS
  -->

  <!-- Text in multiple-choice popup dialogs that when clicked, applied new selection to form -->
  <string name="apply_multiple_choice_changes">Apply</string>
  <!-- Shown below fields that are required but left empty (TBD). -->
  <string name="required_field">This field is required</string>

  <!--
    VIEW FEATURE DATA
  -->

  <!-- Shown in observation overflow menu to open popup dialog to edit feature metadata. -->
  <string name="edit_observation">Edit observation</string>
  <!-- Shown in observation overflow menu to delete a observation. -->
  <string name="delete_observation">Delete observation</string>
  <!-- Confirmation shown when deleting a observation (TBD). -->
  <string name="delete_observation_confirmation">
    This will permanently delete the selected observation. This cannot be undone. Are you sure?
  </string>
  <!--
    Shown above saved observations (forms) that have been submitted. %1$s placeholder will already be
    translated, and it will contain the "time ago" that the observation was received by the server
    (e.g., "Submitted 2 min ago").
   -->
  <string name="submitted_status">Submitted %1$s</string>
  <!--
    Shown above saved observations (forms) that have been submitted and subsequently modified. %1$s
    placeholder will already be translated, and it will contain the "time ago" that the changes were
    last received by the server (e.g., "Updated 1 min ago").
   -->
  <string name="updated_status">Updated %1$s</string>

  <!--
    IN BOTH ADD/EDIT AND VIEW FEATURE SCREENS
  -->

  <!-- Shown in toolbar overflow menu to enter "move" mode to reposition a feature. -->
  <string name="move_feature">Move feature</string>
  <!-- Shown in toolbar overflow menu to open popup dialog to edit feature metadata. -->
  <string name="edit_feature_id_and_caption">Edit ID &amp; caption</string>
  <!-- Shown in edit id/caption popup (TBD) above feature ID. -->
  <string name="feature_id">ID</string>
  <!-- Shown in edit id/caption popup (TBD) above feature caption. -->
  <string name="feature_caption">Caption</string>
  <!-- Shown in toolbar overflow menu to delete a feature and all related data. -->
  <string name="delete_feature">Delete feature</string>
  <!-- Shown in toolbar overflow menu to delete a feature and all related data. -->
  <string name="delete_feature_confirmation">
    This will delete the currently selected feature and all related data. This cannot be undone.
    Are you sure?
  </string>

  <!--
    LOCATION (GPS/CELL/WIFI) UPDATE ERROR MESSAGES
  -->

  <!-- Shown when user has refused to grant app fine grained location permission. -->
  <string name="no_fine_location_permissions">Cannot show current location without
    permission</string>
  <!-- Shown when an unknown error occurs obtaining fine grained location permission. -->
  <string name="location_updates_unknown_error">Failed to enable location updates</string>
  <!-- Shown when user has refused to enable location services in settings.-->
  <string name="location_disabled_in_settings">Please enable location in system settings</string>

  <!-- Shown when saving a form that contains missing or invalid data -->
  <string name="invalid_data_warning">The form contains incomplete or invalid data. Please check
  your responses and try again.</string>
  <string name="invalid_data_confirm">OK</string>

  <string name="add_observation_button_label">Observation</string>
  <string name="view_observation_details">View observation details</string>
  <string name="map_view">Map view</string>
  <string name="project_load_error">Project could not be loaded</string>
  <string name="project_list_load_error">Project list not available</string>
  <string name="unexpected_error">An unexpected error has occurred</string>
  <string name="edit_observation_button_label">Edit</string>
  <string name="save_observation_button_label">Save</string>
  <string name="saving">Saving&#8230;</string>
  <string name="no_changes_to_save">No changes to save</string>
  <string name="select_project_menu_item">My Projects</string>
  <string name="google_api_install_failed">Google Play Services installation failed</string>
  <string name="sign_in_unsuccessful">Sign in unsuccessful</string>
  <string name="sign_out">Sign out</string>
  <string name="cancel">Cancel</string>
  <string name="join_project">Join project</string>

  <!-- Untranslated strings -->
  <string name="offline_base_maps">Offline base maps</string>
  <string name="unknown_user">Unknown user</string>
  <string name="add_observation_toolbar_title">Add observation</string>
  <string name="offline_base_map_selector">Select area to download</string>
  <string name="offline_base_map_selector_prompt">Select a base map for offline use</string>
  <string name="offline_base_map_selector_download">Download</string>
  <string name="add_photo">Add photo</string>
  <string name="action_camera">Camera</string>
  <string name="action_storage">Storage</string>
  <string name="photo_preview">Preview</string>
  <string name="select_map_type">Select base map</string>
  <string name="uploading_photos">Uploading photos</string>
  <string name="starting">Starting</string>
  <string name="downloading_tiles">Downloading base map</string>
  <string name="in_progress">In progress</string>
  <string name="paused">Paused</string>
  <string name="completed">Completed</string>
  <string name="failed">Failed</string>
  <string name="uploading_data">Uploading data</string>
  <string name="settings">Settings</string>
  <string name="offline_base_map_viewer_title">Offline base map area</string>
  <string name="offline_base_map_viewer_remove_button">Remove</string>
  <string name="offline_base_map_viewer_storage">This base map takes up %.1f MB of storage space on your device.</string>
  <string name="unnamed_area">Unnamed area</string>
  <string name="offline_base_map_download_started">Download started</string>
  <string name="offline_base_map_download_failed">Base map download failed</string>
  <string name="added_by">Added by %s</string>
  <string name="move_point_confirmation">Move point to new location?</string>
  <string name="move_point_hint">Drag to pan map to new location</string>
  <string name="error_occurred">An error occurred</string>
  <!-- Label of button used enter the offline area selector. -->
  <string name="offline_base_map_selector_select">Select and download</string>
  <string name="no_basemaps_downloaded">No base maps downloaded.</string>
  <string name="signing_in">Signing in</string>
  <!-- Precedes the build number shown in the side menu of debug builds. -->
  <string name="build">Build %s</string>

<<<<<<< HEAD
  <string name="tos_title">Terms Of Service</string>
  <string name="agree_terms">Agree</string>
  <string name="agree_checkbox">I agree to the Terms of Service</string>

=======
>>>>>>> c03dae00
  <!-- Other strings (to be organized) -->
  <string name="offline_base_map_name" translatable="false">%s</string>
</resources><|MERGE_RESOLUTION|>--- conflicted
+++ resolved
@@ -157,9 +157,11 @@
   <string name="in_progress">In progress</string>
   <string name="paused">Paused</string>
   <string name="completed">Completed</string>
+  <string name="uploading_data">Uploading data</string>
   <string name="failed">Failed</string>
-  <string name="uploading_data">Uploading data</string>
+  <string name="app_running">App is running</string>
   <string name="settings">Settings</string>
+  <string name="offline_base_map_viewer_navgraph_label">Offline Base Map Viewer</string>
   <string name="offline_base_map_viewer_title">Offline base map area</string>
   <string name="offline_base_map_viewer_remove_button">Remove</string>
   <string name="offline_base_map_viewer_storage">This base map takes up %.1f MB of storage space on your device.</string>
@@ -177,13 +179,10 @@
   <!-- Precedes the build number shown in the side menu of debug builds. -->
   <string name="build">Build %s</string>
 
-<<<<<<< HEAD
   <string name="tos_title">Terms Of Service</string>
   <string name="agree_terms">Agree</string>
   <string name="agree_checkbox">I agree to the Terms of Service</string>
 
-=======
->>>>>>> c03dae00
   <!-- Other strings (to be organized) -->
   <string name="offline_base_map_name" translatable="false">%s</string>
 </resources>
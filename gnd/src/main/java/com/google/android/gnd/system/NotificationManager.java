--- conflicted
+++ resolved
@@ -16,7 +16,6 @@
 
 package com.google.android.gnd.system;
 
-import android.app.Notification;
 import android.app.NotificationChannel;
 import android.content.Context;
 import android.os.Build.VERSION;
@@ -34,13 +33,7 @@
 @Singleton
 public class NotificationManager {
 
-<<<<<<< HEAD
-  public static final int SYNC_NOTIFICATION_ID = 1;
-  public static final int ALWAYS_ON_NOTIFICATION_ID = 2;
-
-=======
   private static final int SYNC_NOTIFICATION_ID = 1;
->>>>>>> bee9d14f
   private static final String CHANNEL_ID = "channel_id";
   private static final String CHANNEL_NAME = "sync channel";
 
@@ -67,33 +60,11 @@
     manager.createNotificationChannel(channel);
   }
 
-<<<<<<< HEAD
-  public Notification createForegroundServiceNotification() {
-    NotificationCompat.Builder notification =
-        new Builder(context, CHANNEL_ID)
-            // TODO: Use a better icon
-            .setSmallIcon(R.drawable.ground_logo)
-            .setContentText(context.getString(R.string.app_running))
-            .setPriority(NotificationCompat.PRIORITY_LOW)
-            .setOnlyAlertOnce(true)
-            .setOngoing(true);
-
-    return notification.build();
-  }
-
-  public void createSyncNotification(
-      UploadState state, @StringRes int titleResId, int total, int progress) {
-    NotificationCompat.Builder notification =
-        new Builder(context, CHANNEL_ID)
-            .setSmallIcon(R.drawable.ic_sync)
-            .setContentTitle(context.getString(titleResId))
-=======
   public void createSyncNotification(UploadState state, String title, int total, int progress) {
     NotificationCompat.Builder notification =
         new Builder(context, CHANNEL_ID)
             .setSmallIcon(R.drawable.ic_sync)
             .setContentTitle(title)
->>>>>>> bee9d14f
             .setPriority(NotificationCompat.PRIORITY_DEFAULT)
             .setOnlyAlertOnce(false)
             .setOngoing(false)

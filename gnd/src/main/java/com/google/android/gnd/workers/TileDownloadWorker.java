--- conflicted
+++ resolved
@@ -203,13 +203,8 @@
   }
 
   @Override
-<<<<<<< HEAD
-  public int getNotificationTitle() {
-    return R.string.downloading_tiles;
-=======
   public String getNotificationTitle() {
     return getApplicationContext().getString(R.string.downloading_tiles);
->>>>>>> bee9d14f
   }
 
   static class TileDownloadException extends RuntimeException {

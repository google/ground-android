/*
 * Copyright 2019 Google LLC
 *
 * Licensed under the Apache License, Version 2.0 (the "License");
 * you may not use this file except in compliance with the License.
 * You may obtain a copy of the License at
 *
 *     https://www.apache.org/licenses/LICENSE-2.0
 *
 * Unless required by applicable law or agreed to in writing, software
 * distributed under the License is distributed on an "AS IS" BASIS,
 * WITHOUT WARRANTIES OR CONDITIONS OF ANY KIND, either express or implied.
 * See the License for the specific language governing permissions and
 * limitations under the License.
 */

package com.google.android.gnd.persistence.sync;

import static com.google.android.gnd.util.ImmutableListCollector.toImmutableList;
import static java8.util.stream.StreamSupport.stream;

import android.content.Context;
import androidx.annotation.NonNull;
import androidx.work.Data;
import androidx.work.WorkerParameters;
import com.google.android.gnd.R;
import com.google.android.gnd.model.Mutation;
import com.google.android.gnd.model.User;
import com.google.android.gnd.persistence.local.LocalDataStore;
import com.google.android.gnd.persistence.remote.RemoteDataStore;
import com.google.android.gnd.system.NotificationManager;
import com.google.common.collect.ImmutableList;
import io.reactivex.Completable;
import io.reactivex.Observable;
import java.util.Map;
import java.util.Set;
import java8.util.stream.Collectors;
import timber.log.Timber;

/**
 * A worker that syncs local changes to the remote data store. Each instance handles mutations for a
 * specific map feature, whose id is provided in the {@link Data} object built by {@link
 * #createInputData} and provided to the worker request while being enqueued.
 */
public class LocalMutationSyncWorker extends BaseWorker {

  private static final String FEATURE_ID_PARAM_KEY = "featureId";

  private final LocalDataStore localDataStore;
  private final RemoteDataStore remoteDataStore;
  private final String featureId;

  public LocalMutationSyncWorker(
      @NonNull Context context,
      @NonNull WorkerParameters params,
      LocalDataStore localDataStore,
      RemoteDataStore remoteDataStore,
      NotificationManager notificationManager) {
    super(context, params, notificationManager);
    this.localDataStore = localDataStore;
    this.remoteDataStore = remoteDataStore;
    this.featureId = params.getInputData().getString(FEATURE_ID_PARAM_KEY);
  }

  /** Returns a new work {@link Data} object containing the specified feature id. */
  public static Data createInputData(String featureId) {
    return new Data.Builder().putString(FEATURE_ID_PARAM_KEY, featureId).build();
  }

  @NonNull
  @Override
  public Result doWork() {
    Timber.d("Connected. Syncing changes to feature %s", featureId);
    ImmutableList<Mutation> mutations = localDataStore.getPendingMutations(featureId).blockingGet();
    try {
      Timber.v("Mutations: %s", mutations);
      processMutations(mutations).compose(this::notifyTransferState).blockingAwait();
      return Result.success();
    } catch (Throwable t) {
      Timber.e(t, "Remote updates for feature %s failed", featureId);
      localDataStore.updateMutations(incrementRetryCounts(mutations, t)).blockingAwait();
      return Result.retry();
    }
  }

  /**
   * Groups mutations by user id, loads each user, applies mutations, and removes processed
   * mutations.
   */
  private Completable processMutations(ImmutableList<Mutation> pendingMutations) {
    Map<String, ImmutableList<Mutation>> mutationsByUserId = groupByUserId(pendingMutations);
    Set<String> userIds = mutationsByUserId.keySet();
    return Observable.fromIterable(userIds)
        .flatMapCompletable(userId -> processMutations(mutationsByUserId.get(userId), userId));
  }

  /** Loads each user with specified id, applies mutations, and removes processed mutations. */
  private Completable processMutations(ImmutableList<Mutation> mutations, String userId) {
    return localDataStore
        .loadUser(userId)
        .flatMapCompletable(user -> processMutations(mutations, user))
        .doOnError(__ -> Timber.d("User account removed before mutation processed"))
        .onErrorComplete();
  }

  /** Applies mutations to remote data store. Once successful, removes them from the local db. */
  private Completable processMutations(ImmutableList<Mutation> mutations, User user) {
    return remoteDataStore
        .applyMutations(mutations, user)
        .andThen(localDataStore.removePendingMutations(mutations));
  }

  private Map<String, ImmutableList<Mutation>> groupByUserId(
      ImmutableList<Mutation> pendingMutations) {
    return stream(pendingMutations)
        .collect(Collectors.groupingBy(Mutation::getUserId, toImmutableList()));
  }

  private ImmutableList<Mutation> incrementRetryCounts(
      ImmutableList<Mutation> mutations, Throwable error) {
    return stream(mutations).map(m -> incrementRetryCount(m, error)).collect(toImmutableList());
  }

  private Mutation incrementRetryCount(Mutation mutation, Throwable error) {
    return mutation
        .toBuilder()
        .setRetryCount(mutation.getRetryCount() + 1)
        .setLastError(error.toString())
        .build();
  }

  @Override
<<<<<<< HEAD
  public int getNotificationTitle() {
    return R.string.uploading_data;
=======
  public String getNotificationTitle() {
    return getApplicationContext().getString(R.string.uploading_data);
>>>>>>> bee9d14f
  }
}<|MERGE_RESOLUTION|>--- conflicted
+++ resolved
@@ -130,12 +130,7 @@
   }
 
   @Override
-<<<<<<< HEAD
-  public int getNotificationTitle() {
-    return R.string.uploading_data;
-=======
   public String getNotificationTitle() {
     return getApplicationContext().getString(R.string.uploading_data);
->>>>>>> bee9d14f
   }
 }
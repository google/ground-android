/*
 * Copyright 2020 Google LLC
 *
 * Licensed under the Apache License, Version 2.0 (the "License");
 * you may not use this file except in compliance with the License.
 * You may obtain a copy of the License at
 *
 *     https://www.apache.org/licenses/LICENSE-2.0
 *
 * Unless required by applicable law or agreed to in writing, software
 * distributed under the License is distributed on an "AS IS" BASIS,
 * WITHOUT WARRANTIES OR CONDITIONS OF ANY KIND, either express or implied.
 * See the License for the specific language governing permissions and
 * limitations under the License.
 */

package com.google.android.gnd.ui.offlinebasemap.selector;

<<<<<<< HEAD
import android.content.Context;
import android.content.res.Resources;
=======
import android.content.res.Resources;
import androidx.annotation.Nullable;
import androidx.lifecycle.LiveData;
import androidx.lifecycle.LiveDataReactiveStreams;
>>>>>>> 09f024e5
import com.google.android.gms.maps.model.LatLngBounds;
import com.google.android.gnd.R;
import com.google.android.gnd.model.basemap.OfflineBaseMap;
import com.google.android.gnd.model.basemap.OfflineBaseMap.State;
import com.google.android.gnd.persistence.uuid.OfflineUuidGenerator;
import com.google.android.gnd.repository.OfflineBaseMapRepository;
import com.google.android.gnd.rx.annotations.Hot;
import com.google.android.gnd.ui.common.AbstractViewModel;
import dagger.hilt.android.qualifiers.ApplicationContext;
import io.reactivex.Single;
import io.reactivex.subjects.SingleSubject;
import javax.inject.Inject;
import timber.log.Timber;

public class OfflineBaseMapSelectorViewModel extends AbstractViewModel {

  private final Resources resources;

  enum DownloadMessage {
    STARTED,
    FAILURE
  }

  @Hot private final SingleSubject<OfflineBaseMap> baseMapDownloads = SingleSubject.create();

  @Hot(terminates = true, errors = false)
  private final Single<DownloadMessage> downloadMessage;

  private final OfflineUuidGenerator offlineUuidGenerator;
  @Nullable private LatLngBounds viewport;
  private final Resources resources;

  @Inject
  OfflineBaseMapSelectorViewModel(
      OfflineBaseMapRepository offlineBaseMapRepository,
      OfflineUuidGenerator offlineUuidGenerator,
<<<<<<< HEAD
      @ApplicationContext Context context) {
    this.downloadMessage =
        baseMapDownloads
            .flatMapCompletable(offlineBaseMapRepository::addAreaAndEnqueue)
            .toSingleDefault(DownloadMessage.STARTED)
            .onErrorReturn(this::onEnqueueError);
    this.offlineUuidGenerator = offlineUuidGenerator;
    this.resources = context.getResources();
=======
      Resources resources) {
    this.messages =
        LiveDataReactiveStreams.fromPublisher(
            downloadClicks.switchMapSingle(
                baseMap ->
                    offlineBaseMapRepository
                        .addAreaAndEnqueue(baseMap)
                        .toSingleDefault(DownloadMessage.STARTED)
                        .onErrorReturn(this::onEnqueueError)
                        .map(Event::create)));
    this.offlineUuidGenerator = offlineUuidGenerator;
    this.resources = resources;
>>>>>>> 09f024e5
  }

  /** Returns a failure message if the basemap download enqueued by this viewmodel fails. */
  private DownloadMessage onEnqueueError(Throwable e) {
    Timber.e("Failed to add area and queue downloads: %s", e.getMessage());
    return DownloadMessage.FAILURE;
  }

  /** The result of attempting to download a basemap; completes with the latest value. */
  @Hot(terminates = true, errors = false)
  public Single<DownloadMessage> getDownloadMessages() {
    return this.downloadMessage;
  }

<<<<<<< HEAD
  // TODO: Use an abstraction over LatLngBounds
  /** Queues a basemap captured in the current map viewport for download. */
  public void downloadBaseMap(LatLngBounds viewport) {
    OfflineBaseMap offlineBaseMap =
=======
  void setViewport(LatLngBounds viewport) {
    this.viewport = viewport;
  }

  public void onDownloadClick() {
    Timber.d("viewport:%s", viewport);
    if (viewport == null) {
      return;
    }

    downloadClicks.onNext(
>>>>>>> 09f024e5
        OfflineBaseMap.newBuilder()
            .setBounds(viewport)
            .setId(offlineUuidGenerator.generateUuid())
            .setState(State.PENDING)
            .setName(resources.getString(R.string.unnamed_area))
<<<<<<< HEAD
            .build();

    baseMapDownloads.onSuccess(offlineBaseMap);
=======
            .build());
>>>>>>> 09f024e5
  }
}<|MERGE_RESOLUTION|>--- conflicted
+++ resolved
@@ -16,43 +16,33 @@
 
 package com.google.android.gnd.ui.offlinebasemap.selector;
 
-<<<<<<< HEAD
-import android.content.Context;
-import android.content.res.Resources;
-=======
 import android.content.res.Resources;
 import androidx.annotation.Nullable;
 import androidx.lifecycle.LiveData;
 import androidx.lifecycle.LiveDataReactiveStreams;
->>>>>>> 09f024e5
 import com.google.android.gms.maps.model.LatLngBounds;
 import com.google.android.gnd.R;
 import com.google.android.gnd.model.basemap.OfflineBaseMap;
 import com.google.android.gnd.model.basemap.OfflineBaseMap.State;
 import com.google.android.gnd.persistence.uuid.OfflineUuidGenerator;
 import com.google.android.gnd.repository.OfflineBaseMapRepository;
+import com.google.android.gnd.rx.Event;
 import com.google.android.gnd.rx.annotations.Hot;
 import com.google.android.gnd.ui.common.AbstractViewModel;
-import dagger.hilt.android.qualifiers.ApplicationContext;
-import io.reactivex.Single;
-import io.reactivex.subjects.SingleSubject;
+import io.reactivex.processors.FlowableProcessor;
+import io.reactivex.processors.PublishProcessor;
 import javax.inject.Inject;
 import timber.log.Timber;
 
 public class OfflineBaseMapSelectorViewModel extends AbstractViewModel {
-
-  private final Resources resources;
 
   enum DownloadMessage {
     STARTED,
     FAILURE
   }
 
-  @Hot private final SingleSubject<OfflineBaseMap> baseMapDownloads = SingleSubject.create();
-
-  @Hot(terminates = true, errors = false)
-  private final Single<DownloadMessage> downloadMessage;
-
+  @Hot private final FlowableProcessor<OfflineBaseMap> downloadClicks = PublishProcessor.create();
+  private final LiveData<Event<DownloadMessage>> messages;
   private final OfflineUuidGenerator offlineUuidGenerator;
   @Nullable private LatLngBounds viewport;
   private final Resources resources;
@@ -61,16 +51,6 @@
   OfflineBaseMapSelectorViewModel(
       OfflineBaseMapRepository offlineBaseMapRepository,
       OfflineUuidGenerator offlineUuidGenerator,
-<<<<<<< HEAD
-      @ApplicationContext Context context) {
-    this.downloadMessage =
-        baseMapDownloads
-            .flatMapCompletable(offlineBaseMapRepository::addAreaAndEnqueue)
-            .toSingleDefault(DownloadMessage.STARTED)
-            .onErrorReturn(this::onEnqueueError);
-    this.offlineUuidGenerator = offlineUuidGenerator;
-    this.resources = context.getResources();
-=======
       Resources resources) {
     this.messages =
         LiveDataReactiveStreams.fromPublisher(
@@ -83,27 +63,17 @@
                         .map(Event::create)));
     this.offlineUuidGenerator = offlineUuidGenerator;
     this.resources = resources;
->>>>>>> 09f024e5
   }
 
-  /** Returns a failure message if the basemap download enqueued by this viewmodel fails. */
   private DownloadMessage onEnqueueError(Throwable e) {
     Timber.e("Failed to add area and queue downloads: %s", e.getMessage());
     return DownloadMessage.FAILURE;
   }
 
-  /** The result of attempting to download a basemap; completes with the latest value. */
-  @Hot(terminates = true, errors = false)
-  public Single<DownloadMessage> getDownloadMessages() {
-    return this.downloadMessage;
+  public LiveData<Event<DownloadMessage>> getDownloadMessages() {
+    return this.messages;
   }
 
-<<<<<<< HEAD
-  // TODO: Use an abstraction over LatLngBounds
-  /** Queues a basemap captured in the current map viewport for download. */
-  public void downloadBaseMap(LatLngBounds viewport) {
-    OfflineBaseMap offlineBaseMap =
-=======
   void setViewport(LatLngBounds viewport) {
     this.viewport = viewport;
   }
@@ -115,18 +85,11 @@
     }
 
     downloadClicks.onNext(
->>>>>>> 09f024e5
         OfflineBaseMap.newBuilder()
             .setBounds(viewport)
             .setId(offlineUuidGenerator.generateUuid())
             .setState(State.PENDING)
             .setName(resources.getString(R.string.unnamed_area))
-<<<<<<< HEAD
-            .build();
-
-    baseMapDownloads.onSuccess(offlineBaseMap);
-=======
             .build());
->>>>>>> 09f024e5
   }
 }
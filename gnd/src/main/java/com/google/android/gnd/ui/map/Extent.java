package com.google.android.gnd.ui.map;

import androidx.annotation.Nullable;

import com.google.android.gnd.model.basemap.tile.Tile;
import com.google.auto.value.AutoValue;

@AutoValue
public abstract class Extent {
  // TODO: Find a more appropriate name for this enum.
  // State is confusing in this case since it suggests the class also maintains the state of the
  // extent's corresponding tile--that's not the case.
  public enum State {
    DOWNLOADED,
    PENDING_DOWNLOAD,
    PENDING_REMOVAL,
    NONE
  }

  public abstract String getId();

  public abstract State getState();

  public static Builder newBuilder() {
    return new AutoValue_Extent.Builder();
  }

  public abstract Builder toBuilder();

  private static State toExtentState(Tile.State state) {
    switch (state) {
      case IN_PROGRESS:
        return State.PENDING_DOWNLOAD;
      case DOWNLOADED:
        return State.DOWNLOADED;
      case PENDING:
<<<<<<< HEAD
        return Extent.newBuilder().setId(tile.getId()).setState(State.PENDING_DOWNLOAD).build();
      case REMOVED:
        return Extent.newBuilder().setId(tile.getId()).setState(State.NONE).build();
=======
        return State.PENDING_DOWNLOAD;
      case FAILED:
        return State.NONE;
>>>>>>> 63440f3f
      default:
        return State.NONE;
    }
  }

  public static Extent fromTile(Tile tile) {
    return Extent.newBuilder().setId(tile.getId()).setState(toExtentState(tile.getState())).build();
  }

  @AutoValue.Builder
  public abstract static class Builder {
    public abstract Builder setId(String id);

    public abstract Builder setState(State state);

    public abstract Extent build();
  }

  // TODO: Remove this override, it's extraneous.
  @Override
  public boolean equals(@Nullable Object obj) {
    if (obj == this) {
      return true;
    }

    if (!(obj instanceof Extent)) {
      return false;
    }

    Extent extent = (Extent) obj;

    if (extent.getId().equals(this.getId())) {
      return true;
    }

    return super.equals(obj);
  }
}<|MERGE_RESOLUTION|>--- conflicted
+++ resolved
@@ -34,15 +34,11 @@
       case DOWNLOADED:
         return State.DOWNLOADED;
       case PENDING:
-<<<<<<< HEAD
-        return Extent.newBuilder().setId(tile.getId()).setState(State.PENDING_DOWNLOAD).build();
+        return State.PENDING_DOWNLOAD;
       case REMOVED:
-        return Extent.newBuilder().setId(tile.getId()).setState(State.NONE).build();
-=======
-        return State.PENDING_DOWNLOAD;
+        return State.NONE;
       case FAILED:
         return State.NONE;
->>>>>>> 63440f3f
       default:
         return State.NONE;
     }

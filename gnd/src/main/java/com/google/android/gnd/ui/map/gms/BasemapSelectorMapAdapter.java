--- conflicted
+++ resolved
@@ -179,13 +179,10 @@
     GeoJsonFeature geoJsonFeature = (GeoJsonFeature) feature;
     Extent extent = availableExtents.get(geoJsonFeature.getId());
 
-<<<<<<< HEAD
     Log.d(TAG, "Clicked extent state: " + extent.getState());
 
     // TODO: Replace all style updates with extent style objects.
-=======
     // TODO: Refactor repetitive extent building.
->>>>>>> 63440f3f
     switch (extent.getState()) {
       case DOWNLOADED:
         updateExtentSelectionState(extent.toBuilder().setState(Extent.State.PENDING_REMOVAL).build());

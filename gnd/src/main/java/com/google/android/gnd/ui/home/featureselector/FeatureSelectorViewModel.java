/*
 * Copyright 2021 Google LLC
 *
 * Licensed under the Apache License, Version 2.0 (the "License");
 * you may not use this file except in compliance with the License.
 * You may obtain a copy of the License at
 *
 *     https://www.apache.org/licenses/LICENSE-2.0
 *
 * Unless required by applicable law or agreed to in writing, software
 * distributed under the License is distributed on an "AS IS" BASIS,
 * WITHOUT WARRANTIES OR CONDITIONS OF ANY KIND, either express or implied.
 * See the License for the specific language governing permissions and
 * limitations under the License.
 */

package com.google.android.gnd.ui.home.featureselector;

import android.content.res.Resources;
import com.google.android.gnd.R;
import com.google.android.gnd.model.feature.Feature;
import com.google.android.gnd.rx.annotations.Hot;
import com.google.android.gnd.ui.common.AbstractViewModel;
<<<<<<< HEAD
import com.google.android.gnd.ui.common.FeatureHelper;
=======
import com.google.android.gnd.ui.common.SharedViewModel;
>>>>>>> 28d80204
import com.google.common.collect.ImmutableList;
import io.reactivex.Observable;
import io.reactivex.subjects.PublishSubject;
<<<<<<< HEAD
import java8.util.Optional;
=======
import io.reactivex.subjects.Subject;
>>>>>>> 28d80204
import javax.inject.Inject;

@SharedViewModel
public class FeatureSelectorViewModel extends AbstractViewModel {

  private ImmutableList<Feature> features = ImmutableList.<Feature>builder().build();
<<<<<<< HEAD
  private final PublishSubject<Integer> selections = PublishSubject.create();
  private final Observable<Feature> selectedFeatures;
  private final FeatureHelper featureHelper;
  private final Resources resources;

  @Inject
  FeatureSelectorViewModel(FeatureHelper featureHelper, Resources resources) {
    this.selectedFeatures = selections.map(i -> this.features.get(i));
    this.featureHelper = featureHelper;
    this.resources = resources;
=======
  @Hot private final Subject<Integer> itemClicks = PublishSubject.create();
  @Hot private final Observable<Feature> featureClicks;

  @Inject
  FeatureSelectorViewModel() {
    this.featureClicks = itemClicks.filter(i -> i < features.size()).map(i -> features.get(i));
>>>>>>> 28d80204
  }

  public void setFeatures(ImmutableList<Feature> features) {
    this.features = features;
  }

  public void onItemClick(int index) {
    itemClicks.onNext(index);
  }

  public ImmutableList<Feature> getFeatures() {
    return features;
  }

  public Observable<Feature> getFeatureClicks() {
    return featureClicks;
  }

  String getListItemText(Feature feature) {
    // TODO: Add icons and custom view layout for list items.
    return featureHelper.getLabel(Optional.of(feature))
        + "\n"
        + resources.getString(R.string.layer_label_format, feature.getLayer().getName());
  }
}<|MERGE_RESOLUTION|>--- conflicted
+++ resolved
@@ -21,44 +21,30 @@
 import com.google.android.gnd.model.feature.Feature;
 import com.google.android.gnd.rx.annotations.Hot;
 import com.google.android.gnd.ui.common.AbstractViewModel;
-<<<<<<< HEAD
 import com.google.android.gnd.ui.common.FeatureHelper;
-=======
 import com.google.android.gnd.ui.common.SharedViewModel;
->>>>>>> 28d80204
 import com.google.common.collect.ImmutableList;
 import io.reactivex.Observable;
 import io.reactivex.subjects.PublishSubject;
-<<<<<<< HEAD
+import io.reactivex.subjects.Subject;
 import java8.util.Optional;
-=======
-import io.reactivex.subjects.Subject;
->>>>>>> 28d80204
 import javax.inject.Inject;
 
 @SharedViewModel
 public class FeatureSelectorViewModel extends AbstractViewModel {
 
   private ImmutableList<Feature> features = ImmutableList.<Feature>builder().build();
-<<<<<<< HEAD
+  @Hot private final Subject<Integer> itemClicks = PublishSubject.create();
+  @Hot private final Observable<Feature> featureClicks;
   private final PublishSubject<Integer> selections = PublishSubject.create();
-  private final Observable<Feature> selectedFeatures;
   private final FeatureHelper featureHelper;
   private final Resources resources;
 
   @Inject
   FeatureSelectorViewModel(FeatureHelper featureHelper, Resources resources) {
-    this.selectedFeatures = selections.map(i -> this.features.get(i));
+    this.featureClicks = itemClicks.filter(i -> i < features.size()).map(i -> features.get(i));
     this.featureHelper = featureHelper;
     this.resources = resources;
-=======
-  @Hot private final Subject<Integer> itemClicks = PublishSubject.create();
-  @Hot private final Observable<Feature> featureClicks;
-
-  @Inject
-  FeatureSelectorViewModel() {
-    this.featureClicks = itemClicks.filter(i -> i < features.size()).map(i -> features.get(i));
->>>>>>> 28d80204
   }
 
   public void setFeatures(ImmutableList<Feature> features) {

/*
 * Copyright 2020 Google LLC
 *
 * Licensed under the Apache License, Version 2.0 (the "License");
 * you may not use this file except in compliance with the License.
 * You may obtain a copy of the License at
 *
 *     https://www.apache.org/licenses/LICENSE-2.0
 *
 * Unless required by applicable law or agreed to in writing, software
 * distributed under the License is distributed on an "AS IS" BASIS,
 * WITHOUT WARRANTIES OR CONDITIONS OF ANY KIND, either express or implied.
 * See the License for the specific language governing permissions and
 * limitations under the License.
 */

package com.google.android.gnd.persistence.remote.firestore.schema;

import static com.google.android.gnd.persistence.remote.DataStoreException.checkNotEmpty;
import static com.google.android.gnd.persistence.remote.DataStoreException.checkNotNull;
import static java8.util.stream.StreamSupport.stream;

import com.google.android.gnd.model.feature.Feature;
import com.google.android.gnd.model.submission.DateResponse;
import com.google.android.gnd.model.submission.MultipleChoiceResponse;
import com.google.android.gnd.model.submission.NumberResponse;
import com.google.android.gnd.model.submission.ResponseMap;
import com.google.android.gnd.model.submission.ResponseMap.Builder;
import com.google.android.gnd.model.submission.Submission;
import com.google.android.gnd.model.submission.TextResponse;
import com.google.android.gnd.model.submission.TimeResponse;
import com.google.android.gnd.model.task.Field;
import com.google.android.gnd.model.task.MultipleChoice;
import com.google.android.gnd.model.task.Task;
import com.google.android.gnd.persistence.remote.DataStoreException;
import com.google.firebase.Timestamp;
import com.google.firebase.firestore.DocumentSnapshot;
import java.util.List;
import java.util.Map;
import java.util.Map.Entry;
import java8.util.Objects;
import javax.annotation.Nullable;
import timber.log.Timber;

/**
 * Converts between Firestore documents and {@link Submission} instances.
 */
class ObservationConverter {

  static Submission toSubmission(Feature feature, DocumentSnapshot snapshot)
      throws DataStoreException {
    ObservationDocument doc = snapshot.toObject(ObservationDocument.class);
    String featureId = checkNotNull(doc.getFeatureId(), "featureId");
    if (!feature.getId().equals(featureId)) {
      throw new DataStoreException("Submission doc featureId doesn't match specified feature id");
    }
<<<<<<< HEAD
    String taskId = checkNotNull(doc.getTaskId(), "taskId");
    Task task = checkNotEmpty(feature.getLayer().getTask(taskId), "task " + taskId);
=======
    String formId = checkNotNull(doc.getFormId(), "formId");
    Form form = checkNotEmpty(feature.getJob().getForm(formId), "form " + formId);
>>>>>>> 527896e9
    // Degrade gracefully when audit info missing in remote db.
    AuditInfoNestedObject created =
        Objects.requireNonNullElse(doc.getCreated(), AuditInfoNestedObject.FALLBACK_VALUE);
    AuditInfoNestedObject lastModified = Objects.requireNonNullElse(doc.getLastModified(), created);
    return Submission.newBuilder()
        .setId(snapshot.getId())
        .setSurvey(feature.getSurvey())
        .setFeature(feature)
        .setTask(task)
        .setResponses(toResponseMap(snapshot.getId(), task, doc.getResponses()))
        .setCreated(AuditInfoConverter.toAuditInfo(created))
        .setLastModified(AuditInfoConverter.toAuditInfo(lastModified))
        .build();
  }

  private static ResponseMap toResponseMap(
      String observationId, Task task, @Nullable Map<String, Object> docResponses) {
    ResponseMap.Builder responses = ResponseMap.builder();
    if (docResponses == null) {
      return responses.build();
    }
    for (Entry<String, Object> entry : docResponses.entrySet()) {
      String fieldId = entry.getKey();
      try {
        putResponse(fieldId, task, entry.getValue(), responses);
      } catch (DataStoreException e) {
        Timber.e(e, "Field " + fieldId + "in remote db in submission " + observationId);
      }
    }
    return responses.build();
  }

  private static void putResponse(
      String fieldId, Task task, Object obj, ResponseMap.Builder responses) {
    Field field =
        task.getField(fieldId).orElseThrow(() -> new DataStoreException("Not defined in task"));
    switch (field.getType()) {
      case PHOTO:
        // Intentional fall-through.
        // TODO(#755): Handle photo fields as PhotoResponse instead of TextResponse.
      case TEXT_FIELD:
        putTextResponse(fieldId, obj, responses);
        break;
      case MULTIPLE_CHOICE:
        putMultipleChoiceResponse(fieldId, field.getMultipleChoice(), obj, responses);
        break;
      case NUMBER:
        putNumberResponse(fieldId, obj, responses);
        break;
      case DATE:
        putDateResponse(fieldId, obj, responses);
        break;
      case TIME:
        putTimeResponse(fieldId, obj, responses);
        break;
      default:
        throw new DataStoreException("Unknown type " + field.getType());
    }
  }

  private static void putNumberResponse(String fieldId, Object obj, Builder responses) {
    double value = (Double) DataStoreException.checkType(Double.class, obj);
    NumberResponse.fromNumber(Double.toString(value))
        .ifPresent(r -> responses.putResponse(fieldId, r));
  }

  private static void putTextResponse(String fieldId, Object obj, ResponseMap.Builder responses) {
    String value = (String) DataStoreException.checkType(String.class, obj);
    TextResponse.fromString(value.trim()).ifPresent(r -> responses.putResponse(fieldId, r));
  }

  private static void putDateResponse(String fieldId, Object obj, ResponseMap.Builder responses) {
    Timestamp value = (Timestamp) DataStoreException.checkType(Timestamp.class, obj);
    DateResponse.fromDate(value.toDate()).ifPresent(r -> responses.putResponse(fieldId, r));
  }

  private static void putTimeResponse(String fieldId, Object obj, ResponseMap.Builder responses) {
    Timestamp value = (Timestamp) DataStoreException.checkType(Timestamp.class, obj);
    TimeResponse.fromDate(value.toDate()).ifPresent(r -> responses.putResponse(fieldId, r));
  }

  @SuppressWarnings({"rawtypes", "unchecked"})
  private static void putMultipleChoiceResponse(
      String fieldId, MultipleChoice multipleChoice, Object obj, Builder responses) {
    List values = (List) DataStoreException.checkType(List.class, obj);
    stream(values).forEach(v -> DataStoreException.checkType(String.class, v));
    MultipleChoiceResponse.fromList(multipleChoice, (List<String>) values)
        .ifPresent(r -> responses.putResponse(fieldId, r));
  }
}<|MERGE_RESOLUTION|>--- conflicted
+++ resolved
@@ -54,13 +54,8 @@
     if (!feature.getId().equals(featureId)) {
       throw new DataStoreException("Submission doc featureId doesn't match specified feature id");
     }
-<<<<<<< HEAD
     String taskId = checkNotNull(doc.getTaskId(), "taskId");
-    Task task = checkNotEmpty(feature.getLayer().getTask(taskId), "task " + taskId);
-=======
-    String formId = checkNotNull(doc.getFormId(), "formId");
-    Form form = checkNotEmpty(feature.getJob().getForm(formId), "form " + formId);
->>>>>>> 527896e9
+    Task task = checkNotEmpty(feature.getJob().getTask(taskId), "task " + taskId);
     // Degrade gracefully when audit info missing in remote db.
     AuditInfoNestedObject created =
         Objects.requireNonNullElse(doc.getCreated(), AuditInfoNestedObject.FALLBACK_VALUE);

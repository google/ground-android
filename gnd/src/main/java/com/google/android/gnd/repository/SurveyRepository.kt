/*
 * Copyright 2018 Google LLC
 *
 * Licensed under the Apache License, Version 2.0 (the "License");
 * you may not use this file except in compliance with the License.
 * You may obtain a copy of the License at
 *
 *     https://www.apache.org/licenses/LICENSE-2.0
 *
 * Unless required by applicable law or agreed to in writing, software
 * distributed under the License is distributed on an "AS IS" BASIS,
 * WITHOUT WARRANTIES OR CONDITIONS OF ANY KIND, either express or implied.
 * See the License for the specific language governing permissions and
 * limitations under the License.
 */
package com.google.android.gnd.repository

import com.google.android.gnd.model.Role
import com.google.android.gnd.model.Survey
import com.google.android.gnd.model.User
import com.google.android.gnd.model.locationofinterest.LocationOfInterestType
import com.google.android.gnd.model.job.Job
import com.google.android.gnd.model.mutation.Mutation
import com.google.android.gnd.persistence.local.LocalDataStore
import com.google.android.gnd.persistence.local.LocalValueStore
import com.google.android.gnd.persistence.remote.NotFoundException
import com.google.android.gnd.persistence.remote.RemoteDataStore
import com.google.android.gnd.rx.Loadable
import com.google.android.gnd.rx.annotations.Cold
import com.google.android.gnd.rx.annotations.Hot
import com.google.android.gnd.ui.map.CameraPosition
import com.google.android.gnd.util.toImmutableList
import com.google.common.collect.ImmutableList
import com.google.common.collect.ImmutableMap
import io.reactivex.Flowable
import io.reactivex.Single
import io.reactivex.processors.BehaviorProcessor
import io.reactivex.processors.FlowableProcessor
import io.reactivex.processors.PublishProcessor
import java8.util.Optional
import timber.log.Timber
import java.util.concurrent.TimeUnit
import javax.inject.Inject
import javax.inject.Singleton

private const val LOAD_REMOTE_SURVEY_TIMEOUT_SECS: Long = 15
private const val LOAD_REMOTE_SURVEY_SUMMARIES_TIMEOUT_SECS: Long = 30

/**
 * Coordinates persistence and retrieval of [Survey] instances from remote, local, and in
 * memory data stores. For more details on this pattern and overall architecture, see
 * https://developer.android.com/jetpack/docs/guide.
 */
@Singleton
class SurveyRepository @Inject constructor(
    private val userRepository: UserRepository,
    private val localDataStore: LocalDataStore,
    private val remoteDataStore: RemoteDataStore,
    private val localValueStore: LocalValueStore
) {

    /** Emits a survey id on {@see #activateSurvey} and empty on {@see #clearActiveSurvey}.  */
    private val selectSurveyEvent: @Hot FlowableProcessor<String> = PublishProcessor.create()

    /** Emits the latest loading state of the current survey on subscribe and on change.  */
    val surveyLoadingState: @Hot(replays = true) FlowableProcessor<Loadable<Survey>> =
        BehaviorProcessor.create()

    var lastActiveSurveyId: String
        get() = localValueStore.lastActiveSurveyId
        set(value) {
            localValueStore.lastActiveSurveyId = value
        }

    val activeSurvey: @Hot(replays = true) Flowable<Optional<Survey>>
        get() = surveyLoadingState.map { obj: Loadable<Survey> -> obj.value() }

    val offlineSurveys: @Cold Single<ImmutableList<Survey>>
        get() = localDataStore.surveys

    init {
        // Kicks off the loading process whenever a new survey id is selected.
        selectSurveyEvent
            .distinctUntilChanged()
            .switchMap { selectSurvey(it) }
            .onBackpressureLatest()
            .subscribe(surveyLoadingState)
    }

    private fun selectSurvey(surveyId: String): @Cold Flowable<Loadable<Survey>> {
        // Empty id indicates intent to deactivate the current survey. Used on sign out.
        return if (surveyId.isEmpty())
            Flowable.just(Loadable.notLoaded())
        else
            syncSurveyWithRemote(surveyId)
                .onErrorResumeNext { getSurvey(surveyId) }
                .map { attachJobPermissions(it) }
                .doOnSuccess { lastActiveSurveyId = surveyId }
                .toFlowable()
                .compose { Loadable.loadingOnceAndWrap(it) }
    }

    private fun attachJobPermissions(survey: Survey): Survey {
        val userRole = userRepository.getUserRole(survey)
        // TODO: Use Map once migration of dependencies to Kotlin is complete.
<<<<<<< HEAD
        val layers: ImmutableMap.Builder<String, Job> = ImmutableMap.builder()
        for (layer in survey.jobs) {
            layers.put(
                layer.id,
                layer.toBuilder().setUserCanAdd(getAddableLocationOfInterestTypes(userRole)).build()
=======
        val jobs: ImmutableMap.Builder<String, Job> = ImmutableMap.builder()
        for (job in survey.jobs) {
            jobs.put(
                job.id,
                job.toBuilder().setUserCanAdd(getAddableFeatureTypes(userRole)).build()
>>>>>>> 466ee89a
            )
        }
        return survey.toBuilder().setJobMap(jobs.build()).build()
    }

    private fun getAddableLocationOfInterestTypes(userRole: Role): ImmutableList<LocationOfInterestType> =
        when (userRole) {
<<<<<<< HEAD
            Role.OWNER, Role.MANAGER -> LocationOfInterestType.ALL
=======
            Role.OWNER, Role.SURVEY_ORGANIZER -> FeatureType.ALL
>>>>>>> 466ee89a
            else -> ImmutableList.of()
        }

    /** This only works if the survey is already cached to local db.  */
    fun getSurvey(surveyId: String): @Cold Single<Survey> =
        localDataStore
            .getSurveyById(surveyId)
            .switchIfEmpty(Single.error { NotFoundException("Survey not found $surveyId") })

    private fun syncSurveyWithRemote(id: String): @Cold Single<Survey> =
        remoteDataStore
            .loadSurvey(id)
            .timeout(LOAD_REMOTE_SURVEY_TIMEOUT_SECS, TimeUnit.SECONDS)
            .flatMap { localDataStore.insertOrUpdateSurvey(it).toSingleDefault(it) }
            .doOnSubscribe { Timber.d("Loading survey $id") }
            .doOnError { err -> Timber.d(err, "Error loading survey from remote") }

    fun loadLastActiveSurvey() = activateSurvey(lastActiveSurveyId)

    fun activateSurvey(surveyId: String) = selectSurveyEvent.onNext(surveyId)

    fun clearActiveSurvey() = selectSurveyEvent.onNext("")

    fun getSurveySummaries(user: User): @Cold Flowable<Loadable<List<Survey>>> =
        loadSurveySummariesFromRemote(user)
            .doOnSubscribe { Timber.d("Loading survey list from remote") }
            .doOnError { Timber.d(it, "Failed to load survey list from remote") }
            .onErrorResumeNext { offlineSurveys }
            .toFlowable()
            .compose { Loadable.loadingOnceAndWrap(it) }

    private fun loadSurveySummariesFromRemote(user: User): @Cold Single<List<Survey>> =
        remoteDataStore
            .loadSurveySummaries(user)
            .timeout(LOAD_REMOTE_SURVEY_SUMMARIES_TIMEOUT_SECS, TimeUnit.SECONDS)

    fun getModifiableJobs(survey: Survey): ImmutableList<Job> =
        survey.jobs
            .filter { !it.userCanAdd.isEmpty() }
            .toImmutableList()

    fun getMutationsOnceAndStream(survey: Survey): @Cold(terminates = false) Flowable<ImmutableList<Mutation>> {
        return localDataStore.getMutationsOnceAndStream(survey)
    }

    fun setCameraPosition(surveyId: String, cameraPosition: CameraPosition) =
        localValueStore.setLastCameraPosition(surveyId, cameraPosition)

    fun getLastCameraPosition(surveyId: String): Optional<CameraPosition> =
        localValueStore.getLastCameraPosition(surveyId)
}<|MERGE_RESOLUTION|>--- conflicted
+++ resolved
@@ -18,8 +18,8 @@
 import com.google.android.gnd.model.Role
 import com.google.android.gnd.model.Survey
 import com.google.android.gnd.model.User
+import com.google.android.gnd.model.job.Job
 import com.google.android.gnd.model.locationofinterest.LocationOfInterestType
-import com.google.android.gnd.model.job.Job
 import com.google.android.gnd.model.mutation.Mutation
 import com.google.android.gnd.persistence.local.LocalDataStore
 import com.google.android.gnd.persistence.local.LocalValueStore
@@ -103,19 +103,11 @@
     private fun attachJobPermissions(survey: Survey): Survey {
         val userRole = userRepository.getUserRole(survey)
         // TODO: Use Map once migration of dependencies to Kotlin is complete.
-<<<<<<< HEAD
-        val layers: ImmutableMap.Builder<String, Job> = ImmutableMap.builder()
-        for (layer in survey.jobs) {
-            layers.put(
-                layer.id,
-                layer.toBuilder().setUserCanAdd(getAddableLocationOfInterestTypes(userRole)).build()
-=======
         val jobs: ImmutableMap.Builder<String, Job> = ImmutableMap.builder()
         for (job in survey.jobs) {
             jobs.put(
                 job.id,
-                job.toBuilder().setUserCanAdd(getAddableFeatureTypes(userRole)).build()
->>>>>>> 466ee89a
+                job.toBuilder().setUserCanAdd(getAddableLocationOfInterestTypes(userRole)).build()
             )
         }
         return survey.toBuilder().setJobMap(jobs.build()).build()
@@ -123,11 +115,7 @@
 
     private fun getAddableLocationOfInterestTypes(userRole: Role): ImmutableList<LocationOfInterestType> =
         when (userRole) {
-<<<<<<< HEAD
-            Role.OWNER, Role.MANAGER -> LocationOfInterestType.ALL
-=======
-            Role.OWNER, Role.SURVEY_ORGANIZER -> FeatureType.ALL
->>>>>>> 466ee89a
+            Role.OWNER, Role.SURVEY_ORGANIZER -> LocationOfInterestType.ALL
             else -> ImmutableList.of()
         }
 

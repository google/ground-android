/*
 * Copyright 2019 Google LLC
 *
 * Licensed under the Apache License, Version 2.0 (the "License");
 * you may not use this file except in compliance with the License.
 * You may obtain a copy of the License at
 *
 *     https://www.apache.org/licenses/LICENSE-2.0
 *
 * Unless required by applicable law or agreed to in writing, software
 * distributed under the License is distributed on an "AS IS" BASIS,
 * WITHOUT WARRANTIES OR CONDITIONS OF ANY KIND, either express or implied.
 * See the License for the specific language governing permissions and
 * limitations under the License.
 */

package com.google.android.gnd.persistence.local.room;

import androidx.room.Dao;
import androidx.room.Query;
import io.reactivex.Flowable;
import io.reactivex.Maybe;
import java.util.List;

@Dao
<<<<<<< HEAD
public interface TileDao extends EntityDao<TileEntity> {
=======
public interface TileDao extends BaseDao<TileEntity> {
>>>>>>> 4a455234
  @Query("SELECT * FROM tile")
  Flowable<List<TileEntity>> findAll();

  @Query("SELECT * FROM tile WHERE id = :id")
  Maybe<TileEntity> findById(String id);

  @Query("SELECT * FROM tile WHERE path = :path")
  Maybe<TileEntity> findByPath(String path);
}<|MERGE_RESOLUTION|>--- conflicted
+++ resolved
@@ -23,11 +23,7 @@
 import java.util.List;
 
 @Dao
-<<<<<<< HEAD
-public interface TileDao extends EntityDao<TileEntity> {
-=======
 public interface TileDao extends BaseDao<TileEntity> {
->>>>>>> 4a455234
   @Query("SELECT * FROM tile")
   Flowable<List<TileEntity>> findAll();
 

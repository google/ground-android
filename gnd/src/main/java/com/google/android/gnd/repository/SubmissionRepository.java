/*
 * Copyright 2018 Google LLC
 *
 * Licensed under the Apache License, Version 2.0 (the "License");
 * you may not use this file except in compliance with the License.
 * You may obtain a copy of the License at
 *
 *     https://www.apache.org/licenses/LICENSE-2.0
 *
 * Unless required by applicable law or agreed to in writing, software
 * distributed under the License is distributed on an "AS IS" BASIS,
 * WITHOUT WARRANTIES OR CONDITIONS OF ANY KIND, either express or implied.
 * See the License for the specific language governing permissions and
 * limitations under the License.
 */

package com.google.android.gnd.repository;

import com.google.android.gnd.model.AuditInfo;
import com.google.android.gnd.model.Survey;
import com.google.android.gnd.model.feature.Feature;
import com.google.android.gnd.model.mutation.Mutation.SyncStatus;
import com.google.android.gnd.model.mutation.Mutation.Type;
import com.google.android.gnd.model.mutation.SubmissionMutation;
import com.google.android.gnd.model.submission.ResponseDelta;
import com.google.android.gnd.model.submission.Submission;
import com.google.android.gnd.persistence.local.LocalDataStore;
import com.google.android.gnd.persistence.local.room.models.MutationEntitySyncStatus;
import com.google.android.gnd.persistence.remote.NotFoundException;
import com.google.android.gnd.persistence.remote.RemoteDataStore;
import com.google.android.gnd.persistence.sync.DataSyncWorkManager;
import com.google.android.gnd.persistence.uuid.OfflineUuidGenerator;
import com.google.android.gnd.rx.ValueOrError;
import com.google.android.gnd.rx.annotations.Cold;
import com.google.android.gnd.system.auth.AuthenticationManager;
import com.google.common.collect.ImmutableList;
import io.reactivex.Completable;
import io.reactivex.Flowable;
import io.reactivex.Observable;
import io.reactivex.Single;
import java.util.Date;
import java.util.concurrent.TimeUnit;
import javax.inject.Inject;
import timber.log.Timber;

/**
 * Coordinates persistence and retrieval of {@link Submission} instances from remote, local, and in
 * memory data stores. For more details on this pattern and overall architecture, see
 * https://developer.android.com/jetpack/docs/guide.
 */
public class SubmissionRepository {

  private static final long LOAD_REMOTE_SUBMISSIONS_TIMEOUT_SECS = 15;

  private final LocalDataStore localDataStore;
  private final RemoteDataStore remoteDataStore;
  private final FeatureRepository featureRepository;
  private final DataSyncWorkManager dataSyncWorkManager;
  private final OfflineUuidGenerator uuidGenerator;
  private final AuthenticationManager authManager;

  @Inject
  public SubmissionRepository(
      LocalDataStore localDataStore,
      RemoteDataStore remoteDataStore,
      FeatureRepository featureRepository,
      DataSyncWorkManager dataSyncWorkManager,
      OfflineUuidGenerator uuidGenerator,
      AuthenticationManager authManager) {

    this.localDataStore = localDataStore;
    this.remoteDataStore = remoteDataStore;
    this.featureRepository = featureRepository;
    this.dataSyncWorkManager = dataSyncWorkManager;
    this.uuidGenerator = uuidGenerator;
    this.authManager = authManager;
  }

  /**
   * Retrieves the submissions or the specified project, feature, and task.
   *
   * <ol>
   *   <li>Attempt to sync remote submission changes to the local data store. If network is not
   *       available or operation times out, this step is skipped.
   *   <li>Relevant submissions are returned directly from the local data store.
   * </ol>
   */
  @Cold
  public Single<ImmutableList<Submission>> getSubmissions(
      String surveyId, String featureId, String taskId) {
    // TODO: Only fetch first n fields.
    return featureRepository
        .getFeature(surveyId, featureId)
        .flatMap(feature -> getSubmissions(feature, taskId));
  }

  @Cold
  private Single<ImmutableList<Submission>> getSubmissions(Feature feature, String taskId) {
    Completable remoteSync =
        remoteDataStore
            .loadSubmissions(feature)
            .timeout(LOAD_REMOTE_SUBMISSIONS_TIMEOUT_SECS, TimeUnit.SECONDS)
            .doOnError(t -> Timber.e(t, "Submission sync timed out"))
            .flatMapCompletable(this::mergeRemoteSubmissions)
            .onErrorComplete();
    return remoteSync.andThen(localDataStore.getSubmissions(feature, taskId));
  }

  @Cold
  private Completable mergeRemoteSubmissions(ImmutableList<ValueOrError<Submission>> submissions) {
    return Observable.fromIterable(submissions)
        .doOnNext(voe -> voe.error().ifPresent(t -> Timber.e(t, "Skipping bad submission")))
        .compose(ValueOrError::ignoreErrors)
        .flatMapCompletable(localDataStore::mergeSubmission);
  }

  @Cold
  public Single<Submission> getSubmission(String surveyId, String featureId, String submissionId) {
    // TODO: Store and retrieve latest edits from cache and/or db.
    return featureRepository
        .getFeature(surveyId, featureId)
        .flatMap(
            feature ->
                localDataStore
                    .getSubmission(feature, submissionId)
                    .switchIfEmpty(
                        Single.error(() -> new NotFoundException("Submission " + submissionId))));
  }

  @Cold
  public Single<Submission> createSubmission(String surveyId, String featureId, String taskId) {
    // TODO: Handle invalid taskId.
    AuditInfo auditInfo = AuditInfo.now(authManager.getCurrentUser());
    return featureRepository
        .getFeature(surveyId, featureId)
        .map(
            feature ->
                Submission.newBuilder()
                    .setId(uuidGenerator.generateUuid())
                    .setSurvey(feature.getSurvey())
                    .setFeature(feature)
<<<<<<< HEAD
                    .setTask(feature.getLayer().getTask(taskId).get())
=======
                    .setForm(feature.getJob().getForm(formId).get())
>>>>>>> 527896e9
                    .setCreated(auditInfo)
                    .setLastModified(auditInfo)
                    .build());
  }

  @Cold
  public Completable deleteSubmission(Submission submission) {
    SubmissionMutation submissionMutation =
        SubmissionMutation.builder()
            .setSubmissionId(submission.getId())
            .setTask(submission.getTask())
            .setResponseDeltas(ImmutableList.of())
            .setType(Type.DELETE)
            .setSyncStatus(SyncStatus.PENDING)
            .setSurveyId(submission.getSurvey().getId())
            .setFeatureId(submission.getFeature().getId())
            .setJobId(submission.getFeature().getJob().getId())
            .setClientTimestamp(new Date())
            .setUserId(authManager.getCurrentUser().getId())
            .build();
    return applyAndEnqueue(submissionMutation);
  }

  @Cold
  public Completable createOrUpdateSubmission(
      Submission submission, ImmutableList<ResponseDelta> responseDeltas, boolean isNew) {
    SubmissionMutation submissionMutation =
        SubmissionMutation.builder()
            .setSubmissionId(submission.getId())
            .setTask(submission.getTask())
            .setResponseDeltas(responseDeltas)
            .setType(isNew ? SubmissionMutation.Type.CREATE : SubmissionMutation.Type.UPDATE)
            .setSyncStatus(SyncStatus.PENDING)
            .setSurveyId(submission.getSurvey().getId())
            .setFeatureId(submission.getFeature().getId())
            .setJobId(submission.getFeature().getJob().getId())
            .setClientTimestamp(new Date())
            .setUserId(authManager.getCurrentUser().getId())
            .build();
    return applyAndEnqueue(submissionMutation);
  }

  @Cold
  private Completable applyAndEnqueue(SubmissionMutation mutation) {
    return localDataStore
        .applyAndEnqueue(mutation)
        .andThen(dataSyncWorkManager.enqueueSyncWorker(mutation.getFeatureId()));
  }

  /**
   * Returns all {@link SubmissionMutation} instances for a given feature which have not yet been
   * marked as {@link SyncStatus#COMPLETED}, including pending, in progress, and failed mutations. A
   * new list is emitted on each subsequent change.
   */
  public Flowable<ImmutableList<SubmissionMutation>> getIncompleteSubmissionMutationsOnceAndStream(
      Survey survey, String featureId) {
    return localDataStore.getSubmissionMutationsByFeatureIdOnceAndStream(
        survey,
        featureId,
        MutationEntitySyncStatus.PENDING,
        MutationEntitySyncStatus.IN_PROGRESS,
        MutationEntitySyncStatus.FAILED);
  }
}<|MERGE_RESOLUTION|>--- conflicted
+++ resolved
@@ -139,11 +139,7 @@
                     .setId(uuidGenerator.generateUuid())
                     .setSurvey(feature.getSurvey())
                     .setFeature(feature)
-<<<<<<< HEAD
-                    .setTask(feature.getLayer().getTask(taskId).get())
-=======
-                    .setForm(feature.getJob().getForm(formId).get())
->>>>>>> 527896e9
+                    .setTask(feature.getJob().getTask(taskId).get())
                     .setCreated(auditInfo)
                     .setLastModified(auditInfo)
                     .build());

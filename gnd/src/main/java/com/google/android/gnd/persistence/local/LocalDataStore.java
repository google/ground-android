--- conflicted
+++ resolved
@@ -145,10 +145,6 @@
    */
   Completable insertOrUpdateOfflineArea(OfflineArea area);
 
-<<<<<<< HEAD
   /** Returns all queued, failed, and completed offline areas from the local data store. */
-  Single<ImmutableList<OfflineArea>> getOfflineAreas();
-=======
   Flowable<ImmutableList<OfflineArea>> getOfflineAreasOnceAndStream();
->>>>>>> 16299ae4
 }
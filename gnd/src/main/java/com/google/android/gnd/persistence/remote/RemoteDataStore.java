/*
 * Copyright 2018 Google LLC
 *
 * Licensed under the Apache License, Version 2.0 (the "License");
 * you may not use this file except in compliance with the License.
 * You may obtain a copy of the License at
 *
 *     https://www.apache.org/licenses/LICENSE-2.0
 *
 * Unless required by applicable law or agreed to in writing, software
 * distributed under the License is distributed on an "AS IS" BASIS,
 * WITHOUT WARRANTIES OR CONDITIONS OF ANY KIND, either express or implied.
 * See the License for the specific language governing permissions and
 * limitations under the License.
 */

package com.google.android.gnd.persistence.remote;

import androidx.annotation.Nullable;
import com.google.android.gnd.model.Survey;
import com.google.android.gnd.model.TermsOfService;
import com.google.android.gnd.model.User;
import com.google.android.gnd.model.locationofinterest.LocationOfInterest;
import com.google.android.gnd.model.mutation.Mutation;
import com.google.android.gnd.model.submission.Submission;
import com.google.android.gnd.rx.ValueOrError;
import com.google.android.gnd.rx.annotations.Cold;
import com.google.common.collect.ImmutableCollection;
import com.google.common.collect.ImmutableList;
import io.reactivex.Completable;
import io.reactivex.Flowable;
import io.reactivex.Maybe;
import io.reactivex.Single;
import java.util.List;

/**
 * Defines API for accessing data in a remote data store. Implementations must ensure all
 * subscriptions are run in a background thread (i.e., not the Android main thread).
 */
public interface RemoteDataStore {

  @Cold
  Single<List<Survey>> loadSurveySummaries(User user);

  /**
   * Loads the survey with the specified id from the remote data store. The return Single fails with
   * if the survey is not found, or if the remote data store is not available.
   */
  @Cold
  Single<Survey> loadSurvey(String surveyId);

  /**
   * Loads the survey terms from the remote data store. The returned Maybe is empty if not found,
   * otherwise it completes with the loaded terms of service.
   */
  @Cold
  Maybe<TermsOfService> loadTermsOfService();

  /**
   * Returns all LOIs in the specified survey, then continues to emit any remote updates to the set
   * of LOIs in the survey until all subscribers have been disposed.
   */
  @Cold(stateful = true, terminates = false)
  Flowable<RemoteDataEvent<LocationOfInterest>> loadLocationsOfInterestOnceAndStreamChanges(
      Survey survey);

  /**
<<<<<<< HEAD
   * Returns a list of all submissions associated with the specified locationOfInterest, or an empty
   * list if none are found.
=======
   * Returns a list of all submissions associated with the specified LOI, or an empty list if none
   * are found.
>>>>>>> 4b42d453
   */
  @Cold
  Single<ImmutableList<ValueOrError<Submission>>> loadSubmissions(
      LocationOfInterest locationOfInterest);

  /**
   * Applies the provided mutations to the remote data store in a single batched transaction. If one
   * update fails, none of the mutations will be applied.
   */
  @Cold
  Completable applyMutations(@Nullable ImmutableCollection<Mutation> mutations, User user);
}<|MERGE_RESOLUTION|>--- conflicted
+++ resolved
@@ -65,13 +65,8 @@
       Survey survey);
 
   /**
-<<<<<<< HEAD
-   * Returns a list of all submissions associated with the specified locationOfInterest, or an empty
-   * list if none are found.
-=======
    * Returns a list of all submissions associated with the specified LOI, or an empty list if none
    * are found.
->>>>>>> 4b42d453
    */
   @Cold
   Single<ImmutableList<ValueOrError<Submission>>> loadSubmissions(

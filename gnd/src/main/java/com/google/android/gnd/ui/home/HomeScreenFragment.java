--- conflicted
+++ resolved
@@ -23,6 +23,7 @@
 import static com.google.android.gnd.ui.util.ViewUtil.getScreenWidth;
 
 import android.app.AlertDialog;
+import android.app.AlertDialog.Builder;
 import android.app.ProgressDialog;
 import android.os.Bundle;
 import android.util.Pair;
@@ -372,53 +373,31 @@
       return false;
     }
 
-<<<<<<< HEAD
-    switch (item.getItemId()) {
-      case R.id.move_feature_menu_item:
-        hideBottomSheet();
-        mapContainerFragment.setRepositionMode(state.getFeature());
-        return false;
-      case R.id.delete_feature_menu_item:
-        Optional<Feature> featureToDelete = state.getFeature();
-        if (featureToDelete.isPresent()) {
-          new Builder(requireActivity())
-              .setTitle(
-                  getString(
-                      R.string.feature_delete_confirmation_dialog_title,
-                      featureHelper.getLabel(featureToDelete)))
-              .setMessage(R.string.feature_delete_confirmation_dialog_message)
-              .setPositiveButton(
-                  R.string.delete_button_label,
-                  (dialog, id) -> {
-                    hideBottomSheet();
-                    viewModel.deleteFeature(featureToDelete.get());
-                  })
-              .setNegativeButton(
-                  R.string.cancel_button_label,
-                  (dialog, id) -> {
-                    // Do nothing.
-                  })
-              .create()
-              .show();
-        } else {
-          hideBottomSheet();
-          Timber.e("Attempted to delete non-existent feature");
-        }
-        return true;
-      case R.id.feature_properties_menu_item:
-        showFeatureProperties();
-        return true;
-      default:
-        return false;
-=======
     if (item.getItemId() == R.id.move_feature_menu_item) {
       hideBottomSheet();
       mapContainerFragment.setRepositionMode(state.getFeature());
     } else if (item.getItemId() == R.id.delete_feature_menu_item) {
-      hideBottomSheet();
       Optional<Feature> featureToDelete = state.getFeature();
       if (featureToDelete.isPresent()) {
-        viewModel.deleteFeature(featureToDelete.get());
+        new Builder(requireActivity())
+            .setTitle(
+                getString(
+                    R.string.feature_delete_confirmation_dialog_title,
+                    featureHelper.getLabel(featureToDelete)))
+            .setMessage(R.string.feature_delete_confirmation_dialog_message)
+            .setPositiveButton(
+                R.string.delete_button_label,
+                (dialog, id) -> {
+                  hideBottomSheet();
+                  viewModel.deleteFeature(featureToDelete.get());
+                })
+            .setNegativeButton(
+                R.string.cancel_button_label,
+                (dialog, id) -> {
+                  // Do nothing.
+                })
+            .create()
+            .show();
       } else {
         Timber.e("Attempted to delete non-existent feature");
       }
@@ -426,7 +405,6 @@
       showFeatureProperties();
     } else {
       return false;
->>>>>>> 666a4aaf
     }
 
     return true;

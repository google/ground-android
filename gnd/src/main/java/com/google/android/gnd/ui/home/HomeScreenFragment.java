/*
 * Copyright 2018 Google LLC
 *
 * Licensed under the Apache License, Version 2.0 (the "License");
 * you may not use this file except in compliance with the License.
 * You may obtain a copy of the License at
 *
 *     https://www.apache.org/licenses/LICENSE-2.0
 *
 * Unless required by applicable law or agreed to in writing, software
 * distributed under the License is distributed on an "AS IS" BASIS,
 * WITHOUT WARRANTIES OR CONDITIONS OF ANY KIND, either express or implied.
 * See the License for the specific language governing permissions and
 * limitations under the License.
 */

package com.google.android.gnd.ui.home;

import static com.google.android.gnd.rx.RxAutoDispose.autoDisposable;
import static com.google.android.gnd.ui.util.ViewUtil.getScreenHeight;
import static com.google.android.gnd.ui.util.ViewUtil.getScreenWidth;

import android.app.ProgressDialog;
import android.content.pm.PackageManager;
import android.os.Bundle;
import android.util.Log;
import android.view.LayoutInflater;
import android.view.Menu;
import android.view.MenuInflater;
import android.view.MenuItem;
import android.view.View;
import android.view.ViewGroup;
import android.widget.TextView;
import androidx.annotation.NonNull;
import androidx.annotation.Nullable;
import androidx.core.view.GravityCompat;
import androidx.core.view.WindowInsetsCompat;
import androidx.drawerlayout.widget.DrawerLayout;
import butterknife.BindView;
import com.google.android.gnd.MainActivity;
import com.google.android.gnd.MainViewModel;
import com.google.android.gnd.R;
import com.google.android.gnd.databinding.HomeScreenFragBinding;
import com.google.android.gnd.inject.ActivityScoped;
import com.google.android.gnd.model.Project;
import com.google.android.gnd.model.feature.Feature;
import com.google.android.gnd.model.feature.Point;
import com.google.android.gnd.repository.Persistable;
import com.google.android.gnd.system.AuthenticationManager;
import com.google.android.gnd.ui.common.AbstractFragment;
import com.google.android.gnd.ui.common.BackPressListener;
import com.google.android.gnd.ui.common.BottomSheetBehavior;
import com.google.android.gnd.ui.common.EphemeralPopups;
import com.google.android.gnd.ui.common.ProgressDialogs;
import com.google.android.gnd.ui.common.TwoLineToolbar;
import com.google.android.gnd.ui.home.mapcontainer.MapContainerFragment;
import com.google.android.gnd.ui.projectselector.ProjectSelectorDialogFragment;
import com.google.android.material.navigation.NavigationView;
import com.google.android.material.navigation.NavigationView.OnNavigationItemSelectedListener;
import io.reactivex.subjects.PublishSubject;
import java.util.Objects;
import javax.inject.Inject;

/**
 * Fragment containing the map container and feature sheet fragments and NavigationView side drawer.
 * This is the default view in the application, and gets swapped out for other fragments (e.g., view
 * observation and edit observation) at runtime.
 */
@ActivityScoped
public class HomeScreenFragment extends AbstractFragment
    implements BackPressListener, OnNavigationItemSelectedListener {
  // TODO: It's not obvious which feature are in HomeScreen vs MapContainer; make this more
  // intuitive.
  private static final float COLLAPSED_MAP_ASPECT_RATIO = 3.0f / 2.0f;
  private static final String TAG = HomeScreenFragment.class.getSimpleName();

  @Inject AddFeatureDialogFragment addFeatureDialogFragment;
  @Inject AuthenticationManager authenticationManager;

  @BindView(R.id.toolbar_wrapper)
  ViewGroup toolbarWrapper;

  @BindView(R.id.toolbar)
  TwoLineToolbar toolbar;

  @BindView(R.id.status_bar_scrim)
  View statusBarScrim;

  @BindView(R.id.drawer_layout)
  DrawerLayout drawerLayout;

  @BindView(R.id.nav_view)
  NavigationView navView;

  @BindView(R.id.bottom_sheet_header)
  ViewGroup bottomSheetHeader;

  @BindView(R.id.bottom_sheet_scroll_view)
  View bottomSheetScrollView;

  @BindView(R.id.add_record_btn)
  View addRecordBtn;

  @BindView(R.id.bottom_sheet_bottom_inset_scrim)
  View bottomSheetBottomInsetScrim;

  @BindView(R.id.version_text)
  TextView versionTextView;

  private ProgressDialog progressDialog;
  private HomeScreenViewModel viewModel;
  private MapContainerFragment mapContainerFragment;
  private BottomSheetBehavior<View> bottomSheetBehavior;
  private PublishSubject<Object> showFeatureDialogRequests;

  @Override
  public void onCreate(@Nullable Bundle savedInstanceState) {
    super.onCreate(savedInstanceState);

    getViewModel(MainViewModel.class).getWindowInsets().observe(this, this::onApplyWindowInsets);

    viewModel = getViewModel(HomeScreenViewModel.class);
    viewModel.getActiveProject().observe(this, this::onActiveProjectChange);
    viewModel.getShowAddFeatureDialogRequests().observe(this, this::onShowAddFeatureDialogRequest);
    viewModel.getFeatureSheetState().observe(this, this::onFeatureSheetStateChange);
    viewModel.getOpenDrawerRequests().observe(this, __ -> openDrawer());

    showFeatureDialogRequests = PublishSubject.create();

    showFeatureDialogRequests
        .switchMapMaybe(__ -> addFeatureDialogFragment.show(getChildFragmentManager()))
        .as(autoDisposable(this))
        .subscribe(viewModel::addFeature);
  }

  @Nullable
  @Override
  public View onCreateView(
      LayoutInflater inflater, ViewGroup container, Bundle savedInstanceState) {
    HomeScreenFragBinding binding = HomeScreenFragBinding.inflate(inflater, container, false);
    binding.featureSheetChrome.setViewModel(viewModel);
    return binding.getRoot();
  }

  @Override
  public void onViewCreated(@NonNull View view, @Nullable Bundle savedInstanceState) {
    super.onViewCreated(view, savedInstanceState);
    versionTextView.setText("Build " + getVersionName());
    // Ensure nav drawer cannot be swiped out, which would conflict with map pan gestures.
    drawerLayout.setDrawerLockMode(DrawerLayout.LOCK_MODE_LOCKED_CLOSED);

    navView.setNavigationItemSelectedListener(this);
    getView().getViewTreeObserver().addOnGlobalLayoutListener(this::onToolbarLayout);

    if (savedInstanceState == null) {
      mapContainerFragment = new MapContainerFragment();
      replaceFragment(R.id.map_container_fragment, mapContainerFragment);
      setUpBottomSheetBehavior();
    } else {
      mapContainerFragment = restoreChildFragment(savedInstanceState, MapContainerFragment.class);
    }
  }

  private String getVersionName() {
    try {
      return Objects.requireNonNull(getContext())
        .getPackageManager()
        .getPackageInfo(getContext().getPackageName(), 0)
        .versionName;
    } catch (PackageManager.NameNotFoundException e) {
      return "?";
    }
  }

  private void onToolbarLayout() {
    if (toolbarWrapper == null || bottomSheetBehavior == null || bottomSheetHeader == null) {
      return;
    }
    bottomSheetBehavior.setFitToContents(false);
    bottomSheetBehavior.setExpandedOffset(
        toolbarWrapper.getHeight() - bottomSheetHeader.getHeight());
  }

  private void setUpBottomSheetBehavior() {
    bottomSheetBehavior = BottomSheetBehavior.from(bottomSheetScrollView);
    bottomSheetBehavior.setHideable(true);
    bottomSheetBehavior.setState(BottomSheetBehavior.STATE_HIDDEN);
    bottomSheetBehavior.setBottomSheetCallback(new BottomSheetCallback());
  }

  @Override
  public void onActivityCreated(@Nullable Bundle savedInstanceState) {
    super.onActivityCreated(savedInstanceState);
    setHasOptionsMenu(true);

    ((MainActivity) getActivity()).setActionBar(toolbar);
  }

  private void openDrawer() {
    drawerLayout.openDrawer(GravityCompat.START);
  }

  private void closeDrawer() {
    drawerLayout.closeDrawer(GravityCompat.START);
  }

  @Override
  public void onCreateOptionsMenu(Menu menu, MenuInflater inflater) {
    inflater.inflate(R.menu.feature_sheet_menu, menu);
  }

  @Override
  public void onStart() {
    super.onStart();
    viewModel.reactivateLastProject().observe(this, this::onReactivateLastProject);
  }

  private void onReactivateLastProject(boolean success) {
    if (!success) {
      showProjectSelector();
    }
  }

  private void showProjectSelector() {
    ProjectSelectorDialogFragment.show(getFragmentManager());
  }

<<<<<<< HEAD
  private void showBasemapSelector() {
    viewModel.showBasemapSelector();
  }

  private void showOfflineAreaManager() {
    toolbar.setBackgroundColor(3);
    viewModel.showOfflineAreaManager();
  }

=======
>>>>>>> 52e73cf1
  private void onApplyWindowInsets(WindowInsetsCompat insets) {
    statusBarScrim.setPadding(0, insets.getSystemWindowInsetTop(), 0, 0);
    toolbarWrapper.setPadding(0, insets.getSystemWindowInsetTop(), 0, 0);
    bottomSheetBottomInsetScrim.setMinimumHeight(insets.getSystemWindowInsetBottom());
    updateNavViewInsets(insets);
    updateBottomSheetPeekHeight(insets);
  }

  private void updateNavViewInsets(WindowInsetsCompat insets) {
    View headerView = navView.getHeaderView(0);
    headerView.setPadding(0, insets.getSystemWindowInsetTop(), 0, 0);
  }

  private void updateBottomSheetPeekHeight(WindowInsetsCompat insets) {
    double width =
        getScreenWidth(getActivity())
            + insets.getSystemWindowInsetLeft()
            + insets.getSystemWindowInsetRight();
    double height =
        getScreenHeight(getActivity())
            + insets.getSystemWindowInsetTop()
            + insets.getSystemWindowInsetBottom();
    double mapHeight = width / COLLAPSED_MAP_ASPECT_RATIO;
    double peekHeight = height - mapHeight;
    bottomSheetBehavior.setPeekHeight((int) peekHeight);
  }

  private void onActiveProjectChange(Persistable<Project> project) {
    switch (project.state()) {
      case NOT_LOADED:
        dismissLoadingDialog();
        break;
      case LOADING:
        showProjectLoadingDialog();
        break;
      case LOADED:
        dismissLoadingDialog();
        break;
      case NOT_FOUND:
      case ERROR:
        EphemeralPopups.showError(getContext(), R.string.project_load_error);
        Log.e(TAG, "Project load error", project.error().orElse(new UnknownError()));
        break;
    }
  }

  private void onShowAddFeatureDialogRequest(Point location) {
    if (!Persistable.getData(viewModel.getActiveProject()).isPresent()) {
      return;
    }
    // TODO: Pause location updates while dialog is open.
    // TODO: Show spinner?
    showFeatureDialogRequests.onNext(new Object());
  }

  private void onFeatureSheetStateChange(FeatureSheetState state) {
    switch (state.getVisibility()) {
      case VISIBLE:
        Feature feature = state.getFeature();
        toolbar.setTitle(feature.getTitle());
        toolbar.setSubtitle(feature.getSubtitle());
        showBottomSheet();
        break;
      case HIDDEN:
        hideBottomSheet();
        break;
    }
  }

  private void showBottomSheet() {
    bottomSheetBehavior.setState(BottomSheetBehavior.STATE_COLLAPSED);
    addRecordBtn.setVisibility(View.VISIBLE);
  }

  private void hideBottomSheet() {
    bottomSheetBehavior.setState(BottomSheetBehavior.STATE_HIDDEN);
    addRecordBtn.setVisibility(View.GONE);
  }

  private void showProjectLoadingDialog() {
    if (progressDialog == null) {
      progressDialog =
          ProgressDialogs.modalSpinner(getContext(), R.string.project_loading_please_wait);
      progressDialog.show();
    }
  }

  public void dismissLoadingDialog() {
    if (progressDialog != null) {
      progressDialog.dismiss();
      progressDialog = null;
    }
  }

  @Override
  public boolean onBack() {
    if (bottomSheetBehavior.getState() == BottomSheetBehavior.STATE_HIDDEN) {
      return false;
    } else {
      hideBottomSheet();
      return true;
    }
  }

  @Override
  public boolean onNavigationItemSelected(@NonNull MenuItem item) {
    switch (item.getItemId()) {
      case R.id.nav_join_project:
        showProjectSelector();
        closeDrawer();
        break;
      case R.id.nav_offline_maps:
        showOfflineAreaManager();
        closeDrawer();
        break;
      case R.id.nav_sign_out:
        authenticationManager.signOut();
        break;
    }
    return false;
  }

  private class BottomSheetCallback extends BottomSheetBehavior.BottomSheetCallback {
    @Override
    public void onStateChanged(@NonNull View bottomSheet, int newState) {
      if (newState == BottomSheetBehavior.STATE_HIDDEN) {
        viewModel.onBottomSheetHidden();
      }
    }

    @Override
    public void onSlide(@NonNull View bottomSheet, float slideOffset) {
      // no-op.
    }
  }
}<|MERGE_RESOLUTION|>--- conflicted
+++ resolved
@@ -225,7 +225,6 @@
     ProjectSelectorDialogFragment.show(getFragmentManager());
   }
 
-<<<<<<< HEAD
   private void showBasemapSelector() {
     viewModel.showBasemapSelector();
   }
@@ -235,8 +234,6 @@
     viewModel.showOfflineAreaManager();
   }
 
-=======
->>>>>>> 52e73cf1
   private void onApplyWindowInsets(WindowInsetsCompat insets) {
     statusBarScrim.setPadding(0, insets.getSystemWindowInsetTop(), 0, 0);
     toolbarWrapper.setPadding(0, insets.getSystemWindowInsetTop(), 0, 0);

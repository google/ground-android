--- conflicted
+++ resolved
@@ -54,18 +54,11 @@
       double lat = point.optDouble(1, 0.0);
       double lng = point.optDouble(0, 0.0);
 
-<<<<<<< HEAD
-    double south = sw.optDouble(1, 0.0);
-    double west = sw.optDouble(0, 0.0);
-    double north = ne.optDouble(1, 0.0);
-    double east = ne.optDouble(0, 0.0);
-=======
       // PMD complains about instantiating objects in loops, but here, we retain a reference to the
       // object after the loop exits--the PMD recommendation here makes little sense, and is
       // presumably intended to prevent short-lived allocations.
       coordinates.add(new LatLng(lat, lng)); // NOPMD
     }
->>>>>>> fb29556e
 
     return stream(coordinates).collect(toImmutableList());
   }

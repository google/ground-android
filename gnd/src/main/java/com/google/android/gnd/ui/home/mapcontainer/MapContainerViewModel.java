/*
 * Copyright 2018 Google LLC
 *
 * Licensed under the Apache License, Version 2.0 (the "License");
 * you may not use this file except in compliance with the License.
 * You may obtain a copy of the License at
 *
 *     https://www.apache.org/licenses/LICENSE-2.0
 *
 * Unless required by applicable law or agreed to in writing, software
 * distributed under the License is distributed on an "AS IS" BASIS,
 * WITHOUT WARRANTIES OR CONDITIONS OF ANY KIND, either express or implied.
 * See the License for the specific language governing permissions and
 * limitations under the License.
 */

package com.google.android.gnd.ui.home.mapcontainer;

import static android.view.View.GONE;
import static android.view.View.VISIBLE;
import static com.google.android.gnd.util.ImmutableListCollector.toImmutableList;
import static com.google.android.gnd.util.ImmutableSetCollector.toImmutableSet;
import static java8.util.stream.StreamSupport.stream;

import android.content.res.Resources;
import android.location.Location;
import androidx.annotation.ColorRes;
import androidx.annotation.Dimension;
import androidx.annotation.NonNull;
import androidx.lifecycle.LiveData;
import androidx.lifecycle.LiveDataReactiveStreams;
import androidx.lifecycle.MutableLiveData;
import com.cocoahero.android.gmaps.addons.mapbox.MapBoxOfflineTileProvider;
import com.google.android.gnd.R;
import com.google.android.gnd.model.Project;
import com.google.android.gnd.model.basemap.tile.TileSet;
import com.google.android.gnd.model.feature.Feature;
import com.google.android.gnd.model.feature.FeatureType;
import com.google.android.gnd.model.feature.GeoJsonFeature;
import com.google.android.gnd.model.feature.Point;
import com.google.android.gnd.model.feature.PointFeature;
import com.google.android.gnd.model.feature.PolygonFeature;
import com.google.android.gnd.model.layer.Layer;
import com.google.android.gnd.repository.FeatureRepository;
<<<<<<< HEAD
import com.google.android.gnd.repository.MapsRepository;
import com.google.android.gnd.repository.OfflineBaseMapRepository;
=======
import com.google.android.gnd.repository.OfflineAreaRepository;
>>>>>>> ce7054b4
import com.google.android.gnd.repository.ProjectRepository;
import com.google.android.gnd.rx.BooleanOrError;
import com.google.android.gnd.rx.Event;
import com.google.android.gnd.rx.Loadable;
import com.google.android.gnd.rx.Nil;
import com.google.android.gnd.rx.annotations.Hot;
import com.google.android.gnd.system.LocationManager;
import com.google.android.gnd.ui.common.AbstractViewModel;
import com.google.android.gnd.ui.common.SharedViewModel;
import com.google.android.gnd.ui.map.CameraPosition;
import com.google.android.gnd.ui.map.MapFeature;
import com.google.android.gnd.ui.map.MapFragment;
import com.google.android.gnd.ui.map.MapGeoJson;
import com.google.android.gnd.ui.map.MapPin;
import com.google.android.gnd.ui.map.MapPolygon;
import com.google.common.collect.ImmutableList;
import com.google.common.collect.ImmutableSet;
import io.reactivex.BackpressureStrategy;
import io.reactivex.Flowable;
import io.reactivex.Observable;
import io.reactivex.processors.BehaviorProcessor;
import io.reactivex.processors.PublishProcessor;
import io.reactivex.subjects.PublishSubject;
import io.reactivex.subjects.Subject;
import java.util.ArrayList;
import java.util.Arrays;
import java.util.List;
import java8.util.Optional;
import javax.inject.Inject;
import org.json.JSONException;
import org.json.JSONObject;
import timber.log.Timber;

@SharedViewModel
public class MapContainerViewModel extends AbstractViewModel {

  // Higher zoom levels means the map is more zoomed in. 0.0f is fully zoomed out.
  private static final float DEFAULT_FEATURE_ZOOM_LEVEL = 18.0f;
  private static final float DEFAULT_MAP_ZOOM_LEVEL = 0.0f;
  private static final Point DEFAULT_MAP_POINT =
      Point.newBuilder().setLatitude(0.0).setLongitude(0.0).build();
  private final LiveData<Loadable<Project>> projectLoadingState;
  private final LiveData<ImmutableSet<MapFeature>> mapFeatures;
  private final LiveData<BooleanOrError> locationLockState;
  private final LiveData<Event<CameraUpdate>> cameraUpdateRequests;

  @Hot(replays = true)
  private final MutableLiveData<CameraPosition> cameraPosition =
      new MutableLiveData<>(new CameraPosition(DEFAULT_MAP_POINT, DEFAULT_MAP_ZOOM_LEVEL));

  private final Resources resources;
  private final ProjectRepository projectRepository;
  private final LocationManager locationManager;
  private final FeatureRepository featureRepository;
  private final MapsRepository mapsRepository;

  @Hot private final Subject<Boolean> locationLockChangeRequests = PublishSubject.create();
  @Hot private final Subject<CameraUpdate> cameraUpdateSubject = PublishSubject.create();

  /** Polyline drawn by the user but not yet saved as polygon. */
  @Hot
  private final PublishProcessor<PolygonFeature> drawnPolylineFeature =
      PublishProcessor.create();

  @Hot(replays = true)
  private final MutableLiveData<Integer> mapControlsVisibility = new MutableLiveData<>(VISIBLE);

  private final MutableLiveData<Integer> addPolygonVisibility = new MutableLiveData<>(GONE);

  @Hot(replays = true)
  private final MutableLiveData<Integer> moveFeaturesVisibility = new MutableLiveData<>(GONE);

  @Hot(replays = true)
  private final MutableLiveData<Boolean> locationLockEnabled = new MutableLiveData<>();

  @Hot(replays = true)
  private final MutableLiveData<Integer> featureAddButtonBackgroundTint =
      new MutableLiveData<>(R.color.colorGrey500);

  private final LiveData<ImmutableSet<String>> mbtilesFilePaths;
  private final LiveData<Integer> iconTint;
  private final LiveData<Boolean> locationUpdatesEnabled;
  private final LiveData<String> locationAccuracy;
  private final LiveData<List<Layer>> layers;
  private final List<MapBoxOfflineTileProvider> tileProviders = new ArrayList<>();
  private final @Dimension int defaultPolygonStrokeWidth;
  private final @Dimension int selectedPolygonStrokeWidth;
  /** The currently selected feature on the map. */
  private final BehaviorProcessor<Optional<Feature>> selectedFeature =
      BehaviorProcessor.createDefault(Optional.empty());

  /* UI Clicks */
  @Hot private final Subject<Nil> selectMapTypeClicks = PublishSubject.create();
  @Hot private final Subject<Point> addFeatureButtonClicks = PublishSubject.create();
  /** Feature selected for repositioning. */
  private Optional<Feature> reposFeature = Optional.empty();

  @Inject
  MapContainerViewModel(
      Resources resources,
      ProjectRepository projectRepository,
      FeatureRepository featureRepository,
      LocationManager locationManager,
<<<<<<< HEAD
      OfflineBaseMapRepository offlineBaseMapRepository,
      MapsRepository mapsRepository) {
=======
      OfflineAreaRepository offlineAreaRepository) {
>>>>>>> ce7054b4
    // THIS SHOULD NOT BE CALLED ON CONFIG CHANGE
    this.resources = resources;
    this.projectRepository = projectRepository;
    this.featureRepository = featureRepository;
    this.locationManager = locationManager;
    this.defaultPolygonStrokeWidth = (int) resources.getDimension(R.dimen.polyline_stroke_width);
    this.selectedPolygonStrokeWidth =
        (int) resources.getDimension(R.dimen.selected_polyline_stroke_width);
    Flowable<BooleanOrError> locationLockStateFlowable = createLocationLockStateFlowable().share();
    this.locationLockState =
        LiveDataReactiveStreams.fromPublisher(
            locationLockStateFlowable.startWith(BooleanOrError.falseValue()));
    this.iconTint =
        LiveDataReactiveStreams.fromPublisher(
            locationLockStateFlowable
                .map(locked -> locked.isTrue() ? R.color.colorMapBlue : R.color.colorGrey800)
                .startWith(R.color.colorGrey800));
    this.locationUpdatesEnabled =
        LiveDataReactiveStreams.fromPublisher(
            locationLockStateFlowable.map(BooleanOrError::isTrue).startWith(false));
    this.locationAccuracy =
        LiveDataReactiveStreams.fromPublisher(
            createLocationAccuracyFlowable(locationLockStateFlowable));
    this.cameraUpdateRequests =
        LiveDataReactiveStreams.fromPublisher(
            createCameraUpdateFlowable(locationLockStateFlowable));
    this.projectLoadingState =
        LiveDataReactiveStreams.fromPublisher(projectRepository.getProjectLoadingState());
    this.layers =
        LiveDataReactiveStreams.fromPublisher(
            projectRepository
                .getProjectLoadingState()
                .map(
                    loadableProject ->
                        projectRepository.getModifiableLayers(
                            loadableProject.value(), FeatureType.POINT)));

    // TODO: Clear feature markers when project is deactivated.
    // TODO: Since we depend on project stream from repo anyway, this transformation can be moved
    // into the repo?
    // Features that are persisted to the local and remote dbs.
    Flowable<ImmutableSet<MapFeature>> persistentFeatures =
        Flowable.combineLatest(
            projectRepository
                .getActiveProject()
                .switchMap(this::getFeaturesStream)
                .map(this::toMapFeatures),
            selectedFeature,
            this::updateSelectedFeature);

    Flowable<ImmutableSet<MapFeature>> transientFeatures =
        drawnPolylineFeature.map(feature -> ImmutableSet.of(
            toMapPolygon(feature)));
    this.mapFeatures =
        LiveDataReactiveStreams.fromPublisher(
            Flowable.combineLatest(
                    Arrays.asList(
                        persistentFeatures.startWith(ImmutableSet.<MapFeature>of()),
                        transientFeatures.startWith(ImmutableSet.<MapFeature>of())),
                    MapContainerViewModel::concatFeatureSets)
                .distinctUntilChanged());

    this.mbtilesFilePaths =
        LiveDataReactiveStreams.fromPublisher(
            offlineAreaRepository
                .getDownloadedTileSetsOnceAndStream()
                .map(set -> stream(set).map(TileSet::getPath).collect(toImmutableSet())));
    disposeOnClear(projectRepository.getActiveProject().subscribe(this::onProjectChange));

    this.mapsRepository = mapsRepository;
  }

  private static ImmutableSet<MapFeature> concatFeatureSets(Object[] objects) {
    return stream(Arrays.asList(objects))
        .flatMap(set -> stream((ImmutableSet<MapFeature>) set))
        .collect(toImmutableSet());
  }

  private static MapFeature toMapPin(PointFeature feature) {
    return MapPin.newBuilder()
        .setId(feature.getId())
        .setPosition(feature.getPoint())
        .setStyle(feature.getLayer().getDefaultStyle())
        .setFeature(feature)
        .build();
  }

  private static MapFeature toMapPolygon(PolygonFeature feature) {
    return MapPolygon.newBuilder()
        .setId(feature.getId())
        .setVertices(feature.getVertices())
        .setStyle(feature.getLayer().getDefaultStyle())
        .setFeature(feature)
        .build();
  }

  private void onProjectChange(Optional<Project> project) {
    project
        .map(Project::getId)
        .flatMap(projectRepository::getLastCameraPosition)
        .ifPresent(this::panAndZoomCamera);
  }

  public void updateDrawnPolygonFeature(PolygonFeature feature) {
    drawnPolylineFeature.onNext(feature);
  }

  private ImmutableSet<MapFeature> updateSelectedFeature(
      ImmutableSet<MapFeature> features, Optional<Feature> selectedFeature) {
    Timber.v("Updating selected feature style");
    if (selectedFeature.isEmpty()) {
      return features;
    }
    ImmutableSet.Builder updatedFeatures = ImmutableSet.builder();
    String selectedFeatureId = selectedFeature.get().getId();
    for (MapFeature feature : features) {
      if (feature instanceof MapGeoJson) {
        MapGeoJson geoJsonFeature = (MapGeoJson) feature;
        String geoJsonFeatureId = geoJsonFeature.getFeature().getId();
        if (geoJsonFeatureId.equals(selectedFeatureId)) {
          Timber.v("Restyling selected GeoJSON feature " + selectedFeatureId);
          updatedFeatures.add(
              geoJsonFeature.toBuilder().setStrokeWidth(selectedPolygonStrokeWidth).build());
          continue;
        }
      }
      updatedFeatures.add(feature);
    }
    return updatedFeatures.build();
  }

  private ImmutableSet<MapFeature> toMapFeatures(ImmutableSet<Feature> features) {
    ImmutableSet<MapFeature> mapPins =
        stream(features)
            .filter(Feature::isPoint)
            .map(PointFeature.class::cast)
            .map(MapContainerViewModel::toMapPin)
            .collect(toImmutableSet());

    // TODO: Add support for polylines similar to mapPins.

    ImmutableSet<MapFeature> mapGeoJson =
        stream(features)
            .filter(Feature::isGeoJson)
            .map(GeoJsonFeature.class::cast)
            .map(this::toMapGeoJson)
            .collect(toImmutableSet());

    ImmutableSet<MapFeature> mapPolygons =
        stream(features)
            .filter(Feature::isPolygon)
            .map(PolygonFeature.class::cast)
            .map(MapContainerViewModel::toMapPolygon)
            .collect(toImmutableSet());

    return ImmutableSet.<MapFeature>builder()
        .addAll(mapPins)
        .addAll(mapGeoJson)
        .addAll(mapPolygons)
        .build();
  }

  private MapGeoJson toMapGeoJson(GeoJsonFeature feature) {
    JSONObject jsonObject;
    try {
      jsonObject = new JSONObject(feature.getGeoJsonString());
    } catch (JSONException e) {
      Timber.e(e);
      jsonObject = new JSONObject();
    }

    return MapGeoJson.newBuilder()
        .setId(feature.getId())
        .setGeoJson(jsonObject)
        .setStyle(feature.getLayer().getDefaultStyle())
        .setStrokeWidth(defaultPolygonStrokeWidth)
        .setFeature(feature)
        .build();
  }

  private Flowable<String> createLocationAccuracyFlowable(Flowable<BooleanOrError> lockState) {
    return lockState.switchMap(
        booleanOrError ->
            booleanOrError.isTrue()
                ? locationManager
                    .getLocationUpdates()
                    .map(Location::getAccuracy)
                    .map(accuracy -> resources.getString(R.string.location_accuracy, accuracy))
                : Flowable.empty());
  }

  private Flowable<Event<CameraUpdate>> createCameraUpdateFlowable(
      Flowable<BooleanOrError> locationLockStateFlowable) {
    return cameraUpdateSubject
        .toFlowable(BackpressureStrategy.LATEST)
        .mergeWith(
            locationLockStateFlowable.switchMap(this::createLocationLockCameraUpdateFlowable))
        .map(Event::create);
  }

  private Flowable<CameraUpdate> createLocationLockCameraUpdateFlowable(BooleanOrError lockState) {
    if (!lockState.isTrue()) {
      return Flowable.empty();
    }
    // The first update pans and zooms the camera to the appropriate zoom level; subsequent ones
    // only pan the map.
    Flowable<Point> locationUpdates =
        locationManager.getLocationUpdates().map(LocationManager::toPoint);
    return locationUpdates
        .take(1)
        .map(CameraUpdate::panAndZoomIn)
        .concatWith(locationUpdates.map(CameraUpdate::pan).skip(1));
  }

  private Flowable<BooleanOrError> createLocationLockStateFlowable() {
    return locationLockChangeRequests
        .switchMapSingle(
            enabled ->
                enabled
                    ? this.locationManager.enableLocationUpdates()
                    : this.locationManager.disableLocationUpdates())
        .toFlowable(BackpressureStrategy.LATEST);
  }

  private Flowable<ImmutableSet<Feature>> getFeaturesStream(Optional<Project> activeProject) {
    // Emit empty set in separate stream to force unsubscribe from Feature updates and update
    // subscribers.
    return activeProject
        .map(featureRepository::getFeaturesOnceAndStream)
        .orElse(Flowable.just(ImmutableSet.of()));
  }

  public LiveData<Loadable<Project>> getProjectLoadingState() {
    return projectLoadingState;
  }

  public LiveData<ImmutableSet<MapFeature>> getMapFeatures() {
    return mapFeatures;
  }

  public LiveData<ImmutableSet<String>> getMbtilesFilePaths() {
    return mbtilesFilePaths;
  }

  LiveData<Event<CameraUpdate>> getCameraUpdateRequests() {
    return cameraUpdateRequests;
  }

  public LiveData<CameraPosition> getCameraPosition() {
    Timber.d("Current position is %s", cameraPosition.getValue().toString());
    return cameraPosition;
  }

  public LiveData<BooleanOrError> getLocationLockState() {
    return locationLockState;
  }

  public LiveData<Boolean> isLocationUpdatesEnabled() {
    return locationUpdatesEnabled;
  }

  public LiveData<String> getLocationAccuracy() {
    return locationAccuracy;
  }

  public LiveData<Integer> getIconTint() {
    return iconTint;
  }

  private boolean isLocationLockEnabled() {
    return locationLockState.getValue().isTrue();
  }

  public void onCameraMove(CameraPosition newCameraPosition) {
    Timber.d("Setting position to %s", newCameraPosition.toString());
    cameraPosition.setValue(newCameraPosition);
    Loadable.getValue(projectLoadingState)
        .ifPresent(
            project -> projectRepository.setCameraPosition(project.getId(), newCameraPosition));
  }

  public void onMapDrag() {
    if (isLocationLockEnabled()) {
      Timber.d("User dragged map. Disabling location lock");
      locationLockChangeRequests.onNext(false);
    }
  }

  public void onMarkerClick(MapPin pin) {
    panAndZoomCamera(pin.getPosition());
  }

  public void panAndZoomCamera(CameraPosition cameraPosition) {
    cameraUpdateSubject.onNext(CameraUpdate.panAndZoom(cameraPosition));
  }

  public void panAndZoomCamera(Point position) {
    cameraUpdateSubject.onNext(CameraUpdate.panAndZoomIn(position));
  }

  public void onLocationLockClick() {
    locationLockChangeRequests.onNext(!isLocationLockEnabled());
  }

  // TODO(#691): Create our own wrapper/interface for MbTiles providers.
  public void queueTileProvider(MapBoxOfflineTileProvider tileProvider) {
    this.tileProviders.add(tileProvider);
  }

  public void closeProviders() {
    stream(tileProviders).forEach(MapBoxOfflineTileProvider::close);
  }

  public void setViewMode(Mode viewMode) {
    mapControlsVisibility.postValue(viewMode == Mode.DEFAULT ? VISIBLE : GONE);
    moveFeaturesVisibility.postValue(viewMode == Mode.REPOSITION ? VISIBLE : GONE);
    addPolygonVisibility.postValue(viewMode == Mode.DRAW_POLYGON ? VISIBLE : GONE);
  }

  public void onMapTypeButtonClicked() {
    selectMapTypeClicks.onNext(Nil.NIL);
  }

  public void onAddFeatureBtnClick() {
    addFeatureButtonClicks.onNext(getCameraPosition().getValue().getTarget());
  }

  public Observable<Nil> getSelectMapTypeClicks() {
    return selectMapTypeClicks;
  }

  public Observable<Point> getAddFeatureButtonClicks() {
    return addFeatureButtonClicks;
  }

  public LiveData<Integer> getMapControlsVisibility() {
    return mapControlsVisibility;
  }

  public LiveData<Integer> getMoveFeatureVisibility() {
    return moveFeaturesVisibility;
  }

  public LiveData<Integer> getAddPolygonVisibility() {
    return addPolygonVisibility;
  }

  public LiveData<List<Layer>> getLayers() { return layers; }

  public Optional<Feature> getReposFeature() {
    return reposFeature;
  }

  public void setReposFeature(Optional<Feature> reposFeature) {
    this.reposFeature = reposFeature;
  }

  /** Called when a feature is (de)selected. */
  public void setSelectedFeature(Optional<Feature> selectedFeature) {
    this.selectedFeature.onNext(selectedFeature);
  }

  public void setFeatureButtonBackgroundTint(@ColorRes int colorRes) {
    featureAddButtonBackgroundTint.postValue(colorRes);
  }

  public LiveData<Integer> getFeatureAddButtonBackgroundTint() {
    return featureAddButtonBackgroundTint;
  }

  public LiveData<Boolean> getLocationLockEnabled() {
    return locationLockEnabled;
  }

  public void setLocationLockEnabled(boolean enabled) {
    locationLockEnabled.postValue(enabled);
  }

  public enum Mode {
    DEFAULT,
    REPOSITION,
    DRAW_POLYGON
  }

  static class CameraUpdate {

    private final Point center;
    private final Optional<Float> zoomLevel;
    private final boolean allowZoomOut;

    public CameraUpdate(Point center, Optional<Float> zoomLevel, boolean allowZoomOut) {
      this.center = center;
      this.zoomLevel = zoomLevel;
      this.allowZoomOut = allowZoomOut;
    }

    private static CameraUpdate pan(Point center) {
      return new CameraUpdate(center, Optional.empty(), false);
    }

    private static CameraUpdate panAndZoomIn(Point center) {
      return new CameraUpdate(center, Optional.of(DEFAULT_FEATURE_ZOOM_LEVEL), false);
    }

    public static CameraUpdate panAndZoom(CameraPosition cameraPosition) {
      return new CameraUpdate(
          cameraPosition.getTarget(), Optional.of(cameraPosition.getZoomLevel()), true);
    }

    public Point getCenter() {
      return center;
    }

    public Optional<Float> getZoomLevel() {
      return zoomLevel;
    }

    public boolean isAllowZoomOut() {
      return allowZoomOut;
    }

    @NonNull
    @Override
    public String toString() {
      if (zoomLevel.isPresent()) {
        return "Pan + zoom";
      } else {
        return "Pan";
      }
    }
  }
}<|MERGE_RESOLUTION|>--- conflicted
+++ resolved
@@ -42,12 +42,7 @@
 import com.google.android.gnd.model.feature.PolygonFeature;
 import com.google.android.gnd.model.layer.Layer;
 import com.google.android.gnd.repository.FeatureRepository;
-<<<<<<< HEAD
-import com.google.android.gnd.repository.MapsRepository;
-import com.google.android.gnd.repository.OfflineBaseMapRepository;
-=======
 import com.google.android.gnd.repository.OfflineAreaRepository;
->>>>>>> ce7054b4
 import com.google.android.gnd.repository.ProjectRepository;
 import com.google.android.gnd.rx.BooleanOrError;
 import com.google.android.gnd.rx.Event;
@@ -102,7 +97,6 @@
   private final ProjectRepository projectRepository;
   private final LocationManager locationManager;
   private final FeatureRepository featureRepository;
-  private final MapsRepository mapsRepository;
 
   @Hot private final Subject<Boolean> locationLockChangeRequests = PublishSubject.create();
   @Hot private final Subject<CameraUpdate> cameraUpdateSubject = PublishSubject.create();
@@ -151,12 +145,7 @@
       ProjectRepository projectRepository,
       FeatureRepository featureRepository,
       LocationManager locationManager,
-<<<<<<< HEAD
-      OfflineBaseMapRepository offlineBaseMapRepository,
-      MapsRepository mapsRepository) {
-=======
       OfflineAreaRepository offlineAreaRepository) {
->>>>>>> ce7054b4
     // THIS SHOULD NOT BE CALLED ON CONFIG CHANGE
     this.resources = resources;
     this.projectRepository = projectRepository;
@@ -191,8 +180,7 @@
                 .getProjectLoadingState()
                 .map(
                     loadableProject ->
-                        projectRepository.getModifiableLayers(
-                            loadableProject.value(), FeatureType.POINT)));
+                        projectRepository.getModifiableLayers(loadableProject.value().get())));
 
     // TODO: Clear feature markers when project is deactivated.
     // TODO: Since we depend on project stream from repo anyway, this transformation can be moved
@@ -225,8 +213,6 @@
                 .getDownloadedTileSetsOnceAndStream()
                 .map(set -> stream(set).map(TileSet::getPath).collect(toImmutableSet())));
     disposeOnClear(projectRepository.getActiveProject().subscribe(this::onProjectChange));
-
-    this.mapsRepository = mapsRepository;
   }
 
   private static ImmutableSet<MapFeature> concatFeatureSets(Object[] objects) {

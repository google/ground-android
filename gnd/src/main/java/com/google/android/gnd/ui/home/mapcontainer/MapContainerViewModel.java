--- conflicted
+++ resolved
@@ -157,7 +157,6 @@
         .map(Project::getId)
         .flatMap(projectRepository::getLastCameraPosition)
         .ifPresent(this::panAndZoomCamera);
-<<<<<<< HEAD
   }
 
   private ImmutableSet<MapFeature> updateSelectedFeature(
@@ -182,8 +181,6 @@
       updatedFeatures.add(feature);
     }
     return updatedFeatures.build();
-=======
->>>>>>> 5fdb4431
   }
 
   private static ImmutableSet<MapFeature> toMapFeatures(ImmutableSet<Feature> features) {
@@ -418,11 +415,7 @@
       return zoomLevel;
     }
 
-<<<<<<< HEAD
-    public boolean getAllowZoomOut() {
-=======
     public boolean isAllowZoomOut() {
->>>>>>> 5fdb4431
       return allowZoomOut;
     }
 

/*
 * Copyright 2018 Google LLC
 *
 * Licensed under the Apache License, Version 2.0 (the "License");
 * you may not use this file except in compliance with the License.
 * You may obtain a copy of the License at
 *
 *     https://www.apache.org/licenses/LICENSE-2.0
 *
 * Unless required by applicable law or agreed to in writing, software
 * distributed under the License is distributed on an "AS IS" BASIS,
 * WITHOUT WARRANTIES OR CONDITIONS OF ANY KIND, either express or implied.
 * See the License for the specific language governing permissions and
 * limitations under the License.
 */

package com.google.android.gnd.ui.recorddetails;

import android.os.Bundle;
import android.util.Log;
import android.view.LayoutInflater;
import android.view.Menu;
import android.view.MenuInflater;
import android.view.MenuItem;
import android.view.View;
import android.view.ViewGroup;
import android.widget.LinearLayout;
import android.widget.TextView;
import androidx.annotation.NonNull;
import androidx.annotation.Nullable;
import butterknife.BindView;
import butterknife.ButterKnife;
import com.google.android.gnd.MainActivity;
import com.google.android.gnd.R;
import com.google.android.gnd.databinding.RecordDetailsFragBinding;
import com.google.android.gnd.inject.ActivityScoped;
import com.google.android.gnd.repository.Resource;
import com.google.android.gnd.ui.common.AbstractFragment;
import com.google.android.gnd.ui.common.EphemeralPopups;
import com.google.android.gnd.ui.common.Navigator;
import com.google.android.gnd.ui.common.TwoLineToolbar;
import com.google.android.gnd.vo.Form;
import com.google.android.gnd.vo.Record;
import javax.inject.Inject;

@ActivityScoped
public class RecordDetailsFragment extends AbstractFragment {
  private static final String TAG = RecordDetailsFragment.class.getSimpleName();

  @Inject Navigator navigator;

  @BindView(R.id.record_details_toolbar)
  TwoLineToolbar toolbar;

  @BindView(R.id.record_details_layout)
  LinearLayout recordDetailsLayout;

  private RecordDetailsViewModel viewModel;

  @Override
  public void onCreate(@Nullable Bundle savedInstanceState) {
    super.onCreate(savedInstanceState);
    RecordDetailsFragmentArgs args = getRecordDetailFragmentArgs();
    viewModel = getViewModel(RecordDetailsViewModel.class);
    // TODO: Move toolbar setting logic into the ViewModel once we have
    // determined the fate of the toolbar.
    viewModel.toolbarTitle.observe(this, this::setToolbarTitle);
    viewModel.toolbarSubtitle.observe(this, this::setToolbarSubtitle);
    viewModel.records.observe(this, this::onUpdate);
    viewModel.loadRecordDetails(args);
  }

  @Override
  public View onCreateView(
      LayoutInflater inflater, ViewGroup container, Bundle savedInstanceState) {
    super.onCreateView(inflater, container, savedInstanceState);
    RecordDetailsFragBinding binding = RecordDetailsFragBinding.inflate(inflater, container, false);
    binding.setViewModel(viewModel);
    binding.setLifecycleOwner(this);
    return binding.getRoot();
  }

  @Override
  public void onViewCreated(@NonNull View view, @Nullable Bundle savedInstanceState) {
    super.onViewCreated(view, savedInstanceState);
    ((MainActivity) getActivity()).setActionBar(toolbar);
  }

  @Override
  public void onCreateOptionsMenu(Menu menu, MenuInflater inflater) {
    inflater.inflate(R.menu.record_details_menu, menu);
  }

  @Override
  public void onActivityCreated(@Nullable Bundle savedInstanceState) {
    super.onActivityCreated(savedInstanceState);
    setHasOptionsMenu(true);
  }

  @Override
  public void onStart() {
    super.onStart();
  }

  private void setToolbarTitle(String title) {
    if (toolbar != null) {
      toolbar.setTitle(title);
    }
  }

  private void setToolbarSubtitle(String subtitle) {
    if (toolbar != null) {
      toolbar.setSubtitle(subtitle);
    }
  }

  private void onUpdate(Resource<Record> record) {
    switch (record.operationState().get()) {
      case LOADED:
        record.ifPresent(this::showRecord);
        break;
      case NOT_FOUND:
      case ERROR:
        // TODO: Replace w/error view?
        Log.e(TAG, "Failed to load record");
        EphemeralPopups.showError(getContext());
        break;
    }
  }

  private void showRecord(Record record) {
    recordDetailsLayout.removeAllViews();
    for (Form.Element element : record.getForm().getElements()) {
      switch (element.getType()) {
        case FIELD:
          addField(element.getField(), record);
          break;
        case SUBFORM:
          Log.d(TAG, "Subforms not yet supported");
          break;
        default:
      }
    }
  }

  private void addField(Form.Field field, Record record) {
    FieldViewHolder fieldViewHolder = FieldViewHolder.newInstance(getLayoutInflater());
    fieldViewHolder.setLabel(field.getLabel());
    record
        .getResponse(field.getId())
<<<<<<< HEAD
        .map(v -> v.getDetailsText(field))
=======
        .map(r -> r.getDetailsText(field))
>>>>>>> 467a4f17
        .ifPresent(fieldViewHolder::setValue);
    recordDetailsLayout.addView(fieldViewHolder.getRoot());
  }

  // TODO: Extract into outer class.
  static class FieldViewHolder {
    private ViewGroup root;

    @BindView(R.id.field_label)
    TextView labelView;

    @BindView(R.id.field_value)
    TextView valueView;

    FieldViewHolder(ViewGroup root) {
      this.root = root;
    }

    static FieldViewHolder newInstance(LayoutInflater inflater) {
      ViewGroup root = (ViewGroup) inflater.inflate(R.layout.record_details_field, null);
      FieldViewHolder holder = new FieldViewHolder(root);
      ButterKnife.bind(holder, root);
      return holder;
    }

    void setLabel(String label) {
      labelView.setText(label);
    }

    void setValue(String value) {
      valueView.setText(value);
    }

    public ViewGroup getRoot() {
      return root;
    }
  }

  @Override
  public boolean onOptionsItemSelected(MenuItem item) {
    switch (item.getItemId()) {
      case R.id.edit_record_menu_item:
        // This is required to prevent menu from reappearing on back.
        getActivity().closeOptionsMenu();
        RecordDetailsFragmentArgs args = getRecordDetailFragmentArgs();
        navigator.editRecord(args.getProjectId(), args.getFeatureId(), args.getRecordId());
        return true;
      case R.id.delete_record_menu_item:
        // TODO: Implement delete record.
        return true;
      default:
        return false;
    }
  }

  private RecordDetailsFragmentArgs getRecordDetailFragmentArgs() {
    return RecordDetailsFragmentArgs.fromBundle(getArguments());
  }
}<|MERGE_RESOLUTION|>--- conflicted
+++ resolved
@@ -148,11 +148,7 @@
     fieldViewHolder.setLabel(field.getLabel());
     record
         .getResponse(field.getId())
-<<<<<<< HEAD
-        .map(v -> v.getDetailsText(field))
-=======
         .map(r -> r.getDetailsText(field))
->>>>>>> 467a4f17
         .ifPresent(fieldViewHolder::setValue);
     recordDetailsLayout.addView(fieldViewHolder.getRoot());
   }

--- conflicted
+++ resolved
@@ -119,9 +119,6 @@
   }
 
   public static Observation toObservation(Feature feature, ObservationEntity observation) {
-<<<<<<< HEAD
-    // TODO(#127): Replace reference to Form in Observation with formId and remove here.
-    // TODO(#127): Replace reference to Project in Observation with projectId and remove here.
     String id = observation.getId();
     String formId = observation.getFormId();
     Form form =
@@ -132,8 +129,6 @@
                 () ->
                     new LocalDataConsistencyException(
                         "Unknown formId " + formId + " in observation " + id));
-=======
->>>>>>> f5faa9f6
     return Observation.newBuilder()
         .setId(id)
         .setForm(form)

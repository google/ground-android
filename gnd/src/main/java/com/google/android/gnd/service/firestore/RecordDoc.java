--- conflicted
+++ resolved
@@ -107,20 +107,12 @@
 
   private static void putResponse(Map<String, Response> responses, String fieldId, Object obj) {
     if (obj instanceof String) {
-<<<<<<< HEAD
-      TextResponse.fromString(((String) obj).trim()).ifPresent(v -> responses.put(fieldId, v));
-      // } else if (obj instanceof Float) {
-      //   responses.put(key, new NumericResponse((Float) obj));
-    } else if (obj instanceof List) {
-      MultipleChoiceResponse.fromList(((List<String>) obj)).ifPresent(v -> responses.put(fieldId, v));
-=======
       TextResponse.fromString(((String) obj).trim()).ifPresent(r -> responses.put(fieldId, r));
       // } else if (obj instanceof Float) {
       //   responses.put(key, new NumericResponse((Float) obj));
     } else if (obj instanceof List) {
       MultipleChoiceResponse.fromList(((List<String>) obj))
           .ifPresent(r -> responses.put(fieldId, r));
->>>>>>> 467a4f17
     } else {
       Log.d(TAG, "Unsupported obj in db: " + obj.getClass().getName());
     }

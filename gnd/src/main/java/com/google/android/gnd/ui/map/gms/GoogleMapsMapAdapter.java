/*
 * Copyright 2018 Google LLC
 *
 * Licensed under the Apache License, Version 2.0 (the "License");
 * you may not use this file except in compliance with the License.
 * You may obtain a copy of the License at
 *
 *     https://www.apache.org/licenses/LICENSE-2.0
 *
 * Unless required by applicable law or agreed to in writing, software
 * distributed under the License is distributed on an "AS IS" BASIS,
 * WITHOUT WARRANTIES OR CONDITIONS OF ANY KIND, either express or implied.
 * See the License for the specific language governing permissions and
 * limitations under the License.
 */

package com.google.android.gnd.ui.map.gms;

import static com.google.android.gms.maps.GoogleMap.OnCameraMoveStartedListener.REASON_DEVELOPER_ANIMATION;
import static java8.util.stream.StreamSupport.stream;

import android.annotation.SuppressLint;
import android.content.Context;
import android.graphics.Color;
import com.cocoahero.android.gmaps.addons.mapbox.MapBoxOfflineTileProvider;
import com.google.android.gms.maps.CameraUpdateFactory;
import com.google.android.gms.maps.GoogleMap;
import com.google.android.gms.maps.UiSettings;
import com.google.android.gms.maps.model.BitmapDescriptor;
import com.google.android.gms.maps.model.JointType;
import com.google.android.gms.maps.model.LatLng;
import com.google.android.gms.maps.model.LatLngBounds;
import com.google.android.gms.maps.model.Marker;
import com.google.android.gms.maps.model.MarkerOptions;
import com.google.android.gms.maps.model.Polyline;
import com.google.android.gms.maps.model.PolylineOptions;
import com.google.android.gms.maps.model.RoundCap;
import com.google.android.gms.maps.model.TileOverlayOptions;
import com.google.android.gnd.R;
import com.google.android.gnd.model.feature.Point;
import com.google.android.gnd.rx.annotations.Hot;
import com.google.android.gnd.ui.MarkerIconFactory;
import com.google.android.gnd.ui.map.CameraPosition;
import com.google.android.gnd.ui.map.MapAdapter;
import com.google.android.gnd.ui.map.MapFeature;
import com.google.android.gnd.ui.map.MapGeoJson;
import com.google.android.gnd.ui.map.MapPin;
import com.google.android.gnd.ui.map.MapPolygon;
import com.google.common.collect.ImmutableList;
import com.google.common.collect.ImmutableList.Builder;
import com.google.common.collect.ImmutableSet;
import com.google.maps.android.PolyUtil;
import com.google.maps.android.collections.MarkerManager;
import com.google.maps.android.data.Layer;
import com.google.maps.android.data.geojson.GeoJsonFeature;
import com.google.maps.android.data.geojson.GeoJsonLayer;
import com.google.maps.android.data.geojson.GeoJsonLineStringStyle;
import com.google.maps.android.data.geojson.GeoJsonMultiPolygon;
import com.google.maps.android.data.geojson.GeoJsonPointStyle;
import com.google.maps.android.data.geojson.GeoJsonPolygon;
import com.google.maps.android.data.geojson.GeoJsonPolygonStyle;
import io.reactivex.Flowable;
import io.reactivex.Observable;
import io.reactivex.processors.FlowableProcessor;
import io.reactivex.processors.PublishProcessor;
import io.reactivex.subjects.PublishSubject;
import io.reactivex.subjects.Subject;
import java.io.File;
import java.util.ArrayList;
import java.util.HashMap;
import java.util.HashSet;
import java.util.Iterator;
import java.util.List;
import java.util.Map;
import java.util.Set;
import javax.annotation.Nullable;
import timber.log.Timber;

/**
 * Wrapper around {@link GoogleMap}, exposing Google Maps SDK functionality to Ground as a {@link
 * MapAdapter}.
 */
class GoogleMapsMapAdapter implements MapAdapter {

  private final GoogleMap map;
  private final Context context;
  private final MarkerIconFactory markerIconFactory;

  /** Marker click events. */
  @Hot private final Subject<MapPin> markerClicks = PublishSubject.create();

  /** Ambiguous click events. */
  @Hot private final Subject<ImmutableList<MapFeature>> featureClicks = PublishSubject.create();

  /** Map drag events. Emits items repeatedly while the map is being dragged. */
  @Hot private final FlowableProcessor<Point> dragInteractions = PublishProcessor.create();

  /** Camera move events. Emits items repeatedly while camera is in motion. */
  @Hot private final FlowableProcessor<CameraPosition> cameraMoves = PublishProcessor.create();

  // TODO(#693): Simplify impl of tile providers.
  // TODO(#691): This is a limitation of the MapBox tile provider we're using;
  // since one need to call `close` explicitly, we cannot generically expose these as TileProviders;
  // instead we must retain explicit reference to the concrete type.
  @Hot
  private final PublishSubject<MapBoxOfflineTileProvider> tileProviders = PublishSubject.create();

  /**
   * Manager for handling click events for markers.
   *
   * <p>This isn't needed if the map only has a single layer. But in our case, multiple GeoJSON
   * layers might be added and we wish to have independent clickable features for each layer.
   */
  private final MarkerManager markerManager;
  // TODO: Add managers for polyline layers

  /**
   * References to Google Maps SDK Markers present on the map. Used to sync and update markers with
   * current view and data state.
   */
  private final MarkerManager.Collection markers;

  /**
   * References to Google Maps SDK Markers present on the map. Used to sync and update polylines
   * with current view and data state.
   */
  private final Set<Polyline> polylines = new HashSet<>();

  /**
   * References to Google Maps SDK GeoJSON present on the map. Used to sync and update GeoJSON with
   * current view and data state.
   */
  private final Set<GeoJsonLayer> geoJsonLayers = new HashSet<>();

  @Nullable private LatLng cameraTargetBeforeDrag;
  private final Map<MapFeature, List<LatLng>> geoJsonPolygonLoops = new HashMap<>();
  private final Map<MapFeature, ArrayList<ArrayList<LatLng>>> geoJsonPolygonHoles = new HashMap<>();

  public GoogleMapsMapAdapter(GoogleMap map, Context context, MarkerIconFactory markerIconFactory) {
    this.map = map;
    this.context = context;
    this.markerIconFactory = markerIconFactory;

    // init markers
    markerManager = new MarkerManager(map);
    markers = markerManager.newCollection();
    markers.setOnMarkerClickListener(this::onMarkerClick);
<<<<<<< HEAD
    map.setMapType(localValueStore.getSavedMapType(GoogleMap.MAP_TYPE_NORMAL));
=======

>>>>>>> c713a54a
    UiSettings uiSettings = map.getUiSettings();
    uiSettings.setRotateGesturesEnabled(false);
    uiSettings.setTiltGesturesEnabled(false);
    uiSettings.setMyLocationButtonEnabled(false);
    uiSettings.setMapToolbarEnabled(false);
    uiSettings.setCompassEnabled(false);
    uiSettings.setIndoorLevelPickerEnabled(false);
    map.setOnCameraIdleListener(this::onCameraIdle);
    map.setOnCameraMoveStartedListener(this::onCameraMoveStarted);
    map.setOnCameraMoveListener(this::onCameraMove);
    onCameraMove();
  }

  private static Point fromLatLng(LatLng latLng) {
    return Point.newBuilder().setLatitude(latLng.latitude).setLongitude(latLng.longitude).build();
  }

  private static LatLng toLatLng(Point point) {
    return new LatLng(point.getLatitude(), point.getLongitude());
  }

  // Handle taps on ambiguous features.
  private void handleAmbiguity(LatLng latLng) {
    Builder<MapFeature> candidates = ImmutableList.builder();
    ArrayList<String> processed = new ArrayList<>();

    for (Map.Entry<MapFeature, ArrayList<ArrayList<LatLng>>> json :
        geoJsonPolygonHoles.entrySet()) {
      ArrayList<ArrayList<LatLng>> holes = json.getValue();
      if (processed.contains(((MapGeoJson) json.getKey()).getId())) {
        continue;
      }

      if (stream(holes).anyMatch(hole -> PolyUtil.containsLocation(latLng, hole, false))) {
        processed.add(((MapGeoJson) json.getKey()).getId());
      }
    }

    for (Map.Entry<MapFeature, List<LatLng>> json : geoJsonPolygonLoops.entrySet()) {
      if (processed.contains(((MapGeoJson) json.getKey()).getId())) {
        continue;
      }

      if (PolyUtil.containsLocation(latLng, json.getValue(), false)) {
        candidates.add(json.getKey());
        processed.add(((MapGeoJson) json.getKey()).getId());
      }
    }

    featureClicks.onNext(candidates.build());
  }

  private boolean onMarkerClick(Marker marker) {
    if (map.getUiSettings().isZoomGesturesEnabled()) {
      markerClicks.onNext((MapPin) marker.getTag());
      // Allow map to pan to marker.
      return false;
    } else {
      // Prevent map from panning to marker.
      return true;
    }
  }

  @Hot
  @Override
  public Observable<MapPin> getMapPinClicks() {
    return markerClicks;
  }

  @Override
  public @Hot Observable<ImmutableList<MapFeature>> getFeatureClicks() {
    return featureClicks;
  }

  @Hot
  @Override
  public Flowable<Point> getDragInteractions() {
    return dragInteractions;
  }

  @Hot
  @Override
  public Flowable<CameraPosition> getCameraMoves() {
    return cameraMoves;
  }

  @Hot
  @Override
  public Observable<MapBoxOfflineTileProvider> getTileProviders() {
    return tileProviders;
  }

  @Override
  public void enable() {
    map.getUiSettings().setAllGesturesEnabled(true);
  }

  @Override
  public void disable() {
    map.getUiSettings().setAllGesturesEnabled(false);
  }

  @Override
  public void moveCamera(CameraPosition position) {
    map.moveCamera(
        CameraUpdateFactory.newLatLngZoom(toLatLng(position.getTarget()), position.getZoomLevel()));
  }

  @Override
  public void moveCamera(Point point) {
    map.moveCamera(CameraUpdateFactory.newLatLng(toLatLng(point)));
  }

  @Override
  public void moveCamera(Point point, float zoomLevel) {
    map.moveCamera(CameraUpdateFactory.newLatLngZoom(toLatLng(point), zoomLevel));
  }

  private void addMapPin(MapPin mapPin) {
    LatLng position = toLatLng(mapPin.getPosition());
    String color = mapPin.getStyle().getColor();
    BitmapDescriptor icon = markerIconFactory.getMarkerIcon(parseColor(color));
    Marker marker =
        markers.addMarker(new MarkerOptions().position(position).icon(icon).alpha(1.0f));
    marker.setTag(mapPin);
  }

  private void addMapPolyline(MapPolygon mapPolygon) {
    for (ImmutableSet<Point> vertices : mapPolygon.getVertices()) {
      PolylineOptions options = new PolylineOptions();

      // Read-only
      options.clickable(false);

      // Add vertices to PolylineOptions
      stream(vertices).map(GoogleMapsMapAdapter::toLatLng).forEach(options::add);

      // Add to map
      Polyline polyline = map.addPolyline(options);
      polyline.setTag(mapPolygon);

      // Style polyline
      polyline.setStartCap(new RoundCap());
      polyline.setEndCap(new RoundCap());
      polyline.setWidth(getPolylineStrokeWidth());
      polyline.setColor(parseColor(mapPolygon.getStyle().getColor()));
      polyline.setJointType(JointType.ROUND);

      polylines.add(polyline);
    }
  }

  private int getPolylineStrokeWidth() {
    return (int) context.getResources().getDimension(R.dimen.polyline_stroke_width);
  }

  private void addMapGeoJson(MapGeoJson mapFeature) {
    // Pass markerManager here otherwise markers in the previous layers won't be clickable.
    GeoJsonLayer layer =
        new GeoJsonLayer(map, mapFeature.getGeoJson(), markerManager, null, null, null);

    int width = getPolylineStrokeWidth();
    int color = parseColor(mapFeature.getStyle().getColor());

    GeoJsonPointStyle pointStyle = layer.getDefaultPointStyle();
    pointStyle.setLineStringWidth(width);
    pointStyle.setPolygonFillColor(color);
    pointStyle.setZIndex(1);

    GeoJsonPolygonStyle polygonStyle = layer.getDefaultPolygonStyle();
    polygonStyle.setLineStringWidth(width);
    polygonStyle.setStrokeColor(color);
    polygonStyle.setClickable(false);
    polygonStyle.setZIndex(1);

    GeoJsonLineStringStyle lineStringStyle = layer.getDefaultLineStringStyle();
    lineStringStyle.setLineStringWidth(width);
    lineStringStyle.setPolygonFillColor(color);
    lineStringStyle.setZIndex(1);

    layer.addLayerToMap();

    for (GeoJsonFeature geoJsonFeature : layer.getFeatures()) {
      updateGeoJsonPolygonBoundaries(geoJsonFeature, mapFeature);
    }

    map.setOnMapClickListener(this::onMapClick);
    geoJsonLayers.add(layer);
  }

  /* Adds the inner and outer boundaries (holes and loops) of polygons defined by a GeoJson feature
  to the adapters lists of known polygon boundaries, associating them with the given MapFeature. */
  private void updateGeoJsonPolygonBoundaries(
      GeoJsonFeature geoJsonFeature, MapFeature mapFeature) {
    if ("Polygon".equals(geoJsonFeature.getGeometry().getGeometryType())) {
      GeoJsonPolygon polygon = (GeoJsonPolygon) geoJsonFeature.getGeometry();

      geoJsonPolygonLoops.put(mapFeature, polygon.getOuterBoundaryCoordinates());
      geoJsonPolygonHoles.put(mapFeature, polygon.getInnerBoundaryCoordinates());
    }
    if ("MultiPolygon".equals(geoJsonFeature.getGeometry().getGeometryType())) {
      GeoJsonMultiPolygon multi = (GeoJsonMultiPolygon) geoJsonFeature.getGeometry();

      for (GeoJsonPolygon polygon : multi.getPolygons()) {
        geoJsonPolygonLoops.put(mapFeature, polygon.getOuterBoundaryCoordinates());
        geoJsonPolygonHoles.put(mapFeature, polygon.getInnerBoundaryCoordinates());
      }
    }
  }

  private void onMapClick(LatLng latLng) {
    handleAmbiguity(latLng);
  }

  private void removeAllMarkers() {
    markers.clear();
  }

  private void removeAllPolylines() {
    stream(polylines).forEach(Polyline::remove);
    polylines.clear();
  }

  private void removeAllGeoJsonLayers() {
    stream(geoJsonLayers).forEach(Layer::removeLayerFromMap);
    geoJsonLayers.clear();
  }

  @Override
  public Point getCameraTarget() {
    return fromLatLng(map.getCameraPosition().target);
  }

  @Override
  public float getCurrentZoomLevel() {
    return map.getCameraPosition().zoom;
  }

  @Override
  @SuppressLint("MissingPermission")
  public void enableCurrentLocationIndicator() {
    if (!map.isMyLocationEnabled()) {
      map.setMyLocationEnabled(true);
    }
  }

  @Override
  public void setMapFeatures(ImmutableSet<MapFeature> updatedFeatures) {
    if (updatedFeatures.isEmpty()) {
      removeAllMarkers();
      removeAllPolylines();
      removeAllGeoJsonLayers();
      return;
    }
    Set<MapFeature> featuresToAdd = new HashSet<>(updatedFeatures);

    for (Marker marker : markers.getMarkers()) {
      MapPin pin = (MapPin) marker.getTag();
      if (updatedFeatures.contains(pin)) {
        // If pin already exists on map, don't add it.
        featuresToAdd.remove(pin);
      } else {
        // Remove existing pins not in list of updatedFeatures.
        removeMarker(marker);
      }
    }

    Iterator<Polyline> polylineIterator = polylines.iterator();
    while (polylineIterator.hasNext()) {
      Polyline polyline = polylineIterator.next();
      MapPolygon polygon = (MapPolygon) polyline.getTag();
      if (updatedFeatures.contains(polygon)) {
        // If polygon already exists on map, don't add it.
        featuresToAdd.remove(polygon);
      } else {
        // Remove existing polyline not in list of updatedFeatures.
        removePolygon(polyline);
        polylineIterator.remove();
      }
    }

    stream(featuresToAdd)
        .forEach(
            mapFeature -> {
              if (mapFeature instanceof MapPin) {
                addMapPin((MapPin) mapFeature);
              } else if (mapFeature instanceof MapPolygon) {
                addMapPolyline((MapPolygon) mapFeature);
              } else if (mapFeature instanceof MapGeoJson) {
                addMapGeoJson((MapGeoJson) mapFeature);
              }
            });
  }

  @Override
  public int getMapType() {
    return map.getMapType();
  }

  @Override
  public void setMapType(int mapType) {
    map.setMapType(mapType);
  }

  private void removeMarker(Marker marker) {
    Timber.v("Removing marker %s", marker.getId());
    marker.remove();
  }

  private void removePolygon(Polyline polyline) {
    Timber.v("Removing polyline %s", polyline.getId());
    polyline.remove();
  }

  private int parseColor(@Nullable String colorHexCode) {
    try {
      return Color.parseColor(String.valueOf(colorHexCode));
    } catch (IllegalArgumentException e) {
      Timber.w("Invalid color code in layer style: %s", colorHexCode);
      return context.getResources().getColor(R.color.colorMapAccent);
    }
  }

  private void onCameraIdle() {
    cameraTargetBeforeDrag = null;
  }

  private void onCameraMoveStarted(int reason) {
    if (reason == REASON_DEVELOPER_ANIMATION) {
      // MapAdapter was panned by the app, not the user.
      return;
    }
    cameraTargetBeforeDrag = map.getCameraPosition().target;
  }

  private void onCameraMove() {
    com.google.android.gms.maps.model.CameraPosition gmsCameraPosition = map.getCameraPosition();
    Point target = fromLatLng(gmsCameraPosition.target);
    CameraPosition position = new CameraPosition(target, gmsCameraPosition.zoom);
    cameraMoves.onNext(position);
    if (cameraTargetBeforeDrag != null
        && !gmsCameraPosition.target.equals(cameraTargetBeforeDrag)) {
      dragInteractions.onNext(target);
    }
  }

  @Override
  public LatLngBounds getViewport() {
    return map.getProjection().getVisibleRegion().latLngBounds;
  }

  @Override
  public void setBounds(LatLngBounds bounds) {
    map.moveCamera(CameraUpdateFactory.newLatLngBounds(bounds, 0));
  }

  private void addTileOverlay(String filePath) {
    File mbtilesFile = new File(context.getFilesDir(), filePath);

    if (!mbtilesFile.exists()) {
      Timber.i("mbtiles file %s does not exist", mbtilesFile.getAbsolutePath());
      return;
    }

    try {
      MapBoxOfflineTileProvider tileProvider = new MapBoxOfflineTileProvider(mbtilesFile);
      tileProviders.onNext(tileProvider);
      map.addTileOverlay(new TileOverlayOptions().tileProvider(tileProvider));
    } catch (Exception e) {
      Timber.e(e, "Couldn't initialize tile provider for mbtiles file %s", mbtilesFile);
    }
  }

  @Override
  public void addTileOverlays(ImmutableSet<String> mbtilesFiles) {
    stream(mbtilesFiles).forEach(this::addTileOverlay);
  }
}<|MERGE_RESOLUTION|>--- conflicted
+++ resolved
@@ -145,11 +145,7 @@
     markerManager = new MarkerManager(map);
     markers = markerManager.newCollection();
     markers.setOnMarkerClickListener(this::onMarkerClick);
-<<<<<<< HEAD
-    map.setMapType(localValueStore.getSavedMapType(GoogleMap.MAP_TYPE_NORMAL));
-=======
-
->>>>>>> c713a54a
+
     UiSettings uiSettings = map.getUiSettings();
     uiSettings.setRotateGesturesEnabled(false);
     uiSettings.setTiltGesturesEnabled(false);

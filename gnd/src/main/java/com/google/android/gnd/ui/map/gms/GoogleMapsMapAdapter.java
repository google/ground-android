/*
 * Copyright 2018 Google LLC
 *
 * Licensed under the Apache License, Version 2.0 (the "License");
 * you may not use this file except in compliance with the License.
 * You may obtain a copy of the License at
 *
 *     https://www.apache.org/licenses/LICENSE-2.0
 *
 * Unless required by applicable law or agreed to in writing, software
 * distributed under the License is distributed on an "AS IS" BASIS,
 * WITHOUT WARRANTIES OR CONDITIONS OF ANY KIND, either express or implied.
 * See the License for the specific language governing permissions and
 * limitations under the License.
 */

package com.google.android.gnd.ui.map.gms;

import static com.google.android.gms.maps.GoogleMap.OnCameraMoveStartedListener.REASON_DEVELOPER_ANIMATION;
import static java8.util.stream.StreamSupport.stream;

import android.annotation.SuppressLint;
import android.content.Context;
import android.graphics.Color;
import com.cocoahero.android.gmaps.addons.mapbox.MapBoxOfflineTileProvider;
import com.google.android.gms.maps.CameraUpdateFactory;
import com.google.android.gms.maps.GoogleMap;
import com.google.android.gms.maps.UiSettings;
import com.google.android.gms.maps.model.BitmapDescriptor;
import com.google.android.gms.maps.model.JointType;
import com.google.android.gms.maps.model.LatLng;
import com.google.android.gms.maps.model.LatLngBounds;
import com.google.android.gms.maps.model.Marker;
import com.google.android.gms.maps.model.MarkerOptions;
import com.google.android.gms.maps.model.Polyline;
import com.google.android.gms.maps.model.PolylineOptions;
import com.google.android.gms.maps.model.RoundCap;
import com.google.android.gms.maps.model.TileOverlayOptions;
import com.google.android.gnd.R;
import com.google.android.gnd.model.feature.Point;
import com.google.android.gnd.persistence.local.LocalValueStore;
import com.google.android.gnd.rx.annotations.Hot;
import com.google.android.gnd.ui.MarkerIconFactory;
import com.google.android.gnd.ui.map.CameraPosition;
import com.google.android.gnd.ui.map.MapAdapter;
import com.google.android.gnd.ui.map.MapFeature;
import com.google.android.gnd.ui.map.MapGeoJson;
import com.google.android.gnd.ui.map.MapPin;
import com.google.android.gnd.ui.map.MapPolygon;
import com.google.common.collect.ImmutableList;
import com.google.common.collect.ImmutableList.Builder;
import com.google.common.collect.ImmutableSet;
import com.google.maps.android.PolyUtil;
import com.google.maps.android.collections.MarkerManager;
<<<<<<< HEAD
import com.google.maps.android.data.Layer;
import com.google.maps.android.data.geojson.GeoJsonFeature;
=======
import com.google.maps.android.collections.PolygonManager;
>>>>>>> 27ebc2c0
import com.google.maps.android.data.geojson.GeoJsonLayer;
import com.google.maps.android.data.geojson.GeoJsonLineStringStyle;
import com.google.maps.android.data.geojson.GeoJsonMultiPolygon;
import com.google.maps.android.data.geojson.GeoJsonPointStyle;
import com.google.maps.android.data.geojson.GeoJsonPolygon;
import com.google.maps.android.data.geojson.GeoJsonPolygonStyle;
import io.reactivex.Flowable;
import io.reactivex.Observable;
import io.reactivex.processors.FlowableProcessor;
import io.reactivex.processors.PublishProcessor;
import io.reactivex.subjects.PublishSubject;
import io.reactivex.subjects.Subject;
import java.io.File;
<<<<<<< HEAD
import java.util.ArrayList;
import java.util.HashMap;
import java.util.HashSet;
import java.util.Iterator;
import java.util.List;
import java.util.Map;
=======
import java.util.HashMap;
import java.util.HashSet;
import java.util.Iterator;
import java.util.Map;
import java.util.Map.Entry;
>>>>>>> 27ebc2c0
import java.util.Set;
import javax.annotation.Nullable;
import timber.log.Timber;

/**
 * Wrapper around {@link GoogleMap}, exposing Google Maps SDK functionality to Ground as a {@link
 * MapAdapter}.
 */
class GoogleMapsMapAdapter implements MapAdapter {

  private final GoogleMap map;
  private final Context context;
  private final MarkerIconFactory markerIconFactory;

  /** Marker click events. */
  @Hot private final Subject<MapPin> markerClicks = PublishSubject.create();

  /** Ambiguous click events. */
  @Hot private final Subject<ImmutableList<MapFeature>> featureClicks = PublishSubject.create();

  /** Map drag events. Emits items repeatedly while the map is being dragged. */
  @Hot private final FlowableProcessor<Point> dragInteractions = PublishProcessor.create();

  /** Camera move events. Emits items repeatedly while camera is in motion. */
  @Hot private final FlowableProcessor<CameraPosition> cameraMoves = PublishProcessor.create();

  // TODO(#693): Simplify impl of tile providers.
  // TODO(#691): This is a limitation of the MapBox tile provider we're using;
  // since one need to call `close` explicitly, we cannot generically expose these as TileProviders;
  // instead we must retain explicit reference to the concrete type.
  @Hot
  private final PublishSubject<MapBoxOfflineTileProvider> tileProviders = PublishSubject.create();

  /**
   * Manager for handling click events for markers.
   *
   * <p>This isn't needed if the map only has a single layer. But in our case, multiple GeoJSON
   * layers might be added and we wish to have independent clickable features for each layer.
   */
  private final MarkerManager markerManager;
  // TODO: Add managers for polyline layers

  /**
   * References to Google Maps SDK Markers present on the map. Used to sync and update markers with
   * current view and data state.
   */
  private final MarkerManager.Collection markers;

  /**
   * References to Google Maps SDK Markers present on the map. Used to sync and update polylines
   * with current view and data state.
   */
  private final Set<Polyline> polylines = new HashSet<>();

  /**
   * References to Google Maps SDK GeoJSON layers present on the map, keyed by MapGeoJson features.
   * Used to sync and update GeoJSON with current data and UI state.
   */
<<<<<<< HEAD
  private final Set<GeoJsonLayer> geoJsonLayers = new HashSet<>();
=======
  private Map<MapGeoJson, GeoJsonLayer> geoJsonLayersByFeature = new HashMap<>();
>>>>>>> 27ebc2c0

  @Nullable private LatLng cameraTargetBeforeDrag;
  private final Map<MapFeature, List<LatLng>> geoJsonPolygonLoops = new HashMap<>();
  private final Map<MapFeature, ArrayList<ArrayList<LatLng>>> geoJsonPolygonHoles = new HashMap<>();

  public GoogleMapsMapAdapter(
      GoogleMap map,
      Context context,
      MarkerIconFactory markerIconFactory,
      LocalValueStore localValueStore) {
    this.map = map;
    this.context = context;
    this.markerIconFactory = markerIconFactory;

    // init markers
    markerManager = new MarkerManager(map);
    markers = markerManager.newCollection();
    markers.setOnMarkerClickListener(this::onMarkerClick);
    map.setMapType(localValueStore.getSavedMapType(GoogleMap.MAP_TYPE_NORMAL));
    UiSettings uiSettings = map.getUiSettings();
    uiSettings.setRotateGesturesEnabled(false);
    uiSettings.setTiltGesturesEnabled(false);
    uiSettings.setMyLocationButtonEnabled(false);
    uiSettings.setMapToolbarEnabled(false);
    uiSettings.setCompassEnabled(false);
    uiSettings.setIndoorLevelPickerEnabled(false);
    map.setOnCameraIdleListener(this::onCameraIdle);
    map.setOnCameraMoveStartedListener(this::onCameraMoveStarted);
    map.setOnCameraMoveListener(this::onCameraMove);
    onCameraMove();
  }

  private static Point fromLatLng(LatLng latLng) {
    return Point.newBuilder().setLatitude(latLng.latitude).setLongitude(latLng.longitude).build();
  }

  private static LatLng toLatLng(Point point) {
    return new LatLng(point.getLatitude(), point.getLongitude());
  }

  // Handle taps on ambiguous features.
  private void handleAmbiguity(LatLng latLng) {
    Builder<MapFeature> candidates = ImmutableList.builder();
    ArrayList<String> processed = new ArrayList<>();

    for (Map.Entry<MapFeature, ArrayList<ArrayList<LatLng>>> json :
        geoJsonPolygonHoles.entrySet()) {
      ArrayList<ArrayList<LatLng>> holes = json.getValue();
      if (processed.contains(((MapGeoJson) json.getKey()).getId())) {
        continue;
      }

      if (stream(holes).anyMatch(hole -> PolyUtil.containsLocation(latLng, hole, false))) {
        processed.add(((MapGeoJson) json.getKey()).getId());
      }
    }

    for (Map.Entry<MapFeature, List<LatLng>> json : geoJsonPolygonLoops.entrySet()) {
      if (processed.contains(((MapGeoJson) json.getKey()).getId())) {
        continue;
      }

      if (PolyUtil.containsLocation(latLng, json.getValue(), false)) {
        candidates.add(json.getKey());
        processed.add(((MapGeoJson) json.getKey()).getId());
      }
    }

    featureClicks.onNext(candidates.build());
  }

  private boolean onMarkerClick(Marker marker) {
    if (map.getUiSettings().isZoomGesturesEnabled()) {
      markerClicks.onNext((MapPin) marker.getTag());
      // Allow map to pan to marker.
      return false;
    } else {
      // Prevent map from panning to marker.
      return true;
    }
  }

  @Hot
  @Override
  public Observable<MapPin> getMapPinClicks() {
    return markerClicks;
  }

  @Override
  public @Hot Observable<ImmutableList<MapFeature>> getFeatureClicks() {
    return featureClicks;
  }

  @Hot
  @Override
  public Flowable<Point> getDragInteractions() {
    return dragInteractions;
  }

  @Hot
  @Override
  public Flowable<CameraPosition> getCameraMoves() {
    return cameraMoves;
  }

  @Hot
  @Override
  public Observable<MapBoxOfflineTileProvider> getTileProviders() {
    return tileProviders;
  }

  @Override
  public void enable() {
    map.getUiSettings().setAllGesturesEnabled(true);
  }

  @Override
  public void disable() {
    map.getUiSettings().setAllGesturesEnabled(false);
  }

  @Override
  public void moveCamera(CameraPosition position) {
    map.moveCamera(
        CameraUpdateFactory.newLatLngZoom(toLatLng(position.getTarget()), position.getZoomLevel()));
  }

  @Override
  public void moveCamera(Point point) {
    map.moveCamera(CameraUpdateFactory.newLatLng(toLatLng(point)));
  }

  @Override
  public void moveCamera(Point point, float zoomLevel) {
    map.moveCamera(CameraUpdateFactory.newLatLngZoom(toLatLng(point), zoomLevel));
  }

  private void addMapPin(MapPin mapPin) {
    LatLng position = toLatLng(mapPin.getPosition());
    String color = mapPin.getStyle().getColor();
    BitmapDescriptor icon = markerIconFactory.getMarkerIcon(parseColor(color));
    Marker marker =
        markers.addMarker(new MarkerOptions().position(position).icon(icon).alpha(1.0f));
    marker.setTag(mapPin);
  }

  private void addMapPolyline(MapPolygon mapPolygon) {
    for (ImmutableSet<Point> vertices : mapPolygon.getVertices()) {
      PolylineOptions options = new PolylineOptions();

      // Read-only
      options.clickable(false);

      // Add vertices to PolylineOptions
      stream(vertices).map(GoogleMapsMapAdapter::toLatLng).forEach(options::add);

      // Add to map
      Polyline polyline = map.addPolyline(options);
      polyline.setTag(mapPolygon);

      // Style polyline
      polyline.setStartCap(new RoundCap());
      polyline.setEndCap(new RoundCap());
      polyline.setWidth(getPolylineStrokeWidth());
      polyline.setColor(parseColor(mapPolygon.getStyle().getColor()));
      polyline.setJointType(JointType.ROUND);

      polylines.add(polyline);
    }
  }

  private int getPolylineStrokeWidth() {
    return (int) context.getResources().getDimension(R.dimen.polyline_stroke_width);
  }

  private void addMapGeoJson(MapGeoJson mapFeature) {
    // Pass markerManager here otherwise markers in the previous layers won't be clickable.
    GeoJsonLayer layer =
        new GeoJsonLayer(map, mapFeature.getGeoJson(), markerManager, null, null, null);

    int width = mapFeature.getStrokeWidth();
    int color = parseColor(mapFeature.getStyle().getColor());

    GeoJsonPointStyle pointStyle = layer.getDefaultPointStyle();
    pointStyle.setZIndex(1);

    GeoJsonPolygonStyle polygonStyle = layer.getDefaultPolygonStyle();
    polygonStyle.setStrokeWidth(width);
    polygonStyle.setLineStringWidth(width);
    polygonStyle.setStrokeColor(color);
    polygonStyle.setClickable(false);
    polygonStyle.setZIndex(1);

    GeoJsonLineStringStyle lineStringStyle = layer.getDefaultLineStringStyle();
    lineStringStyle.setLineStringWidth(width);
    lineStringStyle.setZIndex(1);

    layer.addLayerToMap();

    for (GeoJsonFeature geoJsonFeature : layer.getFeatures()) {
      updateGeoJsonPolygonBoundaries(geoJsonFeature, mapFeature);
    }

<<<<<<< HEAD
    map.setOnMapClickListener(this::onMapClick);
    geoJsonLayers.add(layer);
=======
    geoJsonLayersByFeature.put(mapFeature, layer);
>>>>>>> 27ebc2c0
  }

  /* Adds the inner and outer boundaries (holes and loops) of polygons defined by a GeoJson feature
  to the adapters lists of known polygon boundaries, associating them with the given MapFeature. */
  private void updateGeoJsonPolygonBoundaries(
      GeoJsonFeature geoJsonFeature, MapFeature mapFeature) {
    if ("Polygon".equals(geoJsonFeature.getGeometry().getGeometryType())) {
      GeoJsonPolygon polygon = (GeoJsonPolygon) geoJsonFeature.getGeometry();

      geoJsonPolygonLoops.put(mapFeature, polygon.getOuterBoundaryCoordinates());
      geoJsonPolygonHoles.put(mapFeature, polygon.getInnerBoundaryCoordinates());
    }
    if ("MultiPolygon".equals(geoJsonFeature.getGeometry().getGeometryType())) {
      GeoJsonMultiPolygon multi = (GeoJsonMultiPolygon) geoJsonFeature.getGeometry();

      for (GeoJsonPolygon polygon : multi.getPolygons()) {
        geoJsonPolygonLoops.put(mapFeature, polygon.getOuterBoundaryCoordinates());
        geoJsonPolygonHoles.put(mapFeature, polygon.getInnerBoundaryCoordinates());
      }
    }
  }

  private void onMapClick(LatLng latLng) {
    handleAmbiguity(latLng);
  }

  @Override
  public Point getCameraTarget() {
    return fromLatLng(map.getCameraPosition().target);
  }

  @Override
  public float getCurrentZoomLevel() {
    return map.getCameraPosition().zoom;
  }

  @Override
  @SuppressLint("MissingPermission")
  public void enableCurrentLocationIndicator() {
    if (!map.isMyLocationEnabled()) {
      map.setMyLocationEnabled(true);
    }
  }

  @Override
  public void setMapFeatures(ImmutableSet<MapFeature> features) {
    Set<MapFeature> featuresToUpdate = new HashSet<>(features);

    for (Marker marker : markers.getMarkers()) {
      MapPin pin = (MapPin) marker.getTag();
      if (features.contains(pin)) {
        // If existing pin is present and up-to-date, don't update it.
        featuresToUpdate.remove(pin);
      } else {
        // If pin isn't present or up-to-date, remove it so it can be added back later.
        removeMarker(marker);
      }
    }

    Iterator<Polyline> polylineIterator = polylines.iterator();
    while (polylineIterator.hasNext()) {
      Polyline polyline = polylineIterator.next();
      MapPolygon polygon = (MapPolygon) polyline.getTag();
      if (features.contains(polygon)) {
        // If polygon already exists on map, don't add it.
        featuresToUpdate.remove(polygon);
      } else {
        // Remove existing polyline not in list of updatedFeatures.
        removePolygon(polyline);
        polylineIterator.remove();
      }
    }

    // Iterate over all existing GeoJSON on the map.
    Iterator<Entry<MapGeoJson, GeoJsonLayer>> geoJsonIterator =
        geoJsonLayersByFeature.entrySet().iterator();
    while (geoJsonIterator.hasNext()) {
      Entry<MapGeoJson, GeoJsonLayer> entry = geoJsonIterator.next();
      MapGeoJson geoJsonFeature = entry.getKey();
      GeoJsonLayer layer = entry.getValue();
      if (features.contains(geoJsonFeature)) {
        // If existing GeoJSON is present and up-to-date, don't update it.
        featuresToUpdate.remove(geoJsonFeature);
      } else {
        // If pin isn't present or up-to-date, remove it so it can be added back later.
        Timber.v("Removing GeoJSON feature %s", geoJsonFeature.getFeature().getId());
        layer.removeLayerFromMap();
        geoJsonIterator.remove();
      }
    }

    for (MapFeature mapFeature : featuresToUpdate) {
      if (mapFeature instanceof MapPin) {
        addMapPin((MapPin) mapFeature);
      } else if (mapFeature instanceof MapPolygon) {
        addMapPolyline((MapPolygon) mapFeature);
      } else if (mapFeature instanceof MapGeoJson) {
        addMapGeoJson((MapGeoJson) mapFeature);
      }
    }
  }

  @Override
  public int getMapType() {
    return map.getMapType();
  }

  @Override
  public void setMapType(int mapType) {
    map.setMapType(mapType);
  }

  private void removeMarker(Marker marker) {
    Timber.v("Removing marker %s", marker.getId());
    marker.remove();
  }

  private void removePolygon(Polyline polyline) {
    Timber.v("Removing polyline %s", polyline.getId());
    polyline.remove();
  }

  private int parseColor(@Nullable String colorHexCode) {
    try {
      return Color.parseColor(String.valueOf(colorHexCode));
    } catch (IllegalArgumentException e) {
      Timber.w("Invalid color code in layer style: %s", colorHexCode);
      return context.getResources().getColor(R.color.colorMapAccent);
    }
  }

  private void onCameraIdle() {
    cameraTargetBeforeDrag = null;
  }

  private void onCameraMoveStarted(int reason) {
    if (reason == REASON_DEVELOPER_ANIMATION) {
      // MapAdapter was panned by the app, not the user.
      return;
    }
    cameraTargetBeforeDrag = map.getCameraPosition().target;
  }

  private void onCameraMove() {
    com.google.android.gms.maps.model.CameraPosition gmsCameraPosition = map.getCameraPosition();
    Point target = fromLatLng(gmsCameraPosition.target);
    CameraPosition position = new CameraPosition(target, gmsCameraPosition.zoom);
    cameraMoves.onNext(position);
    if (cameraTargetBeforeDrag != null
        && !gmsCameraPosition.target.equals(cameraTargetBeforeDrag)) {
      dragInteractions.onNext(target);
    }
  }

  @Override
  public LatLngBounds getViewport() {
    return map.getProjection().getVisibleRegion().latLngBounds;
  }

  @Override
  public void setBounds(LatLngBounds bounds) {
    map.moveCamera(CameraUpdateFactory.newLatLngBounds(bounds, 0));
  }

  private void addTileOverlay(String filePath) {
    File mbtilesFile = new File(context.getFilesDir(), filePath);

    if (!mbtilesFile.exists()) {
      Timber.i("mbtiles file %s does not exist", mbtilesFile.getAbsolutePath());
      return;
    }

    try {
      MapBoxOfflineTileProvider tileProvider = new MapBoxOfflineTileProvider(mbtilesFile);
      tileProviders.onNext(tileProvider);
      map.addTileOverlay(new TileOverlayOptions().tileProvider(tileProvider));
    } catch (Exception e) {
      Timber.e(e, "Couldn't initialize tile provider for mbtiles file %s", mbtilesFile);
    }
  }

  @Override
  public void addTileOverlays(ImmutableSet<String> mbtilesFiles) {
    stream(mbtilesFiles).forEach(this::addTileOverlay);
  }
}<|MERGE_RESOLUTION|>--- conflicted
+++ resolved
@@ -52,12 +52,7 @@
 import com.google.common.collect.ImmutableSet;
 import com.google.maps.android.PolyUtil;
 import com.google.maps.android.collections.MarkerManager;
-<<<<<<< HEAD
-import com.google.maps.android.data.Layer;
 import com.google.maps.android.data.geojson.GeoJsonFeature;
-=======
-import com.google.maps.android.collections.PolygonManager;
->>>>>>> 27ebc2c0
 import com.google.maps.android.data.geojson.GeoJsonLayer;
 import com.google.maps.android.data.geojson.GeoJsonLineStringStyle;
 import com.google.maps.android.data.geojson.GeoJsonMultiPolygon;
@@ -71,20 +66,13 @@
 import io.reactivex.subjects.PublishSubject;
 import io.reactivex.subjects.Subject;
 import java.io.File;
-<<<<<<< HEAD
 import java.util.ArrayList;
 import java.util.HashMap;
 import java.util.HashSet;
 import java.util.Iterator;
 import java.util.List;
 import java.util.Map;
-=======
-import java.util.HashMap;
-import java.util.HashSet;
-import java.util.Iterator;
-import java.util.Map;
 import java.util.Map.Entry;
->>>>>>> 27ebc2c0
 import java.util.Set;
 import javax.annotation.Nullable;
 import timber.log.Timber;
@@ -143,11 +131,7 @@
    * References to Google Maps SDK GeoJSON layers present on the map, keyed by MapGeoJson features.
    * Used to sync and update GeoJSON with current data and UI state.
    */
-<<<<<<< HEAD
-  private final Set<GeoJsonLayer> geoJsonLayers = new HashSet<>();
-=======
   private Map<MapGeoJson, GeoJsonLayer> geoJsonLayersByFeature = new HashMap<>();
->>>>>>> 27ebc2c0
 
   @Nullable private LatLng cameraTargetBeforeDrag;
   private final Map<MapFeature, List<LatLng>> geoJsonPolygonLoops = new HashMap<>();
@@ -351,12 +335,8 @@
       updateGeoJsonPolygonBoundaries(geoJsonFeature, mapFeature);
     }
 
-<<<<<<< HEAD
     map.setOnMapClickListener(this::onMapClick);
-    geoJsonLayers.add(layer);
-=======
     geoJsonLayersByFeature.put(mapFeature, layer);
->>>>>>> 27ebc2c0
   }
 
   /* Adds the inner and outer boundaries (holes and loops) of polygons defined by a GeoJson feature

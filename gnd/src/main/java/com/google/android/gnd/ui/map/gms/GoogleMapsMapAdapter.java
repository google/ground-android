/*
 * Copyright 2018 Google LLC
 *
 * Licensed under the Apache License, Version 2.0 (the "License");
 * you may not use this file except in compliance with the License.
 * You may obtain a copy of the License at
 *
 *     https://www.apache.org/licenses/LICENSE-2.0
 *
 * Unless required by applicable law or agreed to in writing, software
 * distributed under the License is distributed on an "AS IS" BASIS,
 * WITHOUT WARRANTIES OR CONDITIONS OF ANY KIND, either express or implied.
 * See the License for the specific language governing permissions and
 * limitations under the License.
 */

package com.google.android.gnd.ui.map.gms;

import static com.google.android.gms.maps.GoogleMap.OnCameraMoveStartedListener.REASON_DEVELOPER_ANIMATION;
import static com.google.android.gms.maps.GoogleMap.OnCameraMoveStartedListener.REASON_GESTURE;
import static java8.util.stream.StreamSupport.stream;

import android.annotation.SuppressLint;
import android.content.Context;
import android.graphics.Color;
import com.cocoahero.android.gmaps.addons.mapbox.MapBoxOfflineTileProvider;
import com.google.android.gms.maps.CameraUpdateFactory;
import com.google.android.gms.maps.GoogleMap;
import com.google.android.gms.maps.UiSettings;
import com.google.android.gms.maps.model.BitmapDescriptor;
import com.google.android.gms.maps.model.JointType;
import com.google.android.gms.maps.model.LatLng;
import com.google.android.gms.maps.model.LatLngBounds;
import com.google.android.gms.maps.model.Marker;
import com.google.android.gms.maps.model.MarkerOptions;
import com.google.android.gms.maps.model.Polyline;
import com.google.android.gms.maps.model.PolylineOptions;
import com.google.android.gms.maps.model.RoundCap;
import com.google.android.gms.maps.model.TileOverlayOptions;
import com.google.android.gnd.R;
import com.google.android.gnd.model.feature.Point;
import com.google.android.gnd.rx.Nil;
import com.google.android.gnd.rx.annotations.Hot;
import com.google.android.gnd.ui.MarkerIconFactory;
import com.google.android.gnd.ui.map.CameraPosition;
import com.google.android.gnd.ui.map.MapAdapter;
import com.google.android.gnd.ui.map.MapFeature;
import com.google.android.gnd.ui.map.MapGeoJson;
import com.google.android.gnd.ui.map.MapPin;
import com.google.android.gnd.ui.map.MapPolygon;
import com.google.common.collect.ImmutableList;
import com.google.common.collect.ImmutableList.Builder;
import com.google.common.collect.ImmutableSet;
import com.google.maps.android.PolyUtil;
import com.google.maps.android.collections.MarkerManager;
import com.google.maps.android.data.geojson.GeoJsonFeature;
import com.google.maps.android.data.geojson.GeoJsonLayer;
import com.google.maps.android.data.geojson.GeoJsonLineStringStyle;
import com.google.maps.android.data.geojson.GeoJsonMultiPolygon;
import com.google.maps.android.data.geojson.GeoJsonPointStyle;
import com.google.maps.android.data.geojson.GeoJsonPolygon;
import com.google.maps.android.data.geojson.GeoJsonPolygonStyle;
import io.reactivex.Flowable;
import io.reactivex.Observable;
import io.reactivex.processors.FlowableProcessor;
import io.reactivex.processors.PublishProcessor;
import io.reactivex.subjects.PublishSubject;
import io.reactivex.subjects.Subject;
import java.io.File;
import java.util.ArrayList;
import java.util.HashMap;
import java.util.HashSet;
import java.util.Iterator;
import java.util.List;
import java.util.Map;
import java.util.Map.Entry;
import java.util.Set;
import javax.annotation.Nullable;
import timber.log.Timber;

/**
 * Wrapper around {@link GoogleMap}, exposing Google Maps SDK functionality to Ground as a {@link
 * MapAdapter}.
 */
class GoogleMapsMapAdapter implements MapAdapter {

  private final GoogleMap map;
  private final Context context;
  private final MarkerIconFactory markerIconFactory;

  /** Marker click events. */
  @Hot private final Subject<MapPin> markerClicks = PublishSubject.create();

  /** Ambiguous click events. */
  @Hot private final Subject<ImmutableList<MapFeature>> featureClicks = PublishSubject.create();

  /** Map drag events. Emits items when the map drag has started. */
  @Hot private final FlowableProcessor<Nil> startDragEvents = PublishProcessor.create();

  /** Camera move events. Emits items after the camera has stopped moving. */
  @Hot
  private final FlowableProcessor<CameraPosition> cameraMovedEvents = PublishProcessor.create();

  // TODO(#693): Simplify impl of tile providers.
  // TODO(#691): This is a limitation of the MapBox tile provider we're using;
  // since one need to call `close` explicitly, we cannot generically expose these as TileProviders;
  // instead we must retain explicit reference to the concrete type.
  @Hot
  private final PublishSubject<MapBoxOfflineTileProvider> tileProviders = PublishSubject.create();

  /**
   * Manager for handling click events for markers.
   *
   * <p>This isn't needed if the map only has a single layer. But in our case, multiple GeoJSON
   * layers might be added and we wish to have independent clickable features for each layer.
   */
  private final MarkerManager markerManager;
  // TODO: Add managers for polyline layers

  /**
   * References to Google Maps SDK Markers present on the map. Used to sync and update markers with
   * current view and data state.
   */
  private final MarkerManager.Collection markers;

  /**
   * References to Google Maps SDK Markers present on the map. Used to sync and update polylines
   * with current view and data state.
   */
  private final Set<Polyline> polylines = new HashSet<>();

  /**
   * References to Google Maps SDK GeoJSON layers present on the map, keyed by MapGeoJson features.
   * Used to sync and update GeoJSON with current data and UI state.
   */
  private Map<MapGeoJson, GeoJsonLayer> geoJsonLayersByFeature = new HashMap<>();

  private final Map<MapFeature, List<LatLng>> geoJsonPolygonLoops = new HashMap<>();
  private final Map<MapFeature, ArrayList<ArrayList<LatLng>>> geoJsonPolygonHoles = new HashMap<>();

  private int cameraChangeReason = REASON_DEVELOPER_ANIMATION;

  public GoogleMapsMapAdapter(GoogleMap map, Context context, MarkerIconFactory markerIconFactory) {
    this.map = map;
    this.context = context;
    this.markerIconFactory = markerIconFactory;

    // init markers
    markerManager = new MarkerManager(map);
    markers = markerManager.newCollection();
    markers.setOnMarkerClickListener(this::onMarkerClick);

    UiSettings uiSettings = map.getUiSettings();
    uiSettings.setRotateGesturesEnabled(false);
    uiSettings.setTiltGesturesEnabled(false);
    uiSettings.setMyLocationButtonEnabled(false);
    uiSettings.setMapToolbarEnabled(false);
    uiSettings.setCompassEnabled(false);
    uiSettings.setIndoorLevelPickerEnabled(false);
    map.setOnCameraIdleListener(this::onCameraIdle);
    map.setOnCameraMoveStartedListener(this::onCameraMoveStarted);
    map.setOnMapClickListener(this::onMapClick);
  }

  private static Point fromLatLng(LatLng latLng) {
    return Point.newBuilder().setLatitude(latLng.latitude).setLongitude(latLng.longitude).build();
  }

  private static LatLng toLatLng(Point point) {
    return new LatLng(point.getLatitude(), point.getLongitude());
  }

  // Handle taps on ambiguous features.
  private void handleAmbiguity(LatLng latLng) {
    Builder<MapFeature> candidates = ImmutableList.builder();
    ArrayList<String> processed = new ArrayList<>();

    for (Map.Entry<MapFeature, ArrayList<ArrayList<LatLng>>> json :
        geoJsonPolygonHoles.entrySet()) {
      ArrayList<ArrayList<LatLng>> holes = json.getValue();
      if (processed.contains(((MapGeoJson) json.getKey()).getId())) {
        continue;
      }

      if (stream(holes).anyMatch(hole -> PolyUtil.containsLocation(latLng, hole, false))) {
        processed.add(((MapGeoJson) json.getKey()).getId());
      }
    }

    for (Map.Entry<MapFeature, List<LatLng>> json : geoJsonPolygonLoops.entrySet()) {
      if (processed.contains(((MapGeoJson) json.getKey()).getId())) {
        continue;
      }

      if (PolyUtil.containsLocation(latLng, json.getValue(), false)) {
        candidates.add(json.getKey());
        processed.add(((MapGeoJson) json.getKey()).getId());
      }
    }

    featureClicks.onNext(candidates.build());
  }

  private boolean onMarkerClick(Marker marker) {
    if (map.getUiSettings().isZoomGesturesEnabled()) {
      markerClicks.onNext((MapPin) marker.getTag());
      // Allow map to pan to marker.
      return false;
    } else {
      // Prevent map from panning to marker.
      return true;
    }
  }

  @Hot
  @Override
  public Observable<MapPin> getMapPinClicks() {
    return markerClicks;
  }

  @Override
  public @Hot Observable<ImmutableList<MapFeature>> getFeatureClicks() {
    return featureClicks;
  }

  @Hot
  @Override
  public Flowable<Nil> getStartDragEvents() {
    return startDragEvents;
  }

  @Hot
  @Override
  public Flowable<CameraPosition> getCameraMovedEvents() {
    return cameraMovedEvents;
  }

  @Hot
  @Override
  public Observable<MapBoxOfflineTileProvider> getTileProviders() {
    return tileProviders;
  }

  @Override
  public void enable() {
    map.getUiSettings().setAllGesturesEnabled(true);
  }

  @Override
  public void disable() {
    map.getUiSettings().setAllGesturesEnabled(false);
  }

  @Override
  public void moveCamera(CameraPosition position) {
    map.moveCamera(
        CameraUpdateFactory.newLatLngZoom(toLatLng(position.getTarget()), position.getZoomLevel()));
  }

  @Override
  public void moveCamera(Point point) {
    map.moveCamera(CameraUpdateFactory.newLatLng(toLatLng(point)));
  }

  @Override
  public void moveCamera(Point point, float zoomLevel) {
    map.moveCamera(CameraUpdateFactory.newLatLngZoom(toLatLng(point), zoomLevel));
  }

  private void addMapPin(MapPin mapPin) {
    LatLng position = toLatLng(mapPin.getPosition());
    String color = mapPin.getStyle().getColor();
    BitmapDescriptor icon = markerIconFactory.getMarkerIcon(parseColor(color));
    Marker marker =
        markers.addMarker(new MarkerOptions().position(position).icon(icon).alpha(1.0f));
    marker.setTag(mapPin);
  }

  private void addMapPolyline(MapPolygon mapPolygon) {
    for (ImmutableSet<Point> vertices : mapPolygon.getVertices()) {
      PolylineOptions options = new PolylineOptions();

      // Read-only
      options.clickable(false);

      // Add vertices to PolylineOptions
      stream(vertices).map(GoogleMapsMapAdapter::toLatLng).forEach(options::add);

      // Add to map
      Polyline polyline = map.addPolyline(options);
      polyline.setTag(mapPolygon);

      // Style polyline
      polyline.setStartCap(new RoundCap());
      polyline.setEndCap(new RoundCap());
      polyline.setWidth(getPolylineStrokeWidth());
      polyline.setColor(parseColor(mapPolygon.getStyle().getColor()));
      polyline.setJointType(JointType.ROUND);

      polylines.add(polyline);
    }
  }

  private int getPolylineStrokeWidth() {
    return (int) context.getResources().getDimension(R.dimen.polyline_stroke_width);
  }

  private void addMapGeoJson(MapGeoJson mapFeature) {
    // Pass markerManager here otherwise markers in the previous layers won't be clickable.
    GeoJsonLayer layer =
        new GeoJsonLayer(map, mapFeature.getGeoJson(), markerManager, null, null, null);

    int width = mapFeature.getStrokeWidth();
    int color = parseColor(mapFeature.getStyle().getColor());

    GeoJsonPointStyle pointStyle = layer.getDefaultPointStyle();
    pointStyle.setZIndex(1);

    GeoJsonPolygonStyle polygonStyle = layer.getDefaultPolygonStyle();
    polygonStyle.setStrokeWidth(width);
    polygonStyle.setLineStringWidth(width);
    polygonStyle.setStrokeColor(color);
    polygonStyle.setClickable(false);
    polygonStyle.setZIndex(1);

    GeoJsonLineStringStyle lineStringStyle = layer.getDefaultLineStringStyle();
    lineStringStyle.setLineStringWidth(width);
    lineStringStyle.setZIndex(1);

    layer.addLayerToMap();

    for (GeoJsonFeature geoJsonFeature : layer.getFeatures()) {
      updateGeoJsonPolygonBoundaries(geoJsonFeature, mapFeature);
    }

<<<<<<< HEAD
    geoJsonLayersByFeature.put(mapFeature, layer);
=======
    geoJsonLayers.add(layer);
>>>>>>> d5d6ab79
  }

  /* Adds the inner and outer boundaries (holes and loops) of polygons defined by a GeoJson feature
  to the adapters lists of known polygon boundaries, associating them with the given MapFeature. */
  private void updateGeoJsonPolygonBoundaries(
      GeoJsonFeature geoJsonFeature, MapFeature mapFeature) {
    if ("Polygon".equals(geoJsonFeature.getGeometry().getGeometryType())) {
      GeoJsonPolygon polygon = (GeoJsonPolygon) geoJsonFeature.getGeometry();

      geoJsonPolygonLoops.put(mapFeature, polygon.getOuterBoundaryCoordinates());
      geoJsonPolygonHoles.put(mapFeature, polygon.getInnerBoundaryCoordinates());
    }
    if ("MultiPolygon".equals(geoJsonFeature.getGeometry().getGeometryType())) {
      GeoJsonMultiPolygon multi = (GeoJsonMultiPolygon) geoJsonFeature.getGeometry();

      for (GeoJsonPolygon polygon : multi.getPolygons()) {
        geoJsonPolygonLoops.put(mapFeature, polygon.getOuterBoundaryCoordinates());
        geoJsonPolygonHoles.put(mapFeature, polygon.getInnerBoundaryCoordinates());
      }
    }
  }

  private void onMapClick(LatLng latLng) {
    handleAmbiguity(latLng);
  }

  @Override
  public Point getCameraTarget() {
    return fromLatLng(map.getCameraPosition().target);
  }

  @Override
  public float getCurrentZoomLevel() {
    return map.getCameraPosition().zoom;
  }

  @Override
  @SuppressLint("MissingPermission")
  public void enableCurrentLocationIndicator() {
    if (!map.isMyLocationEnabled()) {
      map.setMyLocationEnabled(true);
    }
  }

  @Override
  public void setMapFeatures(ImmutableSet<MapFeature> features) {
    Set<MapFeature> featuresToUpdate = new HashSet<>(features);

    for (Marker marker : markers.getMarkers()) {
      MapPin pin = (MapPin) marker.getTag();
      if (features.contains(pin)) {
        // If existing pin is present and up-to-date, don't update it.
        featuresToUpdate.remove(pin);
      } else {
        // If pin isn't present or up-to-date, remove it so it can be added back later.
        removeMarker(marker);
      }
    }

    Iterator<Polyline> polylineIterator = polylines.iterator();
    while (polylineIterator.hasNext()) {
      Polyline polyline = polylineIterator.next();
      MapPolygon polygon = (MapPolygon) polyline.getTag();
      if (features.contains(polygon)) {
        // If polygon already exists on map, don't add it.
        featuresToUpdate.remove(polygon);
      } else {
        // Remove existing polyline not in list of updatedFeatures.
        removePolygon(polyline);
        polylineIterator.remove();
      }
    }

    // Iterate over all existing GeoJSON on the map.
    Iterator<Entry<MapGeoJson, GeoJsonLayer>> geoJsonIterator =
        geoJsonLayersByFeature.entrySet().iterator();
    while (geoJsonIterator.hasNext()) {
      Entry<MapGeoJson, GeoJsonLayer> entry = geoJsonIterator.next();
      MapGeoJson geoJsonFeature = entry.getKey();
      GeoJsonLayer layer = entry.getValue();
      if (features.contains(geoJsonFeature)) {
        // If existing GeoJSON is present and up-to-date, don't update it.
        featuresToUpdate.remove(geoJsonFeature);
      } else {
        // If pin isn't present or up-to-date, remove it so it can be added back later.
        Timber.v("Removing GeoJSON feature %s", geoJsonFeature.getFeature().getId());
        geoJsonPolygonHoles.remove(geoJsonFeature);
        geoJsonPolygonLoops.remove(geoJsonFeature);
        geoJsonIterator.remove();
        layer.removeLayerFromMap();
      }
    }

    for (MapFeature mapFeature : featuresToUpdate) {
      if (mapFeature instanceof MapPin) {
        addMapPin((MapPin) mapFeature);
      } else if (mapFeature instanceof MapPolygon) {
        addMapPolyline((MapPolygon) mapFeature);
      } else if (mapFeature instanceof MapGeoJson) {
        addMapGeoJson((MapGeoJson) mapFeature);
      }
    }
  }

  @Override
  public int getMapType() {
    return map.getMapType();
  }

  @Override
  public void setMapType(int mapType) {
    map.setMapType(mapType);
  }

  private void removeMarker(Marker marker) {
    Timber.v("Removing marker %s", marker.getId());
    marker.remove();
  }

  private void removePolygon(Polyline polyline) {
    Timber.v("Removing polyline %s", polyline.getId());
    polyline.remove();
  }

  private int parseColor(@Nullable String colorHexCode) {
    try {
      return Color.parseColor(String.valueOf(colorHexCode));
    } catch (IllegalArgumentException e) {
      Timber.w("Invalid color code in layer style: %s", colorHexCode);
      return context.getResources().getColor(R.color.colorMapAccent);
    }
  }

  private void onCameraIdle() {
    if (cameraChangeReason == REASON_GESTURE) {
      LatLng target = map.getCameraPosition().target;
      float zoom = map.getCameraPosition().zoom;
      cameraMovedEvents.onNext(new CameraPosition(fromLatLng(target), zoom));
      cameraChangeReason = REASON_DEVELOPER_ANIMATION;
    }
  }

  private void onCameraMoveStarted(int reason) {
    cameraChangeReason = reason;
    if (reason == REASON_GESTURE) {
      startDragEvents.onNext(Nil.NIL);
    }
  }

  @Override
  public LatLngBounds getViewport() {
    return map.getProjection().getVisibleRegion().latLngBounds;
  }

  @Override
  public void setBounds(LatLngBounds bounds) {
    map.moveCamera(CameraUpdateFactory.newLatLngBounds(bounds, 0));
  }

  private void addTileOverlay(String filePath) {
    File mbtilesFile = new File(context.getFilesDir(), filePath);

    if (!mbtilesFile.exists()) {
      Timber.i("mbtiles file %s does not exist", mbtilesFile.getAbsolutePath());
      return;
    }

    try {
      MapBoxOfflineTileProvider tileProvider = new MapBoxOfflineTileProvider(mbtilesFile);
      tileProviders.onNext(tileProvider);
      map.addTileOverlay(new TileOverlayOptions().tileProvider(tileProvider));
    } catch (Exception e) {
      Timber.e(e, "Couldn't initialize tile provider for mbtiles file %s", mbtilesFile);
    }
  }

  @Override
  public void addTileOverlays(ImmutableSet<String> mbtilesFiles) {
    stream(mbtilesFiles).forEach(this::addTileOverlay);
  }
}<|MERGE_RESOLUTION|>--- conflicted
+++ resolved
@@ -333,11 +333,7 @@
       updateGeoJsonPolygonBoundaries(geoJsonFeature, mapFeature);
     }
 
-<<<<<<< HEAD
     geoJsonLayersByFeature.put(mapFeature, layer);
-=======
-    geoJsonLayers.add(layer);
->>>>>>> d5d6ab79
   }
 
   /* Adds the inner and outer boundaries (holes and loops) of polygons defined by a GeoJson feature

/*
 * Copyright 2018 Google LLC
 *
 * Licensed under the Apache License, Version 2.0 (the "License");
 * you may not use this file except in compliance with the License.
 * You may obtain a copy of the License at
 *
 *     https://www.apache.org/licenses/LICENSE-2.0
 *
 * Unless required by applicable law or agreed to in writing, software
 * distributed under the License is distributed on an "AS IS" BASIS,
 * WITHOUT WARRANTIES OR CONDITIONS OF ANY KIND, either express or implied.
 * See the License for the specific language governing permissions and
 * limitations under the License.
 */

package com.google.android.gnd.repository;

import com.google.android.gnd.model.AuditInfo;
import com.google.android.gnd.model.Mutation.Type;
import com.google.android.gnd.model.feature.Feature;
import com.google.android.gnd.model.form.Form;
import com.google.android.gnd.model.observation.Observation;
import com.google.android.gnd.model.observation.ObservationMutation;
import com.google.android.gnd.model.observation.ResponseDelta;
import com.google.android.gnd.persistence.local.LocalDataStore;
import com.google.android.gnd.persistence.remote.NotFoundException;
import com.google.android.gnd.persistence.remote.RemoteDataStore;
import com.google.android.gnd.persistence.sync.DataSyncWorkManager;
import com.google.android.gnd.persistence.uuid.OfflineUuidGenerator;
import com.google.android.gnd.rx.ValueOrError;
import com.google.android.gnd.system.auth.AuthenticationManager;
import com.google.common.collect.ImmutableList;
import io.reactivex.Completable;
import io.reactivex.Observable;
import io.reactivex.Single;
import java.util.Date;
import java.util.concurrent.TimeUnit;
import javax.inject.Inject;
import timber.log.Timber;

/**
 * Coordinates persistence and retrieval of {@link Observation} instances from remote, local, and in
 * memory data stores. For more details on this pattern and overall architecture, see
 * https://developer.android.com/jetpack/docs/guide.
 */
public class ObservationRepository {

  private static final long LOAD_REMOTE_OBSERVATIONS_TIMEOUT_SECS = 5;

  private final LocalDataStore localDataStore;
  private final RemoteDataStore remoteDataStore;
  private final FeatureRepository featureRepository;
  private final DataSyncWorkManager dataSyncWorkManager;
  private final OfflineUuidGenerator uuidGenerator;
  private final AuthenticationManager authManager;

  @Inject
  public ObservationRepository(
      LocalDataStore localDataStore,
      RemoteDataStore remoteDataStore,
      FeatureRepository featureRepository,
      DataSyncWorkManager dataSyncWorkManager,
      OfflineUuidGenerator uuidGenerator,
      AuthenticationManager authManager) {

    this.localDataStore = localDataStore;
    this.remoteDataStore = remoteDataStore;
    this.featureRepository = featureRepository;
    this.dataSyncWorkManager = dataSyncWorkManager;
    this.uuidGenerator = uuidGenerator;
    this.authManager = authManager;
  }

  /**
   * Retrieves the observations or the specified project, feature, and form.
   *
   * <ol>
   *   <li>Attempt to sync remote observation changes to the local data store. If network is not
   *       available or operation times out, this step is skipped.
   *   <li>Relevant observations are returned directly from the local data store.
   * </ol>
   */
  public Single<ImmutableList<Observation>> getObservations(
      String projectId, String featureId, String formId) {
    // TODO: Only fetch first n fields.
    return featureRepository
        .getFeature(projectId, featureId)
        .switchIfEmpty(Single.error(() -> new NotFoundException("Feature " + featureId)))
        .flatMap(feature -> getObservations(feature, formId));
  }

  private Single<ImmutableList<Observation>> getObservations(Feature feature, String formId) {
    Completable remoteSync =
        remoteDataStore
            .loadObservations(feature)
            .timeout(LOAD_REMOTE_OBSERVATIONS_TIMEOUT_SECS, TimeUnit.SECONDS)
            .doOnError(t -> Timber.e(t, "Observation sync timed out"))
            .flatMapCompletable(this::mergeRemoteObservations)
            .onErrorComplete();
    return remoteSync.andThen(localDataStore.getObservations(feature, formId));
  }

  private Completable mergeRemoteObservations(
      ImmutableList<ValueOrError<Observation>> observations) {
    return Observable.fromIterable(observations)
        .doOnNext(voe -> voe.error().ifPresent(t -> Timber.e(t, "Skipping bad observation")))
        .compose(ValueOrError::ignoreErrors)
        .flatMapCompletable(localDataStore::mergeObservation);
  }

  public Single<Observation> getObservation(
      String projectId, String featureId, String observationId) {
    // TODO: Store and retrieve latest edits from cache and/or db.
    return featureRepository
        .getFeature(projectId, featureId)
        .switchIfEmpty(Single.error(() -> new NotFoundException("Feature " + featureId)))
        .flatMap(
            feature ->
                localDataStore
                    .getObservation(feature, observationId)
                    .switchIfEmpty(
                        Single.error(() -> new NotFoundException("Observation " + observationId))));
  }

  public Single<Observation> createObservation(String projectId, String featureId, String formId) {
<<<<<<< HEAD
    // TODO(#127): Decouple feature from observation so that we don't need to fetch feature here.
=======
    // TODO: Handle invalid formId.
>>>>>>> f5faa9f6
    AuditInfo auditInfo = AuditInfo.now(authManager.getCurrentUser());
    return featureRepository
        .getFeature(projectId, featureId)
        .switchIfEmpty(Single.error(() -> new NotFoundException("Feature " + featureId)))
        .map(feature -> createObservation(formId, auditInfo, feature));
  }

  private Observation createObservation(String formId, AuditInfo auditInfo, Feature feature) {
    Form form =
        feature
            .getLayer()
            .getForm(formId)
            .orElseThrow(() -> new NotFoundException("Unknown form " + formId));
    return Observation.newBuilder()
        .setId(uuidGenerator.generateUuid())
        .setProject(feature.getProject())
        .setFeature(feature)
        .setForm(form)
        .setCreated(auditInfo)
        .setLastModified(auditInfo)
        .build();
  }

  public Completable deleteObservation(Observation observation) {
    ObservationMutation observationMutation =
        ObservationMutation.builder()
            .setType(Type.DELETE)
            .setProjectId(observation.getProject().getId())
            .setFeatureId(observation.getFeature().getId())
            .setLayerId(observation.getFeature().getLayer().getId())
            .setObservationId(observation.getId())
            .setFormId(observation.getForm().getId())
            .setResponseDeltas(ImmutableList.of())
            .setClientTimestamp(new Date())
            .setUserId(authManager.getCurrentUser().getId())
            .build();
    return applyAndEnqueue(observationMutation);
  }

  public Completable addObservationMutation(
      Observation observation, ImmutableList<ResponseDelta> responseDeltas, boolean isNew) {
    ObservationMutation observationMutation =
        ObservationMutation.builder()
            .setType(isNew ? ObservationMutation.Type.CREATE : ObservationMutation.Type.UPDATE)
            .setProjectId(observation.getProject().getId())
            .setFeatureId(observation.getFeature().getId())
            .setLayerId(observation.getFeature().getLayer().getId())
            .setObservationId(observation.getId())
            .setFormId(observation.getForm().getId())
            .setResponseDeltas(responseDeltas)
            .setClientTimestamp(new Date())
            .setUserId(authManager.getCurrentUser().getId())
            .build();
    return applyAndEnqueue(observationMutation);
  }

  private Completable applyAndEnqueue(ObservationMutation mutation) {
    return localDataStore
        .applyAndEnqueue(mutation)
        .andThen(dataSyncWorkManager.enqueueSyncWorker(mutation.getFeatureId()));
  }
}<|MERGE_RESOLUTION|>--- conflicted
+++ resolved
@@ -19,7 +19,6 @@
 import com.google.android.gnd.model.AuditInfo;
 import com.google.android.gnd.model.Mutation.Type;
 import com.google.android.gnd.model.feature.Feature;
-import com.google.android.gnd.model.form.Form;
 import com.google.android.gnd.model.observation.Observation;
 import com.google.android.gnd.model.observation.ObservationMutation;
 import com.google.android.gnd.model.observation.ResponseDelta;
@@ -124,32 +123,21 @@
   }
 
   public Single<Observation> createObservation(String projectId, String featureId, String formId) {
-<<<<<<< HEAD
-    // TODO(#127): Decouple feature from observation so that we don't need to fetch feature here.
-=======
     // TODO: Handle invalid formId.
->>>>>>> f5faa9f6
     AuditInfo auditInfo = AuditInfo.now(authManager.getCurrentUser());
     return featureRepository
         .getFeature(projectId, featureId)
         .switchIfEmpty(Single.error(() -> new NotFoundException("Feature " + featureId)))
-        .map(feature -> createObservation(formId, auditInfo, feature));
-  }
-
-  private Observation createObservation(String formId, AuditInfo auditInfo, Feature feature) {
-    Form form =
-        feature
-            .getLayer()
-            .getForm(formId)
-            .orElseThrow(() -> new NotFoundException("Unknown form " + formId));
-    return Observation.newBuilder()
-        .setId(uuidGenerator.generateUuid())
-        .setProject(feature.getProject())
-        .setFeature(feature)
-        .setForm(form)
-        .setCreated(auditInfo)
-        .setLastModified(auditInfo)
-        .build();
+        .map(
+            feature ->
+                Observation.newBuilder()
+                    .setId(uuidGenerator.generateUuid())
+                    .setProject(feature.getProject())
+                    .setFeature(feature)
+                    .setForm(feature.getLayer().getForm(formId).get())
+                    .setCreated(auditInfo)
+                    .setLastModified(auditInfo)
+                    .build());
   }
 
   public Completable deleteObservation(Observation observation) {

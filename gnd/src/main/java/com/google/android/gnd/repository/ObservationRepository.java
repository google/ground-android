--- conflicted
+++ resolved
@@ -165,12 +165,8 @@
     return applyAndEnqueue(observationMutation);
   }
 
-<<<<<<< HEAD
-  @Cold
-  public Completable addObservationMutation(
-=======
+  @Cold
   public Completable createOrUpdateObservation(
->>>>>>> 09f024e5
       Observation observation, ImmutableList<ResponseDelta> responseDeltas, boolean isNew) {
     ObservationMutation observationMutation =
         ObservationMutation.builder()

--- conflicted
+++ resolved
@@ -8,12 +8,8 @@
     PENDING,
     IN_PROGRESS,
     DOWNLOADED,
-<<<<<<< HEAD
     FAILED,
     REMOVED
-=======
-    FAILED
->>>>>>> c8655d71
   }
 
   public abstract String getId();
@@ -29,12 +25,9 @@
   public static String pathFromId(String tileId) {
     // Tile ids are stored as x-y-z. Paths must be z-x-y.mbtiles.
     // TODO: Convert tile ids to paths in a less restrictive and less hacky manner.
-<<<<<<< HEAD
-=======
     // TODO: Move this method to a more appropriate home? We need to perform (and possibly will no
     // matter where the tiles are stored) translation between the tile ID and the file path of the
     // corresponding tile source in remote storage/wherever we pull the source tile from.
->>>>>>> c8655d71
     String[] fields = tileId.replaceAll("[()]", "").split(", ");
     String filename = fields[2] + "-" + fields[0] + "-" + fields[1];
 

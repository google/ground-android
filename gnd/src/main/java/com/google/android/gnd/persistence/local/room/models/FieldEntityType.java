/*
 * Copyright 2019 Google LLC
 *
 * Licensed under the Apache License, Version 2.0 (the "License");
 * you may not use this file except in compliance with the License.
 * You may obtain a copy of the License at
 *
 *     https://www.apache.org/licenses/LICENSE-2.0
 *
 * Unless required by applicable law or agreed to in writing, software
 * distributed under the License is distributed on an "AS IS" BASIS,
 * WITHOUT WARRANTIES OR CONDITIONS OF ANY KIND, either express or implied.
 * See the License for the specific language governing permissions and
 * limitations under the License.
 */

package com.google.android.gnd.persistence.local.room.models;

import androidx.annotation.NonNull;
import androidx.annotation.Nullable;
import androidx.room.TypeConverter;
import com.google.android.gnd.model.form.Field;
import com.google.android.gnd.model.form.Field.Type;
import com.google.android.gnd.persistence.local.room.IntEnum;
import com.google.common.collect.ImmutableBiMap;

public enum FieldEntityType implements IntEnum {
  UNKNOWN(0),
  TEXT(1),
  MULTIPLE_CHOICE(2),
  PHOTO(3),
<<<<<<< HEAD
  DATE(4),
  TIME(5);
=======
  NUMBER(4);
>>>>>>> c03dae00

  private final int intValue;

  private static final ImmutableBiMap<FieldEntityType, Type> FIELD_TYPES =
      ImmutableBiMap.of(
          TEXT, Field.Type.TEXT_FIELD,
          MULTIPLE_CHOICE, Field.Type.MULTIPLE_CHOICE,
          PHOTO, Field.Type.PHOTO,
          NUMBER, Field.Type.NUMBER);

  FieldEntityType(int intValue) {
    this.intValue = intValue;
  }

  @Override
  public int intValue() {
    return intValue;
  }

  public static FieldEntityType fromFieldType(Field.Type type) {
<<<<<<< HEAD
    switch (type) {
      case TEXT_FIELD:
        return TEXT;
      case MULTIPLE_CHOICE:
        return MULTIPLE_CHOICE;
      case PHOTO:
        return PHOTO;
      case DATE:
        return DATE;
      case TIME:
        return TIME;
      default:
        return UNKNOWN;
    }
  }

  public Field.Type toFieldType() {
    switch (this) {
      case TEXT:
        return Field.Type.TEXT_FIELD;
      case MULTIPLE_CHOICE:
        return Field.Type.MULTIPLE_CHOICE;
      case PHOTO:
        return Type.PHOTO;
      case DATE:
        return Type.DATE;
      case TIME:
        return Type.TIME;
      default:
        throw new IllegalArgumentException("Unknown field type");
    }
=======
    return FIELD_TYPES.inverse().getOrDefault(type, FieldEntityType.UNKNOWN);
  }

  public Field.Type toFieldType() {
    return FIELD_TYPES.getOrDefault(this, Field.Type.UNKNOWN);
>>>>>>> c03dae00
  }

  @TypeConverter
  public static int toInt(@Nullable FieldEntityType value) {
    return IntEnum.toInt(value, UNKNOWN);
  }

  @NonNull
  @TypeConverter
  public static FieldEntityType fromInt(int intValue) {
    return IntEnum.fromInt(values(), intValue, UNKNOWN);
  }
}<|MERGE_RESOLUTION|>--- conflicted
+++ resolved
@@ -29,12 +29,9 @@
   TEXT(1),
   MULTIPLE_CHOICE(2),
   PHOTO(3),
-<<<<<<< HEAD
-  DATE(4),
-  TIME(5);
-=======
-  NUMBER(4);
->>>>>>> c03dae00
+  NUMBER(4),
+  DATE(5),
+  TIME(6);
 
   private final int intValue;
 
@@ -55,45 +52,11 @@
   }
 
   public static FieldEntityType fromFieldType(Field.Type type) {
-<<<<<<< HEAD
-    switch (type) {
-      case TEXT_FIELD:
-        return TEXT;
-      case MULTIPLE_CHOICE:
-        return MULTIPLE_CHOICE;
-      case PHOTO:
-        return PHOTO;
-      case DATE:
-        return DATE;
-      case TIME:
-        return TIME;
-      default:
-        return UNKNOWN;
-    }
-  }
-
-  public Field.Type toFieldType() {
-    switch (this) {
-      case TEXT:
-        return Field.Type.TEXT_FIELD;
-      case MULTIPLE_CHOICE:
-        return Field.Type.MULTIPLE_CHOICE;
-      case PHOTO:
-        return Type.PHOTO;
-      case DATE:
-        return Type.DATE;
-      case TIME:
-        return Type.TIME;
-      default:
-        throw new IllegalArgumentException("Unknown field type");
-    }
-=======
     return FIELD_TYPES.inverse().getOrDefault(type, FieldEntityType.UNKNOWN);
   }
 
   public Field.Type toFieldType() {
     return FIELD_TYPES.getOrDefault(this, Field.Type.UNKNOWN);
->>>>>>> c03dae00
   }
 
   @TypeConverter

--- conflicted
+++ resolved
@@ -35,32 +35,14 @@
     return getTask().filter(task -> task.getId().equals(taskId));
   }
 
-<<<<<<< HEAD
-  /**
-   * Returns the list of feature types contributors may to add to this layer.
-   */
-  public abstract ImmutableList<FeatureType> getContributorsCanAdd();
-
-  /**
-   * Returns the list of feature types the current user may add to this layer. If the user has
-   * contributor role, this will be equivalent to `getContributorsCanAdd()`. For managers and
-   * owners, all possible `FeatureType`s will be return.
-   */
-=======
   /** Returns the list of feature types the current user may add to this layer. */
->>>>>>> b34d1cee
   public abstract ImmutableList<FeatureType> getUserCanAdd();
 
   public abstract Builder toBuilder();
 
   public static Builder newBuilder() {
     return new AutoValue_Layer.Builder()
-<<<<<<< HEAD
         .setTask(Optional.empty())
-        .setContributorsCanAdd(ImmutableList.of())
-=======
-        .setForm(Optional.empty())
->>>>>>> b34d1cee
         .setUserCanAdd(ImmutableList.of());
   }
 

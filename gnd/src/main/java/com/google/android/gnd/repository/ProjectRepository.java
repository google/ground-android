/*
 * Copyright 2018 Google LLC
 *
 * Licensed under the Apache License, Version 2.0 (the "License");
 * you may not use this file except in compliance with the License.
 * You may obtain a copy of the License at
 *
 *     https://www.apache.org/licenses/LICENSE-2.0
 *
 * Unless required by applicable law or agreed to in writing, software
 * distributed under the License is distributed on an "AS IS" BASIS,
 * WITHOUT WARRANTIES OR CONDITIONS OF ANY KIND, either express or implied.
 * See the License for the specific language governing permissions and
 * limitations under the License.
 */

package com.google.android.gnd.repository;

import static com.google.android.gnd.model.Project.CONTRIBUTOR;
import static com.google.android.gnd.model.Project.MANAGER;
import static com.google.android.gnd.model.Project.OWNER;
import static com.google.android.gnd.util.ImmutableListCollector.toImmutableList;
import static java8.util.stream.StreamSupport.stream;

import com.google.android.gnd.model.Mutation;
import com.google.android.gnd.model.Project;
import com.google.android.gnd.model.User;
import com.google.android.gnd.model.layer.Layer;
import com.google.android.gnd.persistence.local.LocalDataStore;
import com.google.android.gnd.persistence.local.LocalValueStore;
import com.google.android.gnd.persistence.remote.RemoteDataStore;
import com.google.android.gnd.rx.Loadable;
import com.google.android.gnd.rx.annotations.Cold;
import com.google.android.gnd.rx.annotations.Hot;
import com.google.android.gnd.ui.map.CameraPosition;
import com.google.common.collect.ImmutableList;
import io.reactivex.Flowable;
import io.reactivex.Single;
import io.reactivex.processors.BehaviorProcessor;
import io.reactivex.processors.FlowableProcessor;
import io.reactivex.processors.PublishProcessor;
import java.util.List;
import java.util.concurrent.TimeUnit;
import java8.util.Optional;
import javax.inject.Inject;
import javax.inject.Singleton;
import timber.log.Timber;

/**
 * Coordinates persistence and retrieval of {@link Project} instances from remote, local, and in
 * memory data stores. For more details on this pattern and overall architecture, see
 * https://developer.android.com/jetpack/docs/guide.
 */
@Singleton
public class ProjectRepository {

  private static final long LOAD_REMOTE_PROJECT_TIMEOUT_SECS = 5;
  private static final long LOAD_REMOTE_PROJECT_SUMMARIES_TIMEOUT_SECS = 30;

  private final InMemoryCache cache;
  private final LocalDataStore localDataStore;
  private final RemoteDataStore remoteDataStore;
  private final LocalValueStore localValueStore;

  /** Emits a project id on {@see #activateProject} and empty on {@see #clearActiveProject}. */
  @Hot
  private final FlowableProcessor<Optional<String>> selectProjectEvent = PublishProcessor.create();

  /** Emits the latest loading state of the current project on subscribe and on change. */
  @Hot(replays = true)
  private final FlowableProcessor<Loadable<Project>> projectLoadingState =
      BehaviorProcessor.create();

  @Inject
  public ProjectRepository(
      LocalDataStore localDataStore,
      RemoteDataStore remoteDataStore,
      InMemoryCache cache,
      LocalValueStore localValueStore) {
    this.localDataStore = localDataStore;
    this.remoteDataStore = remoteDataStore;
    this.cache = cache;
    this.localValueStore = localValueStore;

    // Kicks off the loading process whenever a new project id is selected.
    selectProjectEvent
        .distinctUntilChanged()
        .switchMap(this::activateProject)
        .onBackpressureLatest()
        .subscribe(projectLoadingState);
  }

  @Cold
  private Flowable<Loadable<Project>> activateProject(Optional<String> projectId) {
    // Empty id indicates intent to deactivate the current project. Used on sign out.
    if (projectId.isEmpty()) {
      return Flowable.just(Loadable.notLoaded());
    }
    String id = projectId.get();
    return getProject(id)
        .doOnSuccess(__ -> localValueStore.setLastActiveProjectId(id))
        .toFlowable()
        .compose(Loadable::loadingOnceAndWrap);
  }

  @Cold
  private Single<Project> getProject(String id) {
    return syncProjectWithRemote(id)
        .doOnSubscribe(__ -> Timber.d("Loading project %s", id))
        .doOnError(err -> Timber.d(err, "Error loading project from remote"))
        .onErrorResumeNext(
            __ ->
                localDataStore
                    .getProjectById(id)
                    .toSingle()
                    .doOnError(err -> Timber.e(err, "Error loading project from local db")));
  }

  @Cold
  private Single<Project> syncProjectWithRemote(String id) {
    return remoteDataStore
        .loadProject(id)
        .timeout(LOAD_REMOTE_PROJECT_TIMEOUT_SECS, TimeUnit.SECONDS)
        .flatMap(p -> localDataStore.insertOrUpdateProject(p).toSingleDefault(p));
  }

  public Optional<String> getLastActiveProjectId() {
    return Optional.ofNullable(localValueStore.getLastActiveProjectId());
  }

  /**
   * Returns an observable that emits the latest project activation state, and continues to emit
   * changes to that state until all subscriptions are disposed.
   */
  @Hot(replays = true)
  public Flowable<Loadable<Project>> getProjectLoadingState() {
    return projectLoadingState;
  }

  @Hot(replays = true)
  public Flowable<Optional<Project>> getActiveProject() {
    return projectLoadingState.map(Loadable::value);
  }

  public void activateProject(String projectId) {
    Timber.v("activateProject() called with %s", projectId);
    selectProjectEvent.onNext(Optional.of(projectId));
  }

  @Cold
  public Flowable<Loadable<List<Project>>> getProjectSummaries(User user) {
    return loadProjectSummariesFromRemote(user)
        .doOnSubscribe(__ -> Timber.d("Loading project list from remote"))
        .doOnError(err -> Timber.d(err, "Failed to load project list from remote"))
        .onErrorResumeNext(__ -> localDataStore.getProjects())
        .toFlowable()
        .compose(Loadable::loadingOnceAndWrap);
  }

  @Cold
  public Single<ImmutableList<Project>> getOfflineProjects() {
    return localDataStore.getProjects();
  }

  @Cold
  private Single<List<Project>> loadProjectSummariesFromRemote(User user) {
    return remoteDataStore
        .loadProjectSummaries(user)
        .timeout(LOAD_REMOTE_PROJECT_SUMMARIES_TIMEOUT_SECS, TimeUnit.SECONDS);
  }

  /** Clears the currently active project from cache. */
  public void clearActiveProject() {
    cache.clear();
    selectProjectEvent.onNext(Optional.empty());
  }

  public ImmutableList<Layer> getModifiableLayers(Project project, User user) {
    String role = project.getAcl().get(user.getEmail());
    if (role == null) {
      return ImmutableList.of();
    }
    return stream(project.getLayers())
        .filter(layer -> canAddFeatures(role, layer))
        .collect(toImmutableList());
  }

  private boolean canAddFeatures(String role, Layer layer) {
    return OWNER.equals(role)
        || MANAGER.equals(role)
        || CONTRIBUTOR.equals(role) && !layer.getContributorsCanAdd().isEmpty();
  }

<<<<<<< HEAD
  public Flowable<ImmutableList<Mutation>> getMutationsOnceAndStream(Project project) {
    return localDataStore.getMutationsOnceAndStream(project);
=======
  public void setCameraPosition(String projectId, CameraPosition cameraPosition) {
    localValueStore.setLastCameraPosition(projectId, cameraPosition);
  }

  public Optional<CameraPosition> getLastCameraPosition(String projectId) {
    return localValueStore.getLastCameraPosition(projectId);
>>>>>>> 89800bd5
  }
}<|MERGE_RESOLUTION|>--- conflicted
+++ resolved
@@ -191,16 +191,15 @@
         || CONTRIBUTOR.equals(role) && !layer.getContributorsCanAdd().isEmpty();
   }
 
-<<<<<<< HEAD
   public Flowable<ImmutableList<Mutation>> getMutationsOnceAndStream(Project project) {
     return localDataStore.getMutationsOnceAndStream(project);
-=======
+  }
+
   public void setCameraPosition(String projectId, CameraPosition cameraPosition) {
     localValueStore.setLastCameraPosition(projectId, cameraPosition);
   }
 
   public Optional<CameraPosition> getLastCameraPosition(String projectId) {
     return localValueStore.getLastCameraPosition(projectId);
->>>>>>> 89800bd5
   }
 }
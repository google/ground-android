--- conflicted
+++ resolved
@@ -55,11 +55,7 @@
   private static final long LOAD_REMOTE_PROJECT_TIMEOUT_SECS = 15;
   private static final long LOAD_REMOTE_PROJECT_SUMMARIES_TIMEOUT_SECS = 30;
 
-<<<<<<< HEAD
-=======
-  private final InMemoryCache cache;
   private final UserRepository userRepository;
->>>>>>> d58185d6
   private final LocalDataStore localDataStore;
   private final RemoteDataStore remoteDataStore;
   private final LocalValueStore localValueStore;

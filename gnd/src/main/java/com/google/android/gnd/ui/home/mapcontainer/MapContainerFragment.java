--- conflicted
+++ resolved
@@ -43,11 +43,7 @@
 import com.google.android.gnd.model.feature.Feature;
 import com.google.android.gnd.model.feature.Point;
 import com.google.android.gnd.model.feature.PointFeature;
-<<<<<<< HEAD
 import com.google.android.gnd.model.layer.Layer;
-import com.google.android.gnd.persistence.mbtiles.MbtilesFootprintParser;
-=======
->>>>>>> 0c570e14
 import com.google.android.gnd.repository.MapsRepository;
 import com.google.android.gnd.rx.BooleanOrError;
 import com.google.android.gnd.rx.Loadable;
@@ -76,10 +72,7 @@
   private MapContainerViewModel mapContainerViewModel;
   private HomeScreenViewModel homeScreenViewModel;
   private MapContainerFragBinding binding;
-<<<<<<< HEAD
   @Nullable private PopupWindow layersPopupWindow;
-=======
->>>>>>> 0c570e14
 
   @Override
   public void onCreate(@Nullable Bundle savedInstanceState) {
@@ -186,7 +179,18 @@
     map.setMapType(mapsRepository.getSavedMapType());
   }
 
-<<<<<<< HEAD
+  private void attachCustomViews(MapFragment map) {
+    FeatureRepositionView repositionView = new FeatureRepositionView(getContext(), map);
+    mapContainerViewModel.getMoveFeatureVisibility().observe(this, repositionView::setVisibility);
+    binding.mapOverlay.addView(repositionView);
+
+    PolygonDrawingView polygonDrawingView = new PolygonDrawingView(getContext(), map);
+    mapContainerViewModel
+        .getAddPolygonVisibility()
+        .observe(this, polygonDrawingView::setVisibility);
+    binding.mapOverlay.addView(polygonDrawingView);
+  }
+
   private void showMapLayersPopupWindow() {
     if (layersPopupWindow == null) {
       layersPopupWindow = createLayersPopupWindow();
@@ -203,11 +207,19 @@
         LayoutParams.WRAP_CONTENT,
         /* focusable= */ true);
 
-    MapTypesAdapter mapTypeAdapter = new MapTypesAdapter(mapContainerViewModel.getMapTypes());
+    MapTypesAdapter mapTypeAdapter =
+        new MapTypesAdapter(
+            stream(getMapFragment().getAvailableMapTypes())
+                .map(
+                    mapType ->
+                        new MapTypeItem(
+                            mapType.getType(), getString(mapType.getLabelId()), getMapFragment()))
+                .collect(toImmutableList()));
     popupWindowBinding.mapTypeListView.setAdapter(mapTypeAdapter);
     popupWindowBinding.mapTypeListView.setOnItemClickListener((adapterView, view, position, id) -> {
       int mapType = (int) mapTypeAdapter.getItem(position);
-      mapContainerViewModel.updateMapType(mapType);
+      getMapFragment().setMapType(mapType);
+      mapsRepository.saveMapType(mapType);
       popupWindow.dismiss();
     });
 
@@ -225,40 +237,6 @@
             });
 
     return popupWindow;
-=======
-  private void attachCustomViews(MapFragment map) {
-    FeatureRepositionView repositionView = new FeatureRepositionView(getContext(), map);
-    mapContainerViewModel.getMoveFeatureVisibility().observe(this, repositionView::setVisibility);
-    binding.mapOverlay.addView(repositionView);
-
-    PolygonDrawingView polygonDrawingView = new PolygonDrawingView(getContext(), map);
-    mapContainerViewModel
-        .getAddPolygonVisibility()
-        .observe(this, polygonDrawingView::setVisibility);
-    binding.mapOverlay.addView(polygonDrawingView);
-  }
-
-  private void showMapTypeSelectorDialog() {
-    ImmutableList<MapType> mapTypes = getMapFragment().getAvailableMapTypes();
-    ImmutableList<Integer> mapTypeValues =
-        stream(mapTypes).map(MapType::getType).collect(toImmutableList());
-    int selectedIdx = mapTypeValues.indexOf(getMapFragment().getMapType());
-    String[] labels = stream(mapTypes).map(p -> getString(p.getLabelId())).toArray(String[]::new);
-    new AlertDialog.Builder(requireContext())
-        .setTitle(R.string.select_map_type)
-        .setSingleChoiceItems(
-            labels,
-            selectedIdx,
-            (dialog, which) -> {
-              int mapType = mapTypeValues.get(which);
-              getMapFragment().setMapType(mapType);
-              mapsRepository.saveMapType(mapType);
-              dialog.dismiss();
-            })
-        .setCancelable(true)
-        .create()
-        .show();
->>>>>>> 0c570e14
   }
 
   private void showConfirmationDialog(Point point) {

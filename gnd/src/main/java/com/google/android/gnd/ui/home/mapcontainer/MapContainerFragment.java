/*
 * Copyright 2018 Google LLC
 *
 * Licensed under the Apache License, Version 2.0 (the "License");
 * you may not use this file except in compliance with the License.
 * You may obtain a copy of the License at
 *
 *     https://www.apache.org/licenses/LICENSE-2.0
 *
 * Unless required by applicable law or agreed to in writing, software
 * distributed under the License is distributed on an "AS IS" BASIS,
 * WITHOUT WARRANTIES OR CONDITIONS OF ANY KIND, either express or implied.
 * See the License for the specific language governing permissions and
 * limitations under the License.
 */

package com.google.android.gnd.ui.home.mapcontainer;

import static com.google.android.gnd.rx.RxAutoDispose.autoDisposable;
import static com.google.android.gnd.rx.RxAutoDispose.disposeOnDestroy;

import android.content.res.ColorStateList;
import android.os.Bundle;
import android.view.LayoutInflater;
import android.view.View;
import android.view.ViewGroup;
import android.widget.ImageButton;
import android.widget.Toast;
import androidx.annotation.NonNull;
import androidx.annotation.Nullable;
import androidx.appcompat.app.AlertDialog;
import androidx.core.view.ViewCompat;
import androidx.core.view.WindowInsetsCompat;
import butterknife.BindView;
import com.google.android.gnd.MainViewModel;
import com.google.android.gnd.R;
import com.google.android.gnd.databinding.MapContainerFragBinding;
import com.google.android.gnd.model.Project;
import com.google.android.gnd.rx.BooleanOrError;
import com.google.android.gnd.rx.Loadable;
import com.google.android.gnd.system.PermissionsManager.PermissionDeniedException;
import com.google.android.gnd.system.SettingsManager.SettingsChangeRequestCanceled;
import com.google.android.gnd.ui.common.AbstractFragment;
import com.google.android.gnd.ui.home.FeatureSheetState;
import com.google.android.gnd.ui.home.HomeScreenViewModel;
import com.google.android.gnd.ui.map.MapAdapter;
import com.google.android.gnd.ui.map.MapProvider;
import com.google.android.material.floatingactionbutton.FloatingActionButton;
import io.reactivex.Single;
import javax.inject.Inject;
import timber.log.Timber;

/** Main app view, displaying the map and related controls (center cross-hairs, add button, etc). */
public class MapContainerFragment extends AbstractFragment {
<<<<<<< HEAD
=======

>>>>>>> 325491c8
  private static final String MAP_FRAGMENT_KEY = MapProvider.class.getName() + "#fragment";

  @Inject MapProvider mapProvider;

  @BindView(R.id.hamburger_btn)
  ImageButton hamburgerBtn;

  @BindView(R.id.add_feature_btn)
  FloatingActionButton addFeatureBtn;

  @BindView(R.id.location_lock_btn)
  FloatingActionButton locationLockBtn;

  @BindView(R.id.map_btn_layout)
  ViewGroup mapBtnLayout;

  private MapContainerViewModel mapContainerViewModel;
  private HomeScreenViewModel homeScreenViewModel;
  private MainViewModel mainViewModel;

  private void showMapTypeSelectorDialog() {
    new AlertDialog.Builder(getContext())
        .setTitle(R.string.select_map_type)
        .setSingleChoiceItems(
            mapProvider.getMapTypes().values().toArray(new String[0]),
            mapProvider.getMapType(),
            (dialog, which) -> {
              mapProvider.setMapType(which);
              dialog.dismiss();
            })
        .setCancelable(true)
        .create()
        .show();
  }

  @Override
  public void onCreate(@Nullable Bundle savedInstanceState) {
    super.onCreate(savedInstanceState);
    mapContainerViewModel = getViewModel(MapContainerViewModel.class);
    homeScreenViewModel = getViewModel(HomeScreenViewModel.class);
    mainViewModel = getViewModel(MainViewModel.class);
    Single<MapAdapter> mapAdapter = mapProvider.getMapAdapter();
    mapAdapter.as(autoDisposable(this)).subscribe(this::onMapReady);
    mapAdapter
        .toObservable()
        .flatMap(MapAdapter::getMapPinClicks)
        .as(disposeOnDestroy(this))
        .subscribe(mapContainerViewModel::onMarkerClick);
    mapAdapter
        .toObservable()
        .flatMap(MapAdapter::getMapPinClicks)
        .as(disposeOnDestroy(this))
        .subscribe(homeScreenViewModel::onMarkerClick);
    mapAdapter
        .toObservable()
        .flatMap(MapAdapter::getDragInteractions)
        .as(disposeOnDestroy(this))
        .subscribe(mapContainerViewModel::onMapDrag);
    mapAdapter
        .toObservable()
        .flatMap(MapAdapter::getCameraMoves)
        .as(disposeOnDestroy(this))
        .subscribe(mapContainerViewModel::onCameraMove);
  }

  @Override
  public View onCreateView(
      @NonNull LayoutInflater inflater, ViewGroup container, Bundle savedInstanceState) {
    MapContainerFragBinding binding = MapContainerFragBinding.inflate(inflater, container, false);
    binding.setViewModel(mapContainerViewModel);
    binding.setHomeScreenViewModel(homeScreenViewModel);
    binding.setLifecycleOwner(this);
    return binding.getRoot();
  }

  @Override
  public void onViewCreated(@NonNull View view, @Nullable Bundle savedInstanceState) {
    super.onViewCreated(view, savedInstanceState);
    if (savedInstanceState == null) {
      replaceFragment(R.id.map, mapProvider.getFragment());
    } else {
      mapProvider.restore(restoreChildFragment(savedInstanceState, MAP_FRAGMENT_KEY));
    }

    mapContainerViewModel
      .getShowMapTypeSelectorRequests()
      .observe(getViewLifecycleOwner(), __ -> showMapTypeSelectorDialog());
  }

  private void onMapReady(MapAdapter map) {
    Timber.d("MapAdapter ready. Updating subscriptions");
    // Observe events emitted by the ViewModel.
    mapContainerViewModel.getMapPins().observe(this, map::setMapPins);
    mapContainerViewModel
        .getLocationLockState()
        .observe(this, state -> onLocationLockStateChange(state, map));
    mapContainerViewModel
        .getCameraUpdateRequests()
        .observe(this, update -> onCameraUpdate(update, map));
    mapContainerViewModel.getActiveProject().observe(this, this::onProjectChange);
    homeScreenViewModel
        .getFeatureSheetState()
        .observe(this, state -> onFeatureSheetStateChange(state, map));
    addFeatureBtn.setOnClickListener(
        __ -> homeScreenViewModel.onAddFeatureBtnClick(map.getCameraTarget()));
    enableLocationLockBtn();
    map.renderTileOverlay();
  }

  @Override
  public void onActivityCreated(@Nullable Bundle savedInstanceState) {
    super.onActivityCreated(savedInstanceState);
    mainViewModel.getWindowInsets().observe(getViewLifecycleOwner(), this::onApplyWindowInsets);
  }

  private void onFeatureSheetStateChange(FeatureSheetState state, MapAdapter map) {
    switch (state.getVisibility()) {
      case VISIBLE:
        map.disable();
        mapContainerViewModel.panAndZoomCamera(state.getFeature().getPoint());
        break;
      case HIDDEN:
        map.enable();
        break;
      default:
        Timber.e("Unhandled visibility: %s", state.getVisibility());
        break;
    }
  }

  private void onProjectChange(Loadable<Project> project) {
    if (project.isLoaded()) {
      enableAddFeatureBtn();
    } else {
      disableAddFeatureBtn();
    }
  }

  private void enableLocationLockBtn() {
    locationLockBtn.setEnabled(true);
  }

  private void enableAddFeatureBtn() {
    addFeatureBtn.setBackgroundTintList(
        ColorStateList.valueOf(getResources().getColor(R.color.colorMapAccent)));
  }

  private void disableAddFeatureBtn() {
    // NOTE: We don't call addFeatureBtn.setEnabled(false) here since calling it before the fab is
    // shown corrupts its padding when used with useCompatPadding="true".
    addFeatureBtn.setBackgroundTintList(
        ColorStateList.valueOf(getResources().getColor(R.color.colorGrey500)));
  }

  private void onLocationLockStateChange(BooleanOrError result, MapAdapter map) {
    result.error().ifPresent(this::onLocationLockError);
    if (result.isTrue()) {
      Timber.d("Location lock enabled");
      map.enableCurrentLocationIndicator();
      locationLockBtn.setImageResource(R.drawable.ic_gps_blue);
    } else {
      Timber.d("Location lock disabled");
      locationLockBtn.setImageResource(R.drawable.ic_gps_grey600);
    }
  }

  private void onLocationLockError(Throwable t) {
    if (t instanceof PermissionDeniedException) {
      showUserActionFailureMessage(R.string.no_fine_location_permissions);
    } else if (t instanceof SettingsChangeRequestCanceled) {
      showUserActionFailureMessage(R.string.location_disabled_in_settings);
    } else {
      showUserActionFailureMessage(R.string.location_updates_unknown_error);
    }
  }

  private void showUserActionFailureMessage(int resId) {
    Toast.makeText(getContext(), resId, Toast.LENGTH_LONG).show();
  }

  private void onCameraUpdate(MapContainerViewModel.CameraUpdate update, MapAdapter map) {
    Timber.v("Update camera: %s", update);
    if (update.getMinZoomLevel().isPresent()) {
      map.moveCamera(
          update.getCenter(), Math.max(update.getMinZoomLevel().get(), map.getCurrentZoomLevel()));
    } else {
      map.moveCamera(update.getCenter());
    }
  }

  private void onApplyWindowInsets(WindowInsetsCompat windowInsets) {
    ViewCompat.onApplyWindowInsets(mapProvider.getFragment().getView(), windowInsets);
    hamburgerBtn.setTranslationY(windowInsets.getSystemWindowInsetTop());
    mapBtnLayout.setTranslationY(-windowInsets.getSystemWindowInsetBottom());
  }

  @Override
  public void onSaveInstanceState(@NonNull Bundle outState) {
    saveChildFragment(outState, mapProvider.getFragment(), MAP_FRAGMENT_KEY);
  }
}<|MERGE_RESOLUTION|>--- conflicted
+++ resolved
@@ -52,10 +52,6 @@
 
 /** Main app view, displaying the map and related controls (center cross-hairs, add button, etc). */
 public class MapContainerFragment extends AbstractFragment {
-<<<<<<< HEAD
-=======
-
->>>>>>> 325491c8
   private static final String MAP_FRAGMENT_KEY = MapProvider.class.getName() + "#fragment";
 
   @Inject MapProvider mapProvider;

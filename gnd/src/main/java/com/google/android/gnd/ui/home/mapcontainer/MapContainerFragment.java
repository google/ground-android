/*
 * Copyright 2018 Google LLC
 *
 * Licensed under the Apache License, Version 2.0 (the "License");
 * you may not use this file except in compliance with the License.
 * You may obtain a copy of the License at
 *
 *     https://www.apache.org/licenses/LICENSE-2.0
 *
 * Unless required by applicable law or agreed to in writing, software
 * distributed under the License is distributed on an "AS IS" BASIS,
 * WITHOUT WARRANTIES OR CONDITIONS OF ANY KIND, either express or implied.
 * See the License for the specific language governing permissions and
 * limitations under the License.
 */

package com.google.android.gnd.ui.home.mapcontainer;

import static com.google.android.gnd.rx.RxAutoDispose.autoDisposable;
import static com.google.android.gnd.rx.RxAutoDispose.disposeOnDestroy;
import static com.google.android.gnd.util.ImmutableListCollector.toImmutableList;
import static java8.util.stream.StreamSupport.stream;

import android.content.res.ColorStateList;
import android.os.Bundle;
import android.util.Pair;
import android.view.LayoutInflater;
import android.view.View;
import android.view.ViewGroup;
import android.widget.Toast;
import androidx.annotation.NonNull;
import androidx.annotation.Nullable;
import androidx.annotation.StringRes;
import androidx.appcompat.app.AlertDialog;
import com.google.android.gnd.R;
import com.google.android.gnd.databinding.MapContainerFragBinding;
import com.google.android.gnd.model.Project;
import com.google.android.gnd.model.feature.Feature;
import com.google.android.gnd.model.feature.Point;
import com.google.android.gnd.model.feature.PointFeature;
import com.google.android.gnd.persistence.mbtiles.MbtilesFootprintParser;
import com.google.android.gnd.repository.MapsRepository;
import com.google.android.gnd.rx.BooleanOrError;
import com.google.android.gnd.rx.Loadable;
import com.google.android.gnd.system.PermissionsManager.PermissionDeniedException;
import com.google.android.gnd.system.SettingsManager.SettingsChangeRequestCanceled;
import com.google.android.gnd.ui.common.AbstractFragment;
import com.google.android.gnd.ui.home.BottomSheetState;
import com.google.android.gnd.ui.home.HomeScreenViewModel;
import com.google.android.gnd.ui.home.mapcontainer.MapContainerViewModel.Mode;
import com.google.android.gnd.ui.map.MapAdapter;
import com.google.android.gnd.ui.map.MapProvider;
import com.google.android.gnd.ui.util.FileUtil;
import com.google.common.collect.ImmutableList;
import dagger.hilt.android.AndroidEntryPoint;
import io.reactivex.Single;
import java8.util.Optional;
import javax.inject.Inject;
import timber.log.Timber;

/** Main app view, displaying the map and related controls (center cross-hairs, add button, etc). */
@AndroidEntryPoint
public class MapContainerFragment extends AbstractFragment {

  private static final String MAP_FRAGMENT_KEY = MapProvider.class.getName() + "#fragment";

  @Inject FileUtil fileUtil;
  @Inject MbtilesFootprintParser mbtilesFootprintParser;
  @Inject MapProvider mapProvider;
  @Inject MapsRepository mapsRepository;

  private MapContainerViewModel mapContainerViewModel;
  private HomeScreenViewModel homeScreenViewModel;
  private MapContainerFragBinding binding;

  @Override
  public void onCreate(@Nullable Bundle savedInstanceState) {
    super.onCreate(savedInstanceState);
    mapContainerViewModel = getViewModel(MapContainerViewModel.class);
    homeScreenViewModel = getViewModel(HomeScreenViewModel.class);
    Single<MapAdapter> mapAdapter = mapProvider.getMapAdapter();
    mapAdapter.as(autoDisposable(this)).subscribe(this::onMapReady);
    mapAdapter
        .toObservable()
        .flatMap(MapAdapter::getMapPinClicks)
        .as(disposeOnDestroy(this))
        .subscribe(mapContainerViewModel::onMarkerClick);
    mapAdapter
        .toObservable()
        .flatMap(MapAdapter::getMapPinClicks)
        .as(disposeOnDestroy(this))
        .subscribe(homeScreenViewModel::onMarkerClick);
    mapAdapter
        .toObservable()
        .flatMap(MapAdapter::getFeatureClicks)
        .as(disposeOnDestroy(this))
        .subscribe(homeScreenViewModel::onFeatureClick);
    mapAdapter
        .toFlowable()
        .flatMap(MapAdapter::getStartDragEvents)
        .onBackpressureLatest()
        .as(disposeOnDestroy(this))
        .subscribe(__ -> mapContainerViewModel.onMapDrag());
    mapAdapter
        .toFlowable()
        .flatMap(MapAdapter::getCameraMovedEvents)
        .onBackpressureLatest()
        .as(disposeOnDestroy(this))
        .subscribe(mapContainerViewModel::onCameraMove);
    mapAdapter
        .toObservable()
        .flatMap(MapAdapter::getTileProviders)
        .as(disposeOnDestroy(this))
        .subscribe(mapContainerViewModel::queueTileProvider);
  }

  @Override
  public View onCreateView(
      LayoutInflater inflater, @Nullable ViewGroup container, @Nullable Bundle savedInstanceState) {
    binding = MapContainerFragBinding.inflate(inflater, container, false);
    binding.setViewModel(mapContainerViewModel);
    binding.setHomeScreenViewModel(homeScreenViewModel);
    binding.setLifecycleOwner(this);
    return binding.getRoot();
  }

  @Override
  public void onViewCreated(View view, @Nullable Bundle savedInstanceState) {
    super.onViewCreated(view, savedInstanceState);

    disableAddFeatureBtn();

    if (savedInstanceState == null) {
      replaceFragment(R.id.map, mapProvider.getFragment());
    } else {
      mapProvider.restore(restoreChildFragment(savedInstanceState, MAP_FRAGMENT_KEY));
    }
  }

  private void onMapReady(MapAdapter map) {
    Timber.d("MapAdapter ready. Updating subscriptions");
    // Observe events emitted by the ViewModel.
    mapContainerViewModel.getMapFeatures().observe(this, map::setMapFeatures);
    mapContainerViewModel
        .getLocationLockState()
        .observe(this, state -> onLocationLockStateChange(state, map));
    mapContainerViewModel
        .getCameraUpdateRequests()
        .observe(this, update -> update.ifUnhandled(data -> onCameraUpdate(data, map)));
    mapContainerViewModel.getProjectLoadingState().observe(this, this::onProjectChange);
    homeScreenViewModel
        .getBottomSheetState()
        .observe(this, state -> onBottomSheetStateChange(state, map));
    binding.mapControls.addFeatureBtn.setOnClickListener(
        __ -> homeScreenViewModel.onAddFeatureBtnClick(map.getCameraTarget()));
    binding.moveFeature.confirmButton.setOnClickListener(
        __ -> showConfirmationDialog(map.getCameraTarget()));
    binding.moveFeature.cancelButton.setOnClickListener(__ -> setDefaultMode());
    enableLocationLockBtn();
    mapContainerViewModel.getMbtilesFilePaths().observe(this, map::addTileOverlays);
    mapContainerViewModel
        .getSelectMapTypeClicks()
        .observe(
            getViewLifecycleOwner(), action -> action.ifUnhandled(this::showMapTypeSelectorDialog));

    // TODO: Do this the RxJava way
    map.moveCamera(mapContainerViewModel.getCameraPosition().getValue());
    map.setMapType(mapsRepository.getSavedMapType());
  }

  private void showMapTypeSelectorDialog() {
    ImmutableList<Pair<Integer, String>> mapTypes = mapProvider.getMapTypes();
    ImmutableList<Integer> typeNos = stream(mapTypes).map(p -> p.first).collect(toImmutableList());
    int selectedIdx = typeNos.indexOf(mapProvider.getMapType());
    String[] labels = stream(mapTypes).map(p -> p.second).toArray(String[]::new);
    new AlertDialog.Builder(getContext())
        .setTitle(R.string.select_map_type)
        .setSingleChoiceItems(
            labels,
            selectedIdx,
            (dialog, which) -> {
              int mapType = typeNos.get(which);
              mapProvider.setMapType(mapType);
              mapsRepository.saveMapType(mapType);
              dialog.dismiss();
            })
        .setCancelable(true)
        .create()
        .show();
  }

  private void showConfirmationDialog(Point point) {
    new AlertDialog.Builder(getContext())
        .setTitle(R.string.move_point_confirmation)
        .setPositiveButton(android.R.string.ok, (dialog, which) -> moveToNewPosition(point))
        .setNegativeButton(android.R.string.cancel, (dialog, which) -> setDefaultMode())
        .setCancelable(true)
        .create()
        .show();
  }

  private void moveToNewPosition(Point point) {
    Optional<Feature> feature = mapContainerViewModel.getReposFeature();
    if (feature.isEmpty()) {
      Timber.e("Move point failed: No feature selected");
      return;
    }
    if (!(feature.get() instanceof PointFeature)) {
      Timber.e("Only point features can be moved");
      return;
    }
    PointFeature newFeature = ((PointFeature) feature.get()).toBuilder().setPoint(point).build();
    homeScreenViewModel.updateFeature(newFeature);
  }

  private void onBottomSheetStateChange(BottomSheetState state, MapAdapter map) {
    mapContainerViewModel.setSelectedFeature(state.getFeature());
    switch (state.getVisibility()) {
      case VISIBLE:
        map.disable();
        // TODO(#358): Once polygon drawing is implemented, pan & zoom to polygon when
        // selected. This will involve calculating centroid and possibly zoom level based on
        // vertices.
        state
            .getFeature()
            .filter(Feature::isPoint)
            .map(PointFeature.class::cast)
            .ifPresent(
                feature -> {
                  mapContainerViewModel.panAndZoomCamera(feature.getPoint());
                });
        break;
      case HIDDEN:
        map.enable();
        break;
      default:
        Timber.e("Unhandled visibility: %s", state.getVisibility());
        break;
    }
  }

  private void onProjectChange(Loadable<Project> project) {
    if (project.isLoaded()) {
      enableAddFeatureBtn();
    } else {
      disableAddFeatureBtn();
    }
  }

  private void enableLocationLockBtn() {
    binding.mapControls.locationLockBtn.setEnabled(true);
  }

  private void enableAddFeatureBtn() {
    binding.mapControls.addFeatureBtn.setBackgroundTintList(
        ColorStateList.valueOf(getResources().getColor(R.color.colorMapAccent)));
  }

  private void disableAddFeatureBtn() {
    // NOTE: We don't call addFeatureBtn.setEnabled(false) here since calling it before the fab is
    // shown corrupts its padding when used with useCompatPadding="true".
    binding.mapControls.addFeatureBtn.setBackgroundTintList(
        ColorStateList.valueOf(getResources().getColor(R.color.colorGrey500)));
  }

  private void onLocationLockStateChange(BooleanOrError result, MapAdapter map) {
    result.error().ifPresent(this::onLocationLockError);
    if (result.isTrue()) {
      Timber.d("Location lock enabled");
      map.enableCurrentLocationIndicator();
    } else {
      Timber.d("Location lock disabled");
    }
  }

  private void onLocationLockError(Throwable t) {
    if (t instanceof PermissionDeniedException) {
      showUserActionFailureMessage(R.string.no_fine_location_permissions);
    } else if (t instanceof SettingsChangeRequestCanceled) {
      showUserActionFailureMessage(R.string.location_disabled_in_settings);
    } else {
      showUserActionFailureMessage(R.string.location_updates_unknown_error);
    }
  }

  private void showUserActionFailureMessage(@StringRes int resId) {
    Toast.makeText(getContext(), resId, Toast.LENGTH_LONG).show();
  }

  private void onCameraUpdate(MapContainerViewModel.CameraUpdate update, MapAdapter map) {
    Timber.v("Update camera: %s", update);
    if (update.getZoomLevel().isPresent()) {
      float zoomLevel = update.getZoomLevel().get();
<<<<<<< HEAD
      if (!update.getAllowZoomOut()) {
=======
      if (!update.isAllowZoomOut()) {
>>>>>>> 5fdb4431
        zoomLevel = Math.max(zoomLevel, map.getCurrentZoomLevel());
      }
      map.moveCamera(update.getCenter(), zoomLevel);
    } else {
      map.moveCamera(update.getCenter());
    }
  }

  @Override
  public void onSaveInstanceState(@NonNull Bundle outState) {
    super.onSaveInstanceState(outState);
    saveChildFragment(outState, mapProvider.getFragment(), MAP_FRAGMENT_KEY);
  }

  @Override
  public void onDestroy() {
    mapContainerViewModel.closeProviders();
    super.onDestroy();
  }

  public void setDefaultMode() {
    mapContainerViewModel.setViewMode(Mode.DEFAULT);
    mapContainerViewModel.setReposFeature(Optional.empty());
  }

  public void setRepositionMode(Optional<Feature> feature) {
    mapContainerViewModel.setViewMode(Mode.REPOSITION);
    mapContainerViewModel.setReposFeature(feature);

    Toast.makeText(getContext(), R.string.move_point_hint, Toast.LENGTH_SHORT).show();
  }
}<|MERGE_RESOLUTION|>--- conflicted
+++ resolved
@@ -291,11 +291,7 @@
     Timber.v("Update camera: %s", update);
     if (update.getZoomLevel().isPresent()) {
       float zoomLevel = update.getZoomLevel().get();
-<<<<<<< HEAD
-      if (!update.getAllowZoomOut()) {
-=======
       if (!update.isAllowZoomOut()) {
->>>>>>> 5fdb4431
         zoomLevel = Math.max(zoomLevel, map.getCurrentZoomLevel());
       }
       map.moveCamera(update.getCenter(), zoomLevel);

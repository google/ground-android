/*
 * Copyright 2018 Google LLC
 *
 * Licensed under the Apache License, Version 2.0 (the "License");
 * you may not use this file except in compliance with the License.
 * You may obtain a copy of the License at
 *
 *     https://www.apache.org/licenses/LICENSE-2.0
 *
 * Unless required by applicable law or agreed to in writing, software
 * distributed under the License is distributed on an "AS IS" BASIS,
 * WITHOUT WARRANTIES OR CONDITIONS OF ANY KIND, either express or implied.
 * See the License for the specific language governing permissions and
 * limitations under the License.
 */

package com.google.android.gnd.ui.editrecord;

import static com.google.android.gnd.ui.util.ViewUtil.assignGeneratedId;

import android.app.ProgressDialog;
import android.content.DialogInterface;
import android.os.Bundle;
import android.support.annotation.NonNull;
import android.support.v7.app.AlertDialog;
import android.util.Log;
import android.view.LayoutInflater;
import android.view.View;
import android.view.ViewGroup;
import android.widget.LinearLayout;
import android.widget.ProgressBar;
import android.widget.TextView;
import androidx.navigation.fragment.NavHostFragment;
import butterknife.BindView;
import butterknife.OnClick;
import com.google.android.gnd.MainActivity;
import com.google.android.gnd.R;
import com.google.android.gnd.databinding.MultipleChoiceInputFieldBinding;
import com.google.android.gnd.databinding.TextInputFieldBinding;
import com.google.android.gnd.repository.Resource;
import com.google.android.gnd.ui.common.AbstractFragment;
import com.google.android.gnd.ui.common.EphemeralPopups;
import com.google.android.gnd.ui.common.OnBackListener;
import com.google.android.gnd.ui.common.ProgressDialogs;
import com.google.android.gnd.ui.common.TwoLineToolbar;
import com.google.android.gnd.vo.Form;
import com.google.android.gnd.vo.Form.Field;
import com.google.android.gnd.vo.Form.MultipleChoice.Cardinality;
import com.google.android.gnd.vo.Record;
import com.google.android.gnd.vo.Record.Value;
import java.util.ArrayList;
import java.util.Collections;
import java.util.List;
import java8.util.Optional;

public class EditRecordFragment extends AbstractFragment implements OnBackListener {
  private static final String TAG = EditRecordFragment.class.getSimpleName();
  private static final String NEW_RECORD_ID_ARG_PLACEHOLDER = "NEW_RECORD";

  private ProgressDialog savingProgressDialog;

  private EditRecordViewModel viewModel;
  private SingleSelectDialogFactory singleSelectDialogFactory;
  private MultiSelectDialogFactory multiSelectDialogFactory;

  @BindView(R.id.edit_record_toolbar)
  TwoLineToolbar toolbar;

  @BindView(R.id.form_name)
  TextView formNameView;

  @BindView(R.id.loading_progress_bar)
  ProgressBar progressBar;

  @BindView(R.id.edit_record_layout)
  LinearLayout formLayout;

<<<<<<< HEAD
  @BindView(R.id.save_record_btn)
  View saveRecordButton;

  // TODO: Wrap collection and related accessors into Adapter class.
  private List<Editable> fields = Collections.emptyList();
=======
  private List<MultipleChoiceFieldLayout> holders = new ArrayList<>();
>>>>>>> 946bb0b3

  @Override
  public void onCreate(@android.support.annotation.Nullable Bundle savedInstanceState) {
    super.onCreate(savedInstanceState);
    singleSelectDialogFactory = new SingleSelectDialogFactory(getContext());
    multiSelectDialogFactory = new MultiSelectDialogFactory(getContext());
    viewModel = get(EditRecordViewModel.class);
  }

  @Override
  public View onCreateView(
      LayoutInflater inflater, ViewGroup container, Bundle savedInstanceState) {
    return inflater.inflate(R.layout.edit_record_frag, container, false);
  }

  @Override
  public void onViewCreated(
      @NonNull View view, @android.support.annotation.Nullable Bundle savedInstanceState) {
    super.onViewCreated(view, savedInstanceState);
    ((MainActivity) getActivity()).setActionBar(toolbar, R.drawable.ic_close);
    toolbar.setNavigationOnClickListener(this::onCloseButtonClick);
    savingProgressDialog = ProgressDialogs.modalSpinner(getContext(), R.string.saving);
  }

  @Override
  public void onActivityCreated(@android.support.annotation.Nullable Bundle savedInstanceState) {
    super.onActivityCreated(savedInstanceState);
    viewModel.getRecord().observe(this, this::onRecordChange);
  }

  @Override
  public void onStart() {
    super.onStart();
    Resource<Record> record = Resource.getValue(viewModel.getRecord());
    if (record.isLoaded()) {
      onRecordChange(record);
      return;
    }
    EditRecordFragmentArgs args = EditRecordFragmentArgs.fromBundle(getArguments());
    if (args.getRecordId().equals(NEW_RECORD_ID_ARG_PLACEHOLDER)) {
      viewModel.editNewRecord(args.getProjectId(), args.getPlaceId(), args.getFormId());
    } else {
      viewModel.editExistingRecord(args.getProjectId(), args.getPlaceId(), args.getRecordId());
    }
  }

  private void onRecordChange(Resource<Record> record) {
    switch (record.getStatus()) {
      case LOADING:
        progressBar.setVisibility(View.VISIBLE);
        saveRecordButton.setVisibility(View.GONE);
        break;
      case LOADED:
        record.ifPresent(this::editRecord);
        break;
      case SAVING:
        savingProgressDialog.show();
        break;
      case SAVED:
        savingProgressDialog.hide();
        EphemeralPopups.showSuccess(getContext(), R.string.saved);
        NavHostFragment.findNavController(this).navigateUp();
        break;
      case NOT_FOUND:
      case ERROR:
        record.getError().ifPresent(t -> Log.e(TAG, "Failed to load/validateAndSave record", t));
        EphemeralPopups.showError(getContext());
        close();
        break;
    }
  }

  private void editRecord(Record record) {
    progressBar.setVisibility(View.GONE);
    toolbar.setTitle(record.getPlace().getTitle());
    toolbar.setSubtitle(record.getPlace().getSubtitle());
    formNameView.setText(record.getForm().getTitle());
    rebuildForm(record);
    saveRecordButton.setVisibility(View.VISIBLE);
  }

  // TODO: Move into EditRecordFormViewHolder class.
  private void rebuildForm(Record record) {
    formLayout.removeAllViews();
    for (Form.Element element : record.getForm().getElements()) {
      switch (element.getType()) {
        case FIELD:
          addField(element.getField());
          break;
        default:
          Log.d(TAG, element.getType() + " elements not yet supported");
      }
    }
  }

  private void addField(Field field) {
    switch (field.getType()) {
      case TEXT:
        addTextField(field);
        break;
      case MULTIPLE_CHOICE:
<<<<<<< HEAD
        MultipleChoiceFieldViewHolder multipleChoice =
            MultipleChoiceFieldViewHolder.newInstance(formLayout);
        multipleChoice.init(field, record);
        formLayout.addView(multipleChoice.getView());
        return multipleChoice;
=======
        addMultipleChoiceField(field);
        break;
      default:
        Log.w(TAG, "Unimplemented field type: " + field.getType());
    }
  }

  private void addTextField(Field field) {
    TextInputFieldBinding binding =
        TextInputFieldBinding.inflate(getLayoutInflater(), formLayout, false);
    binding.setViewModel(viewModel);
    binding.setLifecycleOwner(this);
    binding.setField(field);
    assignGeneratedId(binding.getRoot().findViewById(R.id.text_input_edit_text));
    formLayout.addView(binding.getRoot());
  }

  public void addMultipleChoiceField(Field field) {
    MultipleChoiceInputFieldBinding binding =
        MultipleChoiceInputFieldBinding.inflate(getLayoutInflater(), formLayout, false);
    // holders.add(new MultipleChoiceFieldLayout(binding));
    binding.setFragment(this);
    binding.setViewModel(viewModel);
    binding.setLifecycleOwner(this);
    binding.setField(field);
    formLayout.addView(binding.getRoot());
    assignGeneratedId(binding.getRoot().findViewById(R.id.multiple_choice_input_edit_text));
  }

  public void onShowDialog(Field field) {
    Cardinality cardinality = field.getMultipleChoice().getCardinality();
    Optional<Value> currentValue = viewModel.getValue(field.getId());
    switch (cardinality) {
      case SELECT_MULTIPLE:
        multiSelectDialogFactory
            .create(field, currentValue, v -> viewModel.onValueChanged(field, v))
            .show();
        break;
      case SELECT_ONE:
        singleSelectDialogFactory
            .create(field, currentValue, v -> viewModel.onValueChanged(field, v))
            .show();
        break;
>>>>>>> 946bb0b3
      default:
        Log.e(TAG, "Unknown cardinality: " + cardinality);
        return;
    }
  }

  @OnClick(R.id.save_record_btn)
<<<<<<< HEAD
  void onSaveButtonClick() {
    if (hasChanges()) {
      validateAndSave();
    } else {
      EphemeralPopups.showFyi(getContext(), R.string.no_changes_to_save);
      close();
    }
  }

  private void validateAndSave() {
    if (validateAll()) {
      viewModel.saveChanges(
          stream(fields)
              .map(Editable::getUpdate)
              .filter(u -> !u.getOperation().equals(Operation.NO_CHANGE))
              .collect(toImmutableList()));
    } else {
      showFormErrorsDialog();
    }
  }

  private void onCloseButtonClick(View view) {
    if (hasChanges()) {
      showUnsavedChangesDialog();
    } else {
      close();
    }
  }

  private void showUnsavedChangesDialog() {
    new AlertDialog.Builder(getContext())
        .setMessage(R.string.unsaved_changes)
        .setPositiveButton(R.string.save_unsaved_changes, this::onConfirmSaveUnsavedChanges)
        .setNegativeButton(R.string.close_without_saving, this::onConfirmAbandonUnsavedChanges)
        .setNeutralButton(R.string.continue_editing, this::onContinueEditing)
        .create()
        .show();
  }

  private void showFormErrorsDialog() {
    new AlertDialog.Builder(getContext())
        .setMessage(R.string.invalid_data_warning)
        .setPositiveButton(R.string.invalid_data_confirm, (a, b) -> {
        })
        .create()
        .show();
  }

  private void onConfirmSaveUnsavedChanges(DialogInterface dialogInterface, int i) {
    validateAndSave();
  }

  private void onConfirmAbandonUnsavedChanges(DialogInterface dialogInterface, int i) {
    close();
  }

  private void close() {
    NavHostFragment.findNavController(this).navigateUp();
  }

  private void onContinueEditing(DialogInterface dialogInterface, int i) {
    // No-op.
  }

  @Override
  public boolean onBack() {
    if (hasChanges()) {
      showUnsavedChangesDialog();
      return true;
    } else {
      return false;
    }
  }

  private boolean hasChanges() {
    return stream(fields).anyMatch(f -> f.isModified());
  }

  private boolean validateAll() {
    return stream(fields).map(f -> f.validate()).reduce((a, b) -> a && b).get();
=======
  void onSaveClick() {
    viewModel.saveChanges();
>>>>>>> 946bb0b3
  }
}<|MERGE_RESOLUTION|>--- conflicted
+++ resolved
@@ -75,15 +75,8 @@
   @BindView(R.id.edit_record_layout)
   LinearLayout formLayout;
 
-<<<<<<< HEAD
   @BindView(R.id.save_record_btn)
   View saveRecordButton;
-
-  // TODO: Wrap collection and related accessors into Adapter class.
-  private List<Editable> fields = Collections.emptyList();
-=======
-  private List<MultipleChoiceFieldLayout> holders = new ArrayList<>();
->>>>>>> 946bb0b3
 
   @Override
   public void onCreate(@android.support.annotation.Nullable Bundle savedInstanceState) {
@@ -185,13 +178,6 @@
         addTextField(field);
         break;
       case MULTIPLE_CHOICE:
-<<<<<<< HEAD
-        MultipleChoiceFieldViewHolder multipleChoice =
-            MultipleChoiceFieldViewHolder.newInstance(formLayout);
-        multipleChoice.init(field, record);
-        formLayout.addView(multipleChoice.getView());
-        return multipleChoice;
-=======
         addMultipleChoiceField(field);
         break;
       default:
@@ -235,7 +221,6 @@
             .create(field, currentValue, v -> viewModel.onValueChanged(field, v))
             .show();
         break;
->>>>>>> 946bb0b3
       default:
         Log.e(TAG, "Unknown cardinality: " + cardinality);
         return;
@@ -243,24 +228,14 @@
   }
 
   @OnClick(R.id.save_record_btn)
-<<<<<<< HEAD
-  void onSaveButtonClick() {
-    if (hasChanges()) {
-      validateAndSave();
-    } else {
-      EphemeralPopups.showFyi(getContext(), R.string.no_changes_to_save);
-      close();
-    }
+  void onSaveClick() {
+    viewModel.saveChanges();
   }
 
   private void validateAndSave() {
     if (validateAll()) {
-      viewModel.saveChanges(
-          stream(fields)
-              .map(Editable::getUpdate)
-              .filter(u -> !u.getOperation().equals(Operation.NO_CHANGE))
-              .collect(toImmutableList()));
-    } else {
+    viewModel.saveChanges(
+        );} else {
       showFormErrorsDialog();
     }
   }
@@ -324,9 +299,5 @@
 
   private boolean validateAll() {
     return stream(fields).map(f -> f.validate()).reduce((a, b) -> a && b).get();
-=======
-  void onSaveClick() {
-    viewModel.saveChanges();
->>>>>>> 946bb0b3
   }
 }
/*
 * Copyright 2018 Google LLC
 *
 * Licensed under the Apache License, Version 2.0 (the "License");
 * you may not use this file except in compliance with the License.
 * You may obtain a copy of the License at
 *
 *     https://www.apache.org/licenses/LICENSE-2.0
 *
 * Unless required by applicable law or agreed to in writing, software
 * distributed under the License is distributed on an "AS IS" BASIS,
 * WITHOUT WARRANTIES OR CONDITIONS OF ANY KIND, either express or implied.
 * See the License for the specific language governing permissions and
 * limitations under the License.
 */

package com.google.android.gnd.ui.home.featuredetails;

import androidx.lifecycle.LiveData;
import androidx.lifecycle.LiveDataReactiveStreams;
import androidx.lifecycle.MutableLiveData;
import com.google.android.gnd.model.Survey;
import com.google.android.gnd.model.feature.Feature;
import com.google.android.gnd.model.submission.Submission;
import com.google.android.gnd.model.task.Task;
import com.google.android.gnd.repository.SubmissionRepository;
import com.google.android.gnd.rx.annotations.Hot;
import com.google.android.gnd.ui.common.AbstractViewModel;
import com.google.common.collect.ImmutableList;
import io.reactivex.Single;
import io.reactivex.processors.FlowableProcessor;
import io.reactivex.processors.PublishProcessor;
import java8.util.Optional;
import javax.inject.Inject;
import timber.log.Timber;

public class SubmissionListViewModel extends AbstractViewModel {

  @Hot(replays = true)
  public final MutableLiveData<Boolean> isLoading = new MutableLiveData(false);

  private final SubmissionRepository submissionRepository;

  @Hot
  private FlowableProcessor<SubmissionListRequest> submissionListRequests =
      PublishProcessor.create();

  private LiveData<ImmutableList<Submission>> submissionList;

  @Inject
  public SubmissionListViewModel(SubmissionRepository submissionRepository) {
    this.submissionRepository = submissionRepository;
    submissionList =
        LiveDataReactiveStreams.fromPublisher(
            submissionListRequests
                .doOnNext(__ -> isLoading.postValue(true))
                .switchMapSingle(this::getSubmissions)
                .doOnNext(__ -> isLoading.postValue(false)));
  }

  public LiveData<ImmutableList<Submission>> getSubmissions() {
    return submissionList;
  }

  /**
   * Loads a list of submissions associated with a given feature.
   */
  public void loadSubmissionList(Feature feature) {
<<<<<<< HEAD
    Optional<Task> form = feature.getLayer().getTask();
    loadSubmissions(feature.getProject(), feature.getId(), form.map(Task::getId));
=======
    Optional<Form> form = feature.getLayer().getForm();
    loadSubmissions(feature.getSurvey(), feature.getId(), form.map(Form::getId));
>>>>>>> b34d1cee
  }

  private Single<ImmutableList<Submission>> getSubmissions(SubmissionListRequest req) {
    if (req.taskId.isEmpty()) {
      // Do nothing. No task defined for this layer.
      // TODO(#354): Show message or special treatment for layer with no task.
      return Single.just(ImmutableList.of());
    }
    return submissionRepository
<<<<<<< HEAD
        .getSubmissions(req.project.getId(), req.featureId, req.taskId.get())
=======
        .getSubmissions(req.survey.getId(), req.featureId, req.formId.get())
>>>>>>> b34d1cee
        .onErrorResumeNext(this::onGetSubmissionsError);
  }

  private Single<ImmutableList<Submission>> onGetSubmissionsError(Throwable t) {
    // TODO: Show an appropriate error message to the user.
    Timber.e(t, "Failed to fetch submission list.");
    return Single.just(ImmutableList.of());
  }

<<<<<<< HEAD
  private void loadSubmissions(Project project, String featureId, Optional<String> taskId) {
    submissionListRequests.onNext(new SubmissionListRequest(project, featureId, taskId));
=======
  private void loadSubmissions(Survey survey, String featureId, Optional<String> formId) {
    submissionListRequests.onNext(new SubmissionListRequest(survey, featureId, formId));
>>>>>>> b34d1cee
  }

  static class SubmissionListRequest {

    final Survey survey;
    final String featureId;
    final Optional<String> taskId;

<<<<<<< HEAD
    public SubmissionListRequest(Project project, String featureId, Optional<String> taskId) {
      this.project = project;
=======
    public SubmissionListRequest(Survey survey, String featureId, Optional<String> formId) {
      this.survey = survey;
>>>>>>> b34d1cee
      this.featureId = featureId;
      this.taskId = taskId;
    }
  }
}<|MERGE_RESOLUTION|>--- conflicted
+++ resolved
@@ -66,13 +66,8 @@
    * Loads a list of submissions associated with a given feature.
    */
   public void loadSubmissionList(Feature feature) {
-<<<<<<< HEAD
     Optional<Task> form = feature.getLayer().getTask();
-    loadSubmissions(feature.getProject(), feature.getId(), form.map(Task::getId));
-=======
-    Optional<Form> form = feature.getLayer().getForm();
-    loadSubmissions(feature.getSurvey(), feature.getId(), form.map(Form::getId));
->>>>>>> b34d1cee
+    loadSubmissions(feature.getSurvey(), feature.getId(), form.map(Task::getId));
   }
 
   private Single<ImmutableList<Submission>> getSubmissions(SubmissionListRequest req) {
@@ -82,11 +77,7 @@
       return Single.just(ImmutableList.of());
     }
     return submissionRepository
-<<<<<<< HEAD
-        .getSubmissions(req.project.getId(), req.featureId, req.taskId.get())
-=======
-        .getSubmissions(req.survey.getId(), req.featureId, req.formId.get())
->>>>>>> b34d1cee
+        .getSubmissions(req.survey.getId(), req.featureId, req.taskId.get())
         .onErrorResumeNext(this::onGetSubmissionsError);
   }
 
@@ -96,13 +87,8 @@
     return Single.just(ImmutableList.of());
   }
 
-<<<<<<< HEAD
-  private void loadSubmissions(Project project, String featureId, Optional<String> taskId) {
-    submissionListRequests.onNext(new SubmissionListRequest(project, featureId, taskId));
-=======
-  private void loadSubmissions(Survey survey, String featureId, Optional<String> formId) {
-    submissionListRequests.onNext(new SubmissionListRequest(survey, featureId, formId));
->>>>>>> b34d1cee
+  private void loadSubmissions(Survey survey, String featureId, Optional<String> taskId) {
+    submissionListRequests.onNext(new SubmissionListRequest(survey, featureId, taskId));
   }
 
   static class SubmissionListRequest {
@@ -111,13 +97,8 @@
     final String featureId;
     final Optional<String> taskId;
 
-<<<<<<< HEAD
-    public SubmissionListRequest(Project project, String featureId, Optional<String> taskId) {
-      this.project = project;
-=======
-    public SubmissionListRequest(Survey survey, String featureId, Optional<String> formId) {
+    public SubmissionListRequest(Survey survey, String featureId, Optional<String> taskId) {
       this.survey = survey;
->>>>>>> b34d1cee
       this.featureId = featureId;
       this.taskId = taskId;
     }

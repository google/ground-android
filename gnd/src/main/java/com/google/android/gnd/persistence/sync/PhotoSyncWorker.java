/*
 * Copyright 2020 Google LLC
 *
 * Licensed under the Apache License, Version 2.0 (the "License");
 * you may not use this file except in compliance with the License.
 * You may obtain a copy of the License at
 *
 *     https://www.apache.org/licenses/LICENSE-2.0
 *
 * Unless required by applicable law or agreed to in writing, software
 * distributed under the License is distributed on an "AS IS" BASIS,
 * WITHOUT WARRANTIES OR CONDITIONS OF ANY KIND, either express or implied.
 * See the License for the specific language governing permissions and
 * limitations under the License.
 */

package com.google.android.gnd.persistence.sync;

import android.content.Context;
import androidx.annotation.NonNull;
import androidx.work.Data;
import androidx.work.WorkerParameters;
import com.google.android.gnd.R;
import com.google.android.gnd.persistence.remote.RemoteStorageManager;
import com.google.android.gnd.system.NotificationManager;
import java.io.File;
import timber.log.Timber;

/**
 * A worker that uploads photos from observations to the FirestoreStorage in the background. The
 * source file and remote destination path are provided in a {@link Data} object. This worker should
 * only run when the device has a network connection.
 */
public class PhotoSyncWorker extends BaseWorker {

  private static final String SOURCE_FILE_PATH_PARAM_KEY = "sourceFilePath";
  private static final String DESTINATION_PATH_PARAM_KEY = "destinationPath";

  private final RemoteStorageManager remoteStorageManager;
  private final String localSourcePath;
  private final String remoteDestinationPath;

  public PhotoSyncWorker(
      @NonNull Context context,
      @NonNull WorkerParameters workerParams,
      RemoteStorageManager remoteStorageManager,
      NotificationManager notificationManager) {
    super(context, workerParams, notificationManager);
    this.remoteStorageManager = remoteStorageManager;
    this.localSourcePath = workerParams.getInputData().getString(SOURCE_FILE_PATH_PARAM_KEY);
    this.remoteDestinationPath = workerParams.getInputData().getString(DESTINATION_PATH_PARAM_KEY);
  }

  static Data createInputData(String sourceFilePath, String destinationPath) {
    return new Data.Builder()
        .putString(SOURCE_FILE_PATH_PARAM_KEY, sourceFilePath)
        .putString(DESTINATION_PATH_PARAM_KEY, destinationPath)
        .build();
  }

  @NonNull
  @Override
  public Result doWork() {
    Timber.d("Attempting photo sync: %s, %s", localSourcePath, remoteDestinationPath);
    File file = new File(localSourcePath);
    if (file.exists()) {
      Timber.d("Starting photo upload: %s, %s", localSourcePath, remoteDestinationPath);
      try {
        remoteStorageManager
            .uploadMediaFromFile(new File(localSourcePath), remoteDestinationPath)
            .compose(this::notifyTransferState)
            .blockingForEach(this::sendNotification);
        return Result.success();
      } catch (Exception e) {
        Timber.e(e, "Photo sync failed: %s %s", localSourcePath, remoteDestinationPath);
        return Result.retry();
      }
    } else {
      Timber.e("Photo not found %s, %s", localSourcePath, remoteDestinationPath);
      return Result.failure();
    }
  }

  @Override
<<<<<<< HEAD
  public int getNotificationTitle() {
    return R.string.uploading_photos;
=======
  public String getNotificationTitle() {
    return getApplicationContext().getString(R.string.uploading_photos);
>>>>>>> bee9d14f
  }
}<|MERGE_RESOLUTION|>--- conflicted
+++ resolved
@@ -82,12 +82,7 @@
   }
 
   @Override
-<<<<<<< HEAD
-  public int getNotificationTitle() {
-    return R.string.uploading_photos;
-=======
   public String getNotificationTitle() {
     return getApplicationContext().getString(R.string.uploading_photos);
->>>>>>> bee9d14f
   }
 }
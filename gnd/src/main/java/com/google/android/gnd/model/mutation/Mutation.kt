--- conflicted
+++ resolved
@@ -100,13 +100,10 @@
             apply { this.syncStatus = syncStatus }
 
         fun setSurveyId(surveyId: String): Builder<T> = apply { this.surveyId = surveyId }
-<<<<<<< HEAD
-        fun setLocationOfInterestId(locationOfInterestId: String): Builder<T> = apply { this.locationOfInterestId = locationOfInterestId }
-        fun setJobId(layerId: String): Builder<T> = apply { this.jobId = layerId }
-=======
-        fun setFeatureId(featureId: String): Builder<T> = apply { this.featureId = featureId }
+        fun setLocationOfInterestId(locationOfInterestId: String): Builder<T> =
+            apply { this.locationOfInterestId = locationOfInterestId }
+
         fun setJobId(jobId: String): Builder<T> = apply { this.jobId = jobId }
->>>>>>> 466ee89a
         fun setUserId(userId: String): Builder<T> = apply { this.userId = userId }
         fun setClientTimestamp(timestamp: Date): Builder<T> =
             apply { this.clientTimestamp = timestamp }

--- conflicted
+++ resolved
@@ -76,30 +76,10 @@
     this.openDrawerRequests = new MutableLiveData<>();
     this.bottomSheetState = new MutableLiveData<>();
     this.navigator = navigator;
-<<<<<<< HEAD
-=======
-    this.addFeatureClicks = PublishSubject.create();
-
-    this.activeProject =
+
+    activeProject =
         LiveDataReactiveStreams.fromPublisher(
             projectRepository.getActiveProjectOnceAndStream().doAfterNext(this::onActivateProject));
-
-    // TODO: Replace disposeOnClear with Processor
-    disposeOnClear(
-        addFeatureClicks
-            .switchMapSingle(
-                newFeature ->
-                    featureRepository
-                        .createFeature(newFeature)
-                        .toSingleDefault(newFeature)
-                        .doOnError(this::onAddFeatureError)
-                        .onErrorResumeNext(Single.never())) // Prevent from breaking upstream.
-            .observeOn(schedulers.ui())
-            .subscribe(this::onAddFeature));
->>>>>>> 73837981
-
-    activeProject =
-        LiveDataReactiveStreams.fromPublisher(projectRepository.getActiveProjectOnceAndStream());
     addFeature =
         LiveDataReactiveStreams.fromPublisher(
             addFeatureClicks.switchMap(featureRepository::createFeature));
@@ -115,9 +95,6 @@
     return addFeature;
   }
 
-<<<<<<< HEAD
-  public LiveData<Loadable<Feature>> getUpdateFeature() {
-=======
   /** Handle state of the UI elements depending upon the active project. */
   private void onActivateProject(Loadable<Project> project) {
     addFeatureButtonVisibility.postValue(
@@ -140,8 +117,7 @@
     return addFeatureButtonVisibility;
   }
 
-  public LiveData<Boolean> getUpdateFeature() {
->>>>>>> 73837981
+  public LiveData<Loadable<Feature>> getUpdateFeature() {
     return updateFeature;
   }
 

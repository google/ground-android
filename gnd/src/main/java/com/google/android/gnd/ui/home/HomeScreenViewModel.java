--- conflicted
+++ resolved
@@ -67,9 +67,10 @@
             .switchMapSingle(
                 newFeature ->
                     dataRepository
-                        .addFeature(newFeature)
+                        .saveFeature(newFeature)
+                        .toSingleDefault(newFeature)
                         .doOnError(this::onAddFeatureError)
-                        .onErrorResumeNext(Single.never()))  // Prevent from breaking upstream.
+                        .onErrorResumeNext(Single.never())) // Prevent from breaking upstream.
             .subscribe(this::showFeatureSheet));
   }
 
@@ -113,12 +114,7 @@
   }
 
   public void addFeature(Feature feature) {
-<<<<<<< HEAD
     addFeatureClicks.onNext(feature);
-=======
-    // TODO(#24): Fix leaky subscriptions!
-    disposeOnClear(dataRepository.saveFeature(feature).subscribe(() -> onFeatureAdded(feature)));
->>>>>>> 09fb5a66
   }
 
   public void onBottomSheetHidden() {

--- conflicted
+++ resolved
@@ -27,12 +27,9 @@
 import com.google.android.gnd.model.form.Form;
 import com.google.android.gnd.repository.FeatureRepository;
 import com.google.android.gnd.repository.Loadable;
-<<<<<<< HEAD
+import com.google.android.gnd.repository.ProjectRepository;
 import com.google.android.gnd.rx.Action;
 import com.google.android.gnd.rx.Event;
-=======
-import com.google.android.gnd.repository.ProjectRepository;
->>>>>>> 8764a733
 import com.google.android.gnd.ui.common.AbstractViewModel;
 import com.google.android.gnd.ui.common.Navigator;
 import com.google.android.gnd.ui.common.SharedViewModel;
@@ -65,20 +62,13 @@
   @Nullable private Form selectedForm;
 
   @Inject
-<<<<<<< HEAD
-  HomeScreenViewModel(DataRepository dataRepository, Navigator navigator) {
-    this.dataRepository = dataRepository;
-    this.addFeatureDialogRequests = new MutableLiveData<>();
-    this.openDrawerRequests = new MutableLiveData<>();
-=======
   HomeScreenViewModel(
       ProjectRepository projectRepository,
       FeatureRepository featureRepository,
       Navigator navigator) {
     this.projectRepository = projectRepository;
-    this.addFeatureDialogRequests = new SingleLiveEvent<>();
-    this.openDrawerRequests = new SingleLiveEvent<>();
->>>>>>> 8764a733
+    this.addFeatureDialogRequests = new MutableLiveData<>();
+    this.openDrawerRequests = new MutableLiveData<>();
     this.featureSheetState = new MutableLiveData<>();
     this.activeProject =
         LiveDataReactiveStreams.fromPublisher(projectRepository.getActiveProjectOnceAndStream());

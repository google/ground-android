/*
 * Copyright 2018 Google LLC
 *
 * Licensed under the Apache License, Version 2.0 (the "License");
 * you may not use this file except in compliance with the License.
 * You may obtain a copy of the License at
 *
 *     https://www.apache.org/licenses/LICENSE-2.0
 *
 * Unless required by applicable law or agreed to in writing, software
 * distributed under the License is distributed on an "AS IS" BASIS,
 * WITHOUT WARRANTIES OR CONDITIONS OF ANY KIND, either express or implied.
 * See the License for the specific language governing permissions and
 * limitations under the License.
 */

package com.google.android.gnd.ui.home;

import static android.view.View.GONE;
import static android.view.View.VISIBLE;
import static com.google.android.gnd.rx.RxCompletable.toBooleanSingle;

import androidx.lifecycle.LiveData;
import androidx.lifecycle.LiveDataReactiveStreams;
import androidx.lifecycle.MutableLiveData;
import com.google.android.gnd.model.Project;
import com.google.android.gnd.model.feature.Feature;
import com.google.android.gnd.model.feature.Point;
import com.google.android.gnd.model.form.Form;
import com.google.android.gnd.model.layer.Layer;
import com.google.android.gnd.repository.FeatureRepository;
import com.google.android.gnd.repository.ProjectRepository;
import com.google.android.gnd.rx.Action;
import com.google.android.gnd.rx.Event;
import com.google.android.gnd.rx.Loadable;
import com.google.android.gnd.rx.Nil;
import com.google.android.gnd.rx.annotations.Hot;
import com.google.android.gnd.system.auth.AuthenticationManager;
import com.google.android.gnd.ui.common.AbstractViewModel;
import com.google.android.gnd.ui.common.Navigator;
import com.google.android.gnd.ui.common.SharedViewModel;
import com.google.android.gnd.ui.map.MapGeoJson;
import com.google.android.gnd.ui.map.MapPin;
import com.google.common.collect.ImmutableList;
<<<<<<< HEAD
import io.reactivex.Observable;
=======
>>>>>>> c03dae00
import io.reactivex.Single;
import io.reactivex.processors.FlowableProcessor;
import io.reactivex.processors.PublishProcessor;
import io.reactivex.subjects.PublishSubject;
import io.reactivex.subjects.Subject;
import java.util.List;
import java8.util.Optional;
import javax.inject.Inject;
import timber.log.Timber;

@SharedViewModel
public class HomeScreenViewModel extends AbstractViewModel {

  @Hot(replays = true)
  public final MutableLiveData<Boolean> isObservationButtonVisible = new MutableLiveData<>(false);

  private final AuthenticationManager authenticationManager;
  private final ProjectRepository projectRepository;
  private final Navigator navigator;
  private final FeatureRepository featureRepository;

  /** The state and value of the currently active project (loading, loaded, etc.). */
  private final LiveData<Loadable<Project>> projectLoadingState;

  // TODO(#719): Move into MapContainersViewModel
  @Hot(replays = true)
  private final MutableLiveData<Event<Point>> addFeatureDialogRequests = new MutableLiveData<>();
  // TODO(#719): Move into FeatureDetailsViewModel.
  @Hot(replays = true)
  private final MutableLiveData<Action> openDrawerRequests = new MutableLiveData<>();

  private final Subject<Nil> savePolygonRequest = PublishSubject.create();

  private final Subject<Nil> undoPolygonPoints = PublishSubject.create();

  @Hot(replays = true)
  private final MutableLiveData<BottomSheetState> bottomSheetState = new MutableLiveData<>();

  @Hot(replays = true)
  private final MutableLiveData<Event<Point>> addPolygonDialogRequests = new MutableLiveData<>();

  @Hot private final FlowableProcessor<Feature> addFeatureClicks = PublishProcessor.create();
  @Hot private final FlowableProcessor<Feature> addPolygonFeatureClicks = PublishProcessor.create();
  @Hot private final FlowableProcessor<Feature> updateFeatureRequests = PublishProcessor.create();
  @Hot private final FlowableProcessor<Feature> deleteFeatureRequests = PublishProcessor.create();

  private final LiveData<Feature> addFeatureResults;
  private final LiveData<Feature> addPolygonResults;
  private final LiveData<Boolean> updateFeatureResults;
  private final LiveData<Boolean> deleteFeatureResults;

  @Hot(replays = true)
  private final MutableLiveData<Throwable> errors = new MutableLiveData<>();

  @Hot(replays = true)
  private final MutableLiveData<Integer> addFeatureButtonVisibility = new MutableLiveData<>(GONE);

  @Inject
  HomeScreenViewModel(
      AuthenticationManager authenticationManager,
      ProjectRepository projectRepository,
      FeatureRepository featureRepository,
      Navigator navigator) {
    this.authenticationManager = authenticationManager;
    this.projectRepository = projectRepository;
    this.featureRepository = featureRepository;
    this.navigator = navigator;

    projectLoadingState =
        LiveDataReactiveStreams.fromPublisher(
            projectRepository
                .getProjectLoadingState()
                .doAfterNext(this::onProjectLoadingStateChange));
    addFeatureResults =
        LiveDataReactiveStreams.fromPublisher(
            addFeatureClicks.switchMapSingle(
                feature ->
                    featureRepository
                        .createFeature(feature)
                        .toSingleDefault(feature)
                        .doOnError(this::handleError)
                        .onErrorResumeNext(Single.never()))); // Prevent from breaking upstream.
    addPolygonResults =
        LiveDataReactiveStreams.fromPublisher(
            addPolygonFeatureClicks.switchMapSingle(
                feature ->
                    featureRepository
                        .createFeature(feature)
                        .toSingleDefault(feature)
                        .doOnError(this::handleError)
                        .onErrorResumeNext(Single.never()))); // Prevent from breaking upstream.
    deleteFeatureResults =
        LiveDataReactiveStreams.fromPublisher(
            deleteFeatureRequests.switchMapSingle(
                feature ->
                    toBooleanSingle(featureRepository.deleteFeature(feature), this::handleError)));
    updateFeatureResults =
        LiveDataReactiveStreams.fromPublisher(
            updateFeatureRequests.switchMapSingle(
                feature ->
                    toBooleanSingle(featureRepository.updateFeature(feature), this::handleError)));
  }

  private void handleError(Throwable throwable) {
    errors.postValue(throwable);
  }

  /** Handle state of the UI elements depending upon the active project. */
  private void onProjectLoadingStateChange(Loadable<Project> project) {
    addFeatureButtonVisibility.postValue(shouldShowAddFeatureButton(project) ? VISIBLE : GONE);
  }

  private boolean shouldShowAddFeatureButton(Loadable<Project> project) {
    if (!project.isLoaded()) {
      return false;
    }

    // TODO: Also check if the project has user-editable layers.
    //  Pending feature, https://github.com/google/ground-platform/issues/228

    // Project must contain at least 1 layer.
    return project.value().map(p -> !p.getLayers().isEmpty()).orElse(false);
  }

  public LiveData<Integer> getAddFeatureButtonVisibility() {
    return addFeatureButtonVisibility;
  }

  public LiveData<Feature> getAddFeatureResults() {
    return addFeatureResults;
  }

  public LiveData<Feature> getAddPolygonResults() {
    return addPolygonResults;
  }

  public LiveData<Boolean> getUpdateFeatureResults() {
    return updateFeatureResults;
  }

  public LiveData<Boolean> getDeleteFeatureResults() {
    return deleteFeatureResults;
  }

  public LiveData<Throwable> getErrors() {
    return errors;
  }

  public void addFeature(Layer layer, Point point) {
    getActiveProject()
        .ifPresent(
            project ->
                addFeatureClicks.onNext(featureRepository.newFeature(project, layer, point)));
  }

  public void addPolygonFeature(Project project, Layer layer, List<Point> points) {
    addPolygonFeatureClicks.onNext(featureRepository
        .newPolygonFeature(project, layer, ImmutableList.copyOf(points)));
  }

  public void onAddPolygonBtnClick(Point location) {
    addPolygonDialogRequests.setValue(Event.create(location));
  }

  public LiveData<Event<Point>> getShowAddPolyDialogRequests() {
    return addPolygonDialogRequests;
  }

  public Subject<Nil> getSavePolygonRequest() {
    return savePolygonRequest;
  }

  public Subject<Nil> getRemoveLastVertexRequests() {
    return undoPolygonPoints;
  }

  public void updateFeature(Feature feature) {
    updateFeatureRequests.onNext(feature);
  }

  public void deleteFeature(Feature feature) {
    deleteFeatureRequests.onNext(feature);
  }

  public boolean shouldShowProjectSelectorOnStart() {
    return projectRepository.getLastActiveProjectId().isEmpty();
  }

  public LiveData<Action> getOpenDrawerRequests() {
    return openDrawerRequests;
  }

  public void openNavDrawer() {
    openDrawerRequests.setValue(Action.create());
  }

  public void savePolygon() {
    savePolygonRequest.onNext(Nil.NIL);
  }

  public void undoPoint() {
    undoPolygonPoints.onNext(Nil.NIL);
  }

  public LiveData<Loadable<Project>> getProjectLoadingState() {
    return projectLoadingState;
  }

  public LiveData<Event<Point>> getShowAddFeatureDialogRequests() {
    return addFeatureDialogRequests;
  }

  public LiveData<BottomSheetState> getBottomSheetState() {
    return bottomSheetState;
  }

  // TODO: Remove extra indirection here?
  public void onMarkerClick(MapPin marker) {
    showBottomSheet(marker.getFeature());
  }

  private void showBottomSheet(Feature feature) {
    Timber.d("showing bottom sheet");
    isObservationButtonVisible.setValue(true);
    bottomSheetState.setValue(BottomSheetState.visible(feature));
  }

  public void onAddFeatureBtnClick(Point location) {
    // TODO: Pause location updates while dialog is open.
    addFeatureDialogRequests.setValue(Event.create(location));
  }

  public void onBottomSheetHidden() {
    bottomSheetState.setValue(BottomSheetState.hidden());
    isObservationButtonVisible.setValue(false);
  }

  public void addObservation() {
    BottomSheetState state = bottomSheetState.getValue();
    if (state == null) {
      Timber.e("Missing bottomSheetState");
      return;
    }

    Optional<Feature> optionalFeature = state.getFeature();
    if (optionalFeature.isEmpty()) {
      Timber.e("Missing feature");
      return;
    }
    Feature feature = optionalFeature.get();
    Optional<Form> form = feature.getLayer().getForm();
    if (form.isEmpty()) {
      // .TODO: Hide Add Observation button if no forms defined.
      Timber.e("No forms in layer");
      return;
    }
    Project project = feature.getProject();
    if (project == null) {
      Timber.e("Missing project");
      return;
    }
    navigator.navigate(
        HomeScreenFragmentDirections.addObservation(
            project.getId(), feature.getId(), form.get().getId()));
  }

  public void init() {
    // Last active project will be loaded once view subscribes to activeProject.
    projectRepository.getLastActiveProjectId().ifPresent(projectRepository::activateProject);
  }

  public void showOfflineAreas() {
    navigator.navigate(HomeScreenFragmentDirections.showOfflineAreas());
  }

  public void showSettings() {
    navigator.navigate(HomeScreenFragmentDirections.actionHomeScreenFragmentToSettingsActivity());
  }

  public void onGeoJsonClick(MapGeoJson mapGeoJson) {
    showBottomSheet(mapGeoJson.getFeature());
  }

  private Optional<Project> getActiveProject() {
    return Loadable.getValue(getProjectLoadingState());
  }

  public ImmutableList<Layer> getModifiableLayers() {
    return getActiveProject()
        .map(
            project ->
                projectRepository.getModifiableLayers(
                    project, authenticationManager.getCurrentUser()))
        .orElse(ImmutableList.of());
  }
}<|MERGE_RESOLUTION|>--- conflicted
+++ resolved
@@ -42,10 +42,6 @@
 import com.google.android.gnd.ui.map.MapGeoJson;
 import com.google.android.gnd.ui.map.MapPin;
 import com.google.common.collect.ImmutableList;
-<<<<<<< HEAD
-import io.reactivex.Observable;
-=======
->>>>>>> c03dae00
 import io.reactivex.Single;
 import io.reactivex.processors.FlowableProcessor;
 import io.reactivex.processors.PublishProcessor;
@@ -62,7 +58,6 @@
   @Hot(replays = true)
   public final MutableLiveData<Boolean> isObservationButtonVisible = new MutableLiveData<>(false);
 
-  private final AuthenticationManager authenticationManager;
   private final ProjectRepository projectRepository;
   private final Navigator navigator;
   private final FeatureRepository featureRepository;
@@ -194,11 +189,8 @@
     return errors;
   }
 
-  public void addFeature(Layer layer, Point point) {
-    getActiveProject()
-        .ifPresent(
-            project ->
-                addFeatureClicks.onNext(featureRepository.newFeature(project, layer, point)));
+  public void addFeature(Project project, Layer layer, Point point) {
+    addFeatureClicks.onNext(featureRepository.newFeature(project, layer, point));
   }
 
   public void addPolygonFeature(Project project, Layer layer, List<Point> points) {

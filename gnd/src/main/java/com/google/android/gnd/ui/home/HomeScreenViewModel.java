--- conflicted
+++ resolved
@@ -290,12 +290,7 @@
     return Loadable.getValue(getProjectLoadingState());
   }
 
-<<<<<<< HEAD
-  public ImmutableList<Layer> getModifiableLayers() {
-    Timber.v("getModifiableLayers for %s", getActiveProject());
-=======
   public ImmutableList<Layer> getModifiableLayers(FeatureType featureType) {
->>>>>>> 391e5139
     return getActiveProject()
         .map(project -> projectRepository.getModifiableLayers(project, featureType))
         .orElse(ImmutableList.of());

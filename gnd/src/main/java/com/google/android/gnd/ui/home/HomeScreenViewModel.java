--- conflicted
+++ resolved
@@ -43,19 +43,12 @@
 import com.google.android.gnd.ui.map.MapFeature;
 import com.google.android.gnd.ui.map.MapGeoJson;
 import com.google.android.gnd.ui.map.MapPin;
-<<<<<<< HEAD
-import com.google.android.material.appbar.AppBarLayout.Behavior;
 import com.google.common.collect.ImmutableList;
-import io.reactivex.BackpressureStrategy;
 import io.reactivex.Observable;
-=======
-import com.google.common.collect.ImmutableList;
->>>>>>> c03dae00
 import io.reactivex.Single;
 import io.reactivex.processors.FlowableProcessor;
 import io.reactivex.processors.PublishProcessor;
 import io.reactivex.subjects.BehaviorSubject;
-import io.reactivex.subjects.PublishSubject;
 import java8.util.Optional;
 import javax.inject.Inject;
 import timber.log.Timber;
@@ -102,7 +95,8 @@
   @Hot(replays = true)
   private final MutableLiveData<Integer> addFeatureButtonVisibility = new MutableLiveData<>(GONE);
 
-  private final BehaviorSubject<ImmutableList<Feature>> candidateFeatures = BehaviorSubject.create();
+  private final BehaviorSubject<ImmutableList<Feature>> candidateFeatures =
+      BehaviorSubject.create();
 
   @Inject
   HomeScreenViewModel(
@@ -296,7 +290,6 @@
     showBottomSheet(mapGeoJson.getFeature());
   }
 
-<<<<<<< HEAD
   public Observable<ImmutableList<Feature>> getCandidateFeatures() {
     return candidateFeatures;
   }
@@ -322,7 +315,8 @@
             .filter(f -> f != null)
             .collect(toImmutableList());
     candidateFeatures.onNext(features);
-=======
+  }
+
   private Optional<Project> getActiveProject() {
     return Loadable.getValue(getProjectLoadingState());
   }
@@ -334,6 +328,5 @@
                 projectRepository.getModifiableLayers(
                     project, authenticationManager.getCurrentUser()))
         .orElse(ImmutableList.of());
->>>>>>> c03dae00
   }
 }
/*
 * Copyright 2018 Google LLC
 *
 * Licensed under the Apache License, Version 2.0 (the "License");
 * you may not use this file except in compliance with the License.
 * You may obtain a copy of the License at
 *
 *     https://www.apache.org/licenses/LICENSE-2.0
 *
 * Unless required by applicable law or agreed to in writing, software
 * distributed under the License is distributed on an "AS IS" BASIS,
 * WITHOUT WARRANTIES OR CONDITIONS OF ANY KIND, either express or implied.
 * See the License for the specific language governing permissions and
 * limitations under the License.
 */

package com.google.android.gnd.ui.home;

import static com.google.android.gnd.rx.Nil.NIL;
import static com.google.android.gnd.rx.RxCompletable.toBooleanSingle;
import static com.google.android.gnd.util.ImmutableListCollector.toImmutableList;
import static java8.util.stream.StreamSupport.stream;

import androidx.lifecycle.LiveData;
import androidx.lifecycle.LiveDataReactiveStreams;
import androidx.lifecycle.MutableLiveData;
import com.google.android.gnd.model.Survey;
import com.google.android.gnd.model.feature.Feature;
import com.google.android.gnd.model.feature.Point;
import com.google.android.gnd.model.feature.PolygonFeature;
import com.google.android.gnd.model.job.Job;
import com.google.android.gnd.model.mutation.FeatureMutation;
import com.google.android.gnd.model.mutation.Mutation.Type;
import com.google.android.gnd.model.task.Task;
import com.google.android.gnd.repository.FeatureRepository;
import com.google.android.gnd.repository.SurveyRepository;
import com.google.android.gnd.repository.UserRepository;
import com.google.android.gnd.rx.Loadable;
import com.google.android.gnd.rx.Nil;
import com.google.android.gnd.rx.annotations.Hot;
import com.google.android.gnd.ui.common.AbstractViewModel;
import com.google.android.gnd.ui.common.Navigator;
import com.google.android.gnd.ui.common.SharedViewModel;
import com.google.android.gnd.ui.map.MapFeature;
import com.google.android.gnd.ui.map.MapPin;
import com.google.common.collect.ImmutableList;
import io.reactivex.Flowable;
import io.reactivex.Observable;
import io.reactivex.Single;
import io.reactivex.processors.FlowableProcessor;
import io.reactivex.processors.PublishProcessor;
import io.reactivex.subjects.PublishSubject;
import io.reactivex.subjects.Subject;
import java.util.Date;
import java8.util.Objects;
import java8.util.Optional;
import javax.inject.Inject;
import timber.log.Timber;

@SharedViewModel
public class HomeScreenViewModel extends AbstractViewModel {

  @Hot(replays = true)
  public final MutableLiveData<Boolean> isSubmissionButtonVisible = new MutableLiveData<>(false);

  private final SurveyRepository surveyRepository;
  private final Navigator navigator;
  private final FeatureRepository featureRepository;
  private final UserRepository userRepository;

  /** The state and value of the currently active survey (loading, loaded, etc.). */
  private final LiveData<Loadable<Survey>> surveyLoadingState;

  // TODO(#719): Move into FeatureDetailsViewModel.
  @Hot
  private final FlowableProcessor<Nil> openDrawerRequests = PublishProcessor.create();

  @Hot(replays = true)
  private final MutableLiveData<BottomSheetState> bottomSheetState = new MutableLiveData<>();

  @Hot
  private final FlowableProcessor<FeatureMutation> addFeatureRequests = PublishProcessor.create();

  @Hot
  private final FlowableProcessor<FeatureMutation> updateFeatureRequests =
      PublishProcessor.create();

  @Hot
  private final FlowableProcessor<FeatureMutation> deleteFeatureRequests =
      PublishProcessor.create();

  @Hot
  private final Flowable<Feature> addFeatureResults;
  @Hot
  private final Flowable<Boolean> updateFeatureResults;
  @Hot
  private final Flowable<Boolean> deleteFeatureResults;

  @Hot
  private final FlowableProcessor<Throwable> errors = PublishProcessor.create();

  @Hot
  private final Subject<ImmutableList<Feature>> showFeatureSelectorRequests =
      PublishSubject.create();

<<<<<<< HEAD
=======
  private Subject<Pair<ImmutableList<Job>, Point>> showAddFeatureDialogRequests =
      PublishSubject.create();

>>>>>>> 43c4979b
  @Inject
  HomeScreenViewModel(
      SurveyRepository surveyRepository,
      FeatureRepository featureRepository,
      Navigator navigator,
      UserRepository userRepository) {
    this.surveyRepository = surveyRepository;
    this.featureRepository = featureRepository;
    this.navigator = navigator;
    this.userRepository = userRepository;

    surveyLoadingState =
        LiveDataReactiveStreams.fromPublisher(surveyRepository.getSurveyLoadingState());
    addFeatureResults =
        addFeatureRequests.switchMapSingle(
            mutation ->
                featureRepository
                    .applyAndEnqueue(mutation)
                    .andThen(featureRepository.getFeature(mutation))
                    .doOnError(errors::onNext)
                    .onErrorResumeNext(Single.never())); // Prevent from breaking upstream.
    deleteFeatureResults =
        deleteFeatureRequests.switchMapSingle(
            mutation ->
                toBooleanSingle(featureRepository.applyAndEnqueue(mutation), errors::onNext));
    updateFeatureResults =
        updateFeatureRequests.switchMapSingle(
            mutation ->
                toBooleanSingle(featureRepository.applyAndEnqueue(mutation), errors::onNext));
  }

<<<<<<< HEAD
=======
  /** Handle state of the UI elements depending upon the active survey. */
  private void onSurveyLoadingStateChange(Loadable<Survey> survey) {
    addFeatureButtonVisible.postValue(shouldShowAddFeatureButton(survey));
  }

  private boolean shouldShowAddFeatureButton(Loadable<Survey> loadingState) {
    // Project must contain at least one layer that the user can modify for add feature button to be
    // shown.
    if (loadingState.value().isEmpty()) {
      // Don't show if no active survey.
      return false;
    }
    ImmutableList<Job> modifiableJobs =
        surveyRepository.getModifiableJobs(loadingState.value().get());
    return !modifiableJobs.isEmpty();
  }

  public LiveData<Boolean> isAddFeatureButtonVisible() {
    return addFeatureButtonVisible;
  }

>>>>>>> 43c4979b
  @Hot
  public Observable<ImmutableList<Feature>> getShowFeatureSelectorRequests() {
    return showFeatureSelectorRequests;
  }

<<<<<<< HEAD
=======
  public void onAddFeatureButtonClick(Point point) {
    if (getActiveSurvey().isEmpty()) {
      Timber.e("No active survey");
      return;
    }
    Survey survey = getActiveSurvey().get();
    ImmutableList<Job> jobs = surveyRepository.getModifiableJobs(survey);
    // TODO: Pause location updates while dialog is open.
    showAddFeatureDialogRequests.onNext(Pair.create(jobs, point));
  }

  public Observable<Pair<ImmutableList<Job>, Point>> getShowAddFeatureDialogRequests() {
    return showAddFeatureDialogRequests;
  }

>>>>>>> 43c4979b
  public Flowable<Feature> getAddFeatureResults() {
    return addFeatureResults;
  }

  public Flowable<Boolean> getUpdateFeatureResults() {
    return updateFeatureResults;
  }

  public Flowable<Boolean> getDeleteFeatureResults() {
    return deleteFeatureResults;
  }

  public Flowable<Throwable> getErrors() {
    return errors;
  }

  public void addFeature(Job job, Point point) {
    getActiveSurvey()
        .map(Survey::getId)
        .ifPresentOrElse(
            surveyId ->
                addFeatureRequests.onNext(
                    featureRepository.newMutation(surveyId, job.getId(), point, new Date())),
            () -> {
              throw new IllegalStateException("Empty survey");
            });
  }

  public void addPolygonFeature(PolygonFeature feature) {
    getActiveSurvey()
        .map(Survey::getId)
        .ifPresentOrElse(
            surveyId ->
                addFeatureRequests.onNext(
                    featureRepository.newPolygonFeatureMutation(
                        surveyId, feature.getJob().getId(), feature.getVertices(), new Date())),
            () -> {
              throw new IllegalStateException("Empty survey");
            });
  }

  public void updateFeature(Feature feature) {
    updateFeatureRequests.onNext(
        feature.toMutation(Type.UPDATE, userRepository.getCurrentUser().getId()));
  }

  public void deleteFeature(Feature feature) {
    deleteFeatureRequests.onNext(
        feature.toMutation(Type.DELETE, userRepository.getCurrentUser().getId()));
  }

  public boolean shouldShowSurveySelectorOnStart() {
    return surveyRepository.getLastActiveSurveyId().isEmpty();
  }

  public Flowable<Nil> getOpenDrawerRequests() {
    return openDrawerRequests;
  }

  public void openNavDrawer() {
    openDrawerRequests.onNext(NIL);
  }

  public LiveData<Loadable<Survey>> getSurveyLoadingState() {
    return surveyLoadingState;
  }

  public LiveData<BottomSheetState> getBottomSheetState() {
    return bottomSheetState;
  }

  public void onMarkerClick(MapPin marker) {
    if (marker.getFeature() != null) {
      showBottomSheet(marker.getFeature());
    }
  }

  public void onFeatureSelected(Feature feature) {
    showBottomSheet(feature);
  }

  private void showBottomSheet(Feature feature) {
    Timber.d("showing bottom sheet");
    isSubmissionButtonVisible.setValue(true);
    bottomSheetState.setValue(BottomSheetState.visible(feature));
  }

  public void onBottomSheetHidden() {
    bottomSheetState.setValue(BottomSheetState.hidden());
    isSubmissionButtonVisible.setValue(false);
  }

  public void addSubmission() {
    BottomSheetState state = bottomSheetState.getValue();
    if (state == null) {
      Timber.e("Missing bottomSheetState");
      return;
    }

    Optional<Feature> optionalFeature = state.getFeature();
    if (optionalFeature.isEmpty()) {
      Timber.e("Missing feature");
      return;
    }
    Feature feature = optionalFeature.get();
    Optional<Task> form = feature.getJob().getTask();
    if (form.isEmpty()) {
      // .TODO: Hide Add Submission button if no forms defined.
      Timber.e("No forms in layer");
      return;
    }
    Survey survey = feature.getSurvey();
    if (survey == null) {
      Timber.e("Missing survey");
      return;
    }
    navigator.navigate(
        HomeScreenFragmentDirections.addSubmission(
            survey.getId(), feature.getId(), form.get().getId()));
  }

  public void init() {
    // Last active survey will be loaded once view subscribes to activeProject.
    surveyRepository.loadLastActiveSurvey();
  }

  public void showOfflineAreas() {
    navigator.navigate(HomeScreenFragmentDirections.showOfflineAreas());
  }

  public void showSettings() {
    navigator.navigate(HomeScreenFragmentDirections.actionHomeScreenFragmentToSettingsActivity());
  }

  public void onFeatureClick(ImmutableList<MapFeature> mapFeatures) {
    ImmutableList<Feature> features =
        stream(mapFeatures)
            .map(MapFeature::getFeature)
            .filter(Objects::nonNull)
            .collect(toImmutableList());

    if (features.isEmpty()) {
      Timber.e("onFeatureClick called with empty or null map features");
      return;
    }

    if (features.size() == 1) {
      onFeatureSelected(features.get(0));
      return;
    }

    showFeatureSelectorRequests.onNext(features);
  }

  public Optional<Survey> getActiveSurvey() {
    return Loadable.getValue(getSurveyLoadingState());
  }

  public void showSyncStatus() {
    navigator.navigate(HomeScreenFragmentDirections.showSyncStatus());
  }
}<|MERGE_RESOLUTION|>--- conflicted
+++ resolved
@@ -103,12 +103,6 @@
   private final Subject<ImmutableList<Feature>> showFeatureSelectorRequests =
       PublishSubject.create();
 
-<<<<<<< HEAD
-=======
-  private Subject<Pair<ImmutableList<Job>, Point>> showAddFeatureDialogRequests =
-      PublishSubject.create();
-
->>>>>>> 43c4979b
   @Inject
   HomeScreenViewModel(
       SurveyRepository surveyRepository,
@@ -140,53 +134,11 @@
                 toBooleanSingle(featureRepository.applyAndEnqueue(mutation), errors::onNext));
   }
 
-<<<<<<< HEAD
-=======
-  /** Handle state of the UI elements depending upon the active survey. */
-  private void onSurveyLoadingStateChange(Loadable<Survey> survey) {
-    addFeatureButtonVisible.postValue(shouldShowAddFeatureButton(survey));
-  }
-
-  private boolean shouldShowAddFeatureButton(Loadable<Survey> loadingState) {
-    // Project must contain at least one layer that the user can modify for add feature button to be
-    // shown.
-    if (loadingState.value().isEmpty()) {
-      // Don't show if no active survey.
-      return false;
-    }
-    ImmutableList<Job> modifiableJobs =
-        surveyRepository.getModifiableJobs(loadingState.value().get());
-    return !modifiableJobs.isEmpty();
-  }
-
-  public LiveData<Boolean> isAddFeatureButtonVisible() {
-    return addFeatureButtonVisible;
-  }
-
->>>>>>> 43c4979b
   @Hot
   public Observable<ImmutableList<Feature>> getShowFeatureSelectorRequests() {
     return showFeatureSelectorRequests;
   }
 
-<<<<<<< HEAD
-=======
-  public void onAddFeatureButtonClick(Point point) {
-    if (getActiveSurvey().isEmpty()) {
-      Timber.e("No active survey");
-      return;
-    }
-    Survey survey = getActiveSurvey().get();
-    ImmutableList<Job> jobs = surveyRepository.getModifiableJobs(survey);
-    // TODO: Pause location updates while dialog is open.
-    showAddFeatureDialogRequests.onNext(Pair.create(jobs, point));
-  }
-
-  public Observable<Pair<ImmutableList<Job>, Point>> getShowAddFeatureDialogRequests() {
-    return showAddFeatureDialogRequests;
-  }
-
->>>>>>> 43c4979b
   public Flowable<Feature> getAddFeatureResults() {
     return addFeatureResults;
   }

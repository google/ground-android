--- conflicted
+++ resolved
@@ -130,15 +130,8 @@
                 toBooleanSingle(featureRepository.applyAndEnqueue(mutation), errors::onNext));
     updateFeatureResults =
         updateFeatureRequests.switchMapSingle(
-<<<<<<< HEAD
             mutation ->
                 toBooleanSingle(featureRepository.applyAndEnqueue(mutation), errors::onNext));
-    overlappingFeatures =
-        LiveDataReactiveStreams.fromPublisher(
-            overlappingFeaturesSubject.toFlowable(BackpressureStrategy.LATEST));
-=======
-            feature -> toBooleanSingle(featureRepository.updateFeature(feature), errors::onNext));
->>>>>>> b06a497b
   }
 
   /** Handle state of the UI elements depending upon the active project. */

--- conflicted
+++ resolved
@@ -32,25 +32,18 @@
     entities = {
       FeatureEntity.class,
       FeatureMutationEntity.class,
-<<<<<<< HEAD
-=======
       FieldEntity.class,
       FormEntity.class,
       LayerEntity.class,
       MultipleChoiceEntity.class,
       OptionEntity.class,
->>>>>>> 795c2d22
       ProjectEntity.class,
       RecordEntity.class,
       RecordMutationEntity.class,
       TileEntity.class
     },
     // TODO(#128): Reset version to 1 before releasing.
-<<<<<<< HEAD
-    version = 16,
-=======
-    version = 31,
->>>>>>> 795c2d22
+    version = 32,
     exportSchema = false)
 @TypeConverters({
     ElementEntityType.class,
@@ -69,8 +62,6 @@
 
   public abstract FeatureMutationDao featureMutationDao();
 
-<<<<<<< HEAD
-=======
   public abstract FieldDao fieldDao();
 
   public abstract FormDao formDao();
@@ -81,7 +72,6 @@
 
   public abstract OptionDao optionDao();
 
->>>>>>> 795c2d22
   public abstract ProjectDao projectDao();
 
   public abstract RecordDao recordDao();

--- conflicted
+++ resolved
@@ -44,20 +44,13 @@
       AreaEntity.class,
     },
     // TODO(#128): Reset version to 1 before releasing.
-<<<<<<< HEAD
     version = 17,
     exportSchema = false)
 @TypeConverters({
-  MutationEntityType.class,
-  EntityState.class,
-  ResponseDeltasTypeConverter.class,
-  ResponseMapTypeConverter.class,
-  TileEntityState.class,
-  AreaEntityState.class
-=======
     version = 32,
     exportSchema = false)
 @TypeConverters({
+    AreaEntityState.class,
     ElementEntityType.class,
     FieldEntityType.class,
     MultipleChoiceEntityType.class,
@@ -67,7 +60,6 @@
     ResponseMapTypeConverter.class,
     StyleTypeConverter.class,
     TileEntityState.class
->>>>>>> 2e8ed982
 })
 public abstract class LocalDatabase extends RoomDatabase {
 

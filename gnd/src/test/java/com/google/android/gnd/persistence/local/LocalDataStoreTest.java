/*
 * Copyright 2020 Google LLC
 *
 * Licensed under the Apache License, Version 2.0 (the "License");
 * you may not use this file except in compliance with the License.
 * You may obtain a copy of the License at
 *
 *     https://www.apache.org/licenses/LICENSE-2.0
 *
 * Unless required by applicable law or agreed to in writing, software
 * distributed under the License is distributed on an "AS IS" BASIS,
 * WITHOUT WARRANTIES OR CONDITIONS OF ANY KIND, either express or implied.
 * See the License for the specific language governing permissions and
 * limitations under the License.
 */

package com.google.android.gnd.persistence.local;

import static com.google.common.truth.Truth.assertThat;
import static org.hamcrest.Matchers.samePropertyValuesAs;

import com.google.android.gms.maps.model.LatLng;
import com.google.android.gms.maps.model.LatLngBounds;
import com.google.android.gnd.BaseHiltTest;
import com.google.android.gnd.model.Survey;
import com.google.android.gnd.model.User;
import com.google.android.gnd.model.basemap.OfflineArea;
import com.google.android.gnd.model.basemap.tile.TileSet;
import com.google.android.gnd.model.basemap.tile.TileSet.State;
import com.google.android.gnd.model.feature.Feature;
import com.google.android.gnd.model.feature.Point;
import com.google.android.gnd.model.feature.PointFeature;
import com.google.android.gnd.model.feature.PolygonFeature;
import com.google.android.gnd.model.layer.Layer;
import com.google.android.gnd.model.mutation.FeatureMutation;
import com.google.android.gnd.model.mutation.Mutation;
import com.google.android.gnd.model.mutation.Mutation.SyncStatus;
import com.google.android.gnd.model.mutation.SubmissionMutation;
import com.google.android.gnd.model.submission.ResponseDelta;
import com.google.android.gnd.model.submission.ResponseMap;
import com.google.android.gnd.model.submission.Submission;
import com.google.android.gnd.model.submission.TextResponse;
import com.google.android.gnd.model.task.Element;
import com.google.android.gnd.model.task.Field;
import com.google.android.gnd.model.task.Task;
import com.google.android.gnd.persistence.local.room.dao.FeatureDao;
import com.google.android.gnd.persistence.local.room.dao.SubmissionDao;
import com.google.android.gnd.persistence.local.room.entity.FeatureEntity;
import com.google.android.gnd.persistence.local.room.models.EntityState;
import com.google.common.collect.ImmutableList;
import com.google.common.collect.ImmutableSet;
import dagger.hilt.android.testing.HiltAndroidTest;
import io.reactivex.subscribers.TestSubscriber;
import java.util.AbstractCollection;
import java.util.Date;
import java8.util.Optional;
import javax.inject.Inject;
import org.hamcrest.MatcherAssert;
import org.junit.Test;
import org.junit.runner.RunWith;
import org.robolectric.RobolectricTestRunner;

@HiltAndroidTest
@RunWith(RobolectricTestRunner.class)
public class LocalDataStoreTest extends BaseHiltTest {

  private static final User TEST_USER =
      User.builder().setId("user id").setEmail("user@gmail.com").setDisplayName("user 1").build();

  private static final Field TEST_FIELD =
      Field.newBuilder()
          .setId("field id")
          .setIndex(1)
          .setLabel("field label")
          .setRequired(false)
          .setType(Field.Type.TEXT_FIELD)
          .build();

  private static final Task TEST_TASK =
      Task.newBuilder()
          .setId("task id")
          .setElements(ImmutableList.of(Element.ofField(TEST_FIELD)))
          .build();

  private static final Layer TEST_LAYER =
      Layer.newBuilder().setId("layer id").setName("heading title").setTask(TEST_TASK).build();

  private static final Survey TEST_SURVEY =
      Survey.newBuilder()
          .setId("survey id")
          .setTitle("survey 1")
          .setDescription("foo description")
          .putLayer(TEST_LAYER)
          .build();

  private static final Point TEST_POINT =
      Point.newBuilder().setLatitude(110.0).setLongitude(-23.1).build();

  private static final Point TEST_POINT_2 =
      Point.newBuilder().setLatitude(51.0).setLongitude(44.0).build();

  private static final ImmutableList<Point> TEST_POLYGON_1 =
      ImmutableList.<Point>builder()
          .add(Point.newBuilder().setLatitude(49.874502).setLongitude(8.655993).build())
          .add(Point.newBuilder().setLatitude(49.874099).setLongitude(8.651173).build())
          .add(Point.newBuilder().setLatitude(49.872919).setLongitude(8.651628).build())
          .add(Point.newBuilder().setLatitude(49.873164).setLongitude(8.653515).build())
          .add(Point.newBuilder().setLatitude(49.874343).setLongitude(8.653038).build())
          .build();

  private static final ImmutableList<Point> TEST_POLYGON_2 =
      ImmutableList.<Point>builder()
          .add(Point.newBuilder().setLatitude(49.865374).setLongitude(8.646920).build())
          .add(Point.newBuilder().setLatitude(49.864241).setLongitude(8.647286).build())
          .add(Point.newBuilder().setLatitude(49.864664).setLongitude(8.650387).build())
          .add(Point.newBuilder().setLatitude(49.863102).setLongitude(8.650445).build())
          .add(Point.newBuilder().setLatitude(49.863051).setLongitude(8.647306).build())
          .build();

  private static final FeatureMutation TEST_FEATURE_MUTATION =
      createTestFeatureMutation(TEST_POINT);

  private static final FeatureMutation TEST_POLYGON_FEATURE_MUTATION =
      createTestPolygonFeatureMutation(TEST_POLYGON_1);

  private static final SubmissionMutation TEST_OBSERVATION_MUTATION =
      SubmissionMutation.builder()
          .setSubmissionId("submission id")
          .setTask(TEST_TASK)
          .setResponseDeltas(
              ImmutableList.of(
                  ResponseDelta.builder()
                      .setFieldId("field id")
                      .setFieldType(Field.Type.TEXT_FIELD)
                      .setNewResponse(TextResponse.fromString("updated response"))
                      .build()))
          .setId(1L)
          .setType(Mutation.Type.CREATE)
          .setSyncStatus(SyncStatus.PENDING)
          .setSurveyId("survey id")
          .setFeatureId("feature id")
          .setLayerId("layer id")
          .setUserId("user id")
          .setClientTimestamp(new Date())
          .build();

  private static final TileSet TEST_PENDING_TILE_SOURCE =
      TileSet.newBuilder()
          .setId("id_1")
          .setState(State.PENDING)
          .setPath("some_path 1")
          .setUrl("some_url 1")
          .setOfflineAreaReferenceCount(1)
          .build();

  private static final TileSet TEST_DOWNLOADED_TILE_SOURCE =
      TileSet.newBuilder()
          .setId("id_2")
          .setState(State.DOWNLOADED)
          .setPath("some_path 2")
          .setUrl("some_url 2")
          .setOfflineAreaReferenceCount(1)
          .build();

  private static final TileSet TEST_FAILED_TILE_SOURCE =
      TileSet.newBuilder()
          .setId("id_3")
          .setState(State.FAILED)
          .setPath("some_path 3")
          .setUrl("some_url 3")
          .setOfflineAreaReferenceCount(1)
          .build();

  private static final OfflineArea TEST_OFFLINE_AREA =
      OfflineArea.newBuilder()
          .setId("id_1")
          .setBounds(LatLngBounds.builder().include(new LatLng(0.0, 0.0)).build())
          .setState(OfflineArea.State.PENDING)
          .setName("Test Area")
          .build();

  @Inject
  LocalDataStore localDataStore;
  @Inject
  LocalValueStore localValueStore;
  @Inject
  SubmissionDao submissionDao;
  @Inject
  FeatureDao featureDao;

  private static FeatureMutation createTestFeatureMutation(Point point) {
    return FeatureMutation.builder()
        .setLocation(Optional.ofNullable(point))
        .setPolygonVertices(ImmutableList.of())
        .setId(1L)
        .setFeatureId("feature id")
        .setType(Mutation.Type.CREATE)
        .setSyncStatus(SyncStatus.PENDING)
        .setUserId("user id")
        .setSurveyId("survey id")
        .setLayerId("layer id")
        .setClientTimestamp(new Date())
        .build();
  }

  private static FeatureMutation createTestPolygonFeatureMutation(
      ImmutableList<Point> polygonVertices) {
    return FeatureMutation.builder()
        .setLocation(Optional.empty())
        .setPolygonVertices(polygonVertices)
        .setId(1L)
        .setFeatureId("feature id")
        .setType(Mutation.Type.CREATE)
        .setSyncStatus(SyncStatus.PENDING)
        .setUserId("user id")
        .setSurveyId("survey id")
        .setLayerId("layer id")
        .setClientTimestamp(new Date())
        .build();
  }

  private static void assertEquivalent(SubmissionMutation mutation, Submission submission) {
    assertThat(mutation.getSubmissionId()).isEqualTo(submission.getId());
    assertThat(mutation.getFeatureId()).isEqualTo(submission.getFeature().getId());
<<<<<<< HEAD
    assertThat(mutation.getTask()).isEqualTo(submission.getTask());
    assertThat(mutation.getProjectId()).isEqualTo(submission.getProject().getId());
=======
    assertThat(mutation.getForm()).isEqualTo(submission.getForm());
    assertThat(mutation.getSurveyId()).isEqualTo(submission.getSurvey().getId());
>>>>>>> b34d1cee
    assertThat(mutation.getUserId()).isEqualTo(submission.getLastModified().getUser().getId());
    assertThat(mutation.getUserId()).isEqualTo(submission.getCreated().getUser().getId());
    MatcherAssert.assertThat(
        ResponseMap.builder().applyDeltas(mutation.getResponseDeltas()).build(),
        samePropertyValuesAs(submission.getResponses()));
  }

  @Test
  public void testInsertAndGetSurveys() {
    localDataStore.insertOrUpdateSurvey(TEST_SURVEY).test().assertComplete();
    localDataStore.getSurveys().test().assertValue(ImmutableList.of(TEST_SURVEY));
  }

  @Test
  public void testGetSurveyById() {
    localDataStore.insertOrUpdateSurvey(TEST_SURVEY).blockingAwait();
    localDataStore.getSurveyById("survey id").test().assertValue(TEST_SURVEY);
  }

  @Test
  public void testDeleteSurvey() {
    localDataStore.insertOrUpdateSurvey(TEST_SURVEY).blockingAwait();
    localDataStore.deleteSurvey(TEST_SURVEY).test().assertComplete();
    localDataStore.getSurveys().test().assertValue(AbstractCollection::isEmpty);
  }

  @Test
  public void testRemovedLayerFromSurvey() {
    Layer layer1 = Layer.newBuilder().setId("layer 1").setName("layer 1 name").build();
    Layer layer2 = Layer.newBuilder().setId("layer 2").setName("layer 2 name").build();

    Survey survey =
        Survey.newBuilder()
            .setId("foo id")
            .setTitle("foo survey")
            .setDescription("foo survey description")
            .putLayer(layer1)
            .build();
    localDataStore.insertOrUpdateSurvey(survey).blockingAwait();

    survey =
        Survey.newBuilder()
            .setId("foo id")
            .setTitle("foo survey")
            .setDescription("foo survey description")
            .putLayer(layer2)
            .build();
    localDataStore.insertOrUpdateSurvey(survey).blockingAwait();

    localDataStore
        .getSurveyById("foo id")
        .test()
        .assertValue(result -> result.getLayers().equals(ImmutableList.of(layer2)));
  }

  @Test
  public void testInsertAndGetUser() {
    localDataStore.insertOrUpdateUser(TEST_USER).test().assertComplete();
    localDataStore.getUser("user id").test().assertValue(TEST_USER);
  }

  @Test
  public void testApplyAndEnqueue_featureMutation() {
    localDataStore.insertOrUpdateUser(TEST_USER).blockingAwait();
    localDataStore.insertOrUpdateSurvey(TEST_SURVEY).blockingAwait();

    localDataStore.applyAndEnqueue(TEST_FEATURE_MUTATION).test().assertComplete();

    // assert that mutation is saved to local database
    localDataStore
        .getPendingMutations("feature id")
        .test()
        .assertValue(ImmutableList.of(TEST_FEATURE_MUTATION));

    localDataStore
        .getFeature(TEST_SURVEY, "feature id")
        .test()
        .assertValue(feature -> ((PointFeature) feature).getPoint().equals(TEST_POINT));
  }

  @Test
  public void testApplyAndEnqueue_polygonFeatureMutation() {
    localDataStore.insertOrUpdateUser(TEST_USER).blockingAwait();
    localDataStore.insertOrUpdateSurvey(TEST_SURVEY).blockingAwait();

    localDataStore.applyAndEnqueue(TEST_POLYGON_FEATURE_MUTATION).test().assertComplete();

    // assert that mutation is saved to local database
    localDataStore
        .getPendingMutations("feature id")
        .test()
        .assertValue(ImmutableList.of(TEST_POLYGON_FEATURE_MUTATION));

    localDataStore
        .getFeature(TEST_SURVEY, "feature id")
        .test()
        .assertValue(feature -> ((PolygonFeature) feature).getVertices().equals(TEST_POLYGON_1));
  }

  @Test
  public void testGetFeaturesOnceAndStream() {
    localDataStore.insertOrUpdateUser(TEST_USER).blockingAwait();
    localDataStore.insertOrUpdateSurvey(TEST_SURVEY).blockingAwait();

    TestSubscriber<ImmutableSet<Feature>> subscriber =
        localDataStore.getFeaturesOnceAndStream(TEST_SURVEY).test();

    subscriber.assertValue(ImmutableSet.of());

    localDataStore.applyAndEnqueue(TEST_FEATURE_MUTATION).blockingAwait();

    PointFeature feature =
        (PointFeature) localDataStore.getFeature(TEST_SURVEY, "feature id").blockingGet();

    subscriber.assertValueSet(ImmutableSet.of(ImmutableSet.of(), ImmutableSet.of(feature)));
  }

  @Test
  public void testUpdateMutations() {
    localDataStore.insertOrUpdateUser(TEST_USER).blockingAwait();
    localDataStore.insertOrUpdateSurvey(TEST_SURVEY).blockingAwait();
    localDataStore.applyAndEnqueue(TEST_FEATURE_MUTATION).blockingAwait();

    FeatureMutation mutation = createTestFeatureMutation(TEST_POINT_2);
    localDataStore.updateMutations(ImmutableList.of(mutation)).test().assertComplete();
    localDataStore
        .getPendingMutations(TEST_FEATURE_MUTATION.getFeatureId())
        .test()
        .assertValue(ImmutableList.of(mutation));
  }

  @Test
  public void testPolygonUpdateMutations() {
    localDataStore.insertOrUpdateUser(TEST_USER).blockingAwait();
    localDataStore.insertOrUpdateSurvey(TEST_SURVEY).blockingAwait();
    localDataStore.applyAndEnqueue(TEST_POLYGON_FEATURE_MUTATION).blockingAwait();

    FeatureMutation mutation = createTestPolygonFeatureMutation(TEST_POLYGON_2);
    localDataStore.updateMutations(ImmutableList.of(mutation)).test().assertComplete();
    localDataStore
        .getPendingMutations(TEST_POLYGON_FEATURE_MUTATION.getFeatureId())
        .test()
        .assertValue(ImmutableList.of(mutation));
  }

  @Test
  public void testFinalizePendingMutation() {
    localDataStore.insertOrUpdateUser(TEST_USER).blockingAwait();
    localDataStore.insertOrUpdateSurvey(TEST_SURVEY).blockingAwait();
    localDataStore.applyAndEnqueue(TEST_FEATURE_MUTATION).blockingAwait();

    localDataStore
        .finalizePendingMutations(ImmutableList.of(TEST_FEATURE_MUTATION))
        .test()
        .assertComplete();

    localDataStore
        .getPendingMutations("feature id")
        .test()
        .assertValue(AbstractCollection::isEmpty);
  }

  @Test
  public void testMergeFeature() {
    localDataStore.insertOrUpdateUser(TEST_USER).blockingAwait();
    localDataStore.insertOrUpdateSurvey(TEST_SURVEY).blockingAwait();
    localDataStore.applyAndEnqueue(TEST_FEATURE_MUTATION).blockingAwait();

    PointFeature feature =
        (PointFeature) localDataStore.getFeature(TEST_SURVEY, "feature id").blockingGet();
    feature = feature.toBuilder().setPoint(TEST_POINT_2).build();
    localDataStore.mergeFeature(feature).test().assertComplete();

    localDataStore
        .getFeature(TEST_SURVEY, "feature id")
        .test()
        .assertValue(newFeature -> ((PointFeature) newFeature).getPoint().equals(TEST_POINT_2));
  }

  @Test
  public void testMergePolygonFeature() {
    localDataStore.insertOrUpdateUser(TEST_USER).blockingAwait();
    localDataStore.insertOrUpdateSurvey(TEST_SURVEY).blockingAwait();
    localDataStore.applyAndEnqueue(TEST_POLYGON_FEATURE_MUTATION).blockingAwait();

    PolygonFeature feature =
        (PolygonFeature) localDataStore.getFeature(TEST_SURVEY, "feature id").blockingGet();
    feature = feature.toBuilder().setVertices(TEST_POLYGON_2).build();
    localDataStore.mergeFeature(feature).test().assertComplete();

    localDataStore
        .getFeature(TEST_SURVEY, "feature id")
        .test()
        .assertValue(
            newFeature -> ((PolygonFeature) newFeature).getVertices().equals(TEST_POLYGON_2));
  }

  @Test
  public void testApplyAndEnqueue_submissionMutation() {
    localDataStore.insertOrUpdateUser(TEST_USER).blockingAwait();
    localDataStore.insertOrUpdateSurvey(TEST_SURVEY).blockingAwait();
    localDataStore.applyAndEnqueue(TEST_FEATURE_MUTATION).blockingAwait();

    localDataStore.applyAndEnqueue(TEST_OBSERVATION_MUTATION).test().assertComplete();

    localDataStore
        .getPendingMutations("feature id")
        .test()
        .assertValue(ImmutableList.of(TEST_FEATURE_MUTATION, TEST_OBSERVATION_MUTATION));

    PointFeature feature =
        (PointFeature) localDataStore.getFeature(TEST_SURVEY, "feature id").blockingGet();
    Submission submission =
        localDataStore.getSubmission(feature, "submission id").blockingGet();
    assertEquivalent(TEST_OBSERVATION_MUTATION, submission);

    // now update the inserted submission with new responses
    ImmutableList<ResponseDelta> deltas =
        ImmutableList.of(
            ResponseDelta.builder()
                .setFieldId("field id")
                .setFieldType(Field.Type.TEXT_FIELD)
                .setNewResponse(TextResponse.fromString("value for the really new field"))
                .build());

    SubmissionMutation mutation =
        TEST_OBSERVATION_MUTATION.toBuilder()
            .setResponseDeltas(deltas)
            .setId(2L)
            .setType(Mutation.Type.UPDATE)
            .build();
    localDataStore.applyAndEnqueue(mutation).test().assertComplete();

    localDataStore
        .getPendingMutations("feature id")
        .test()
        .assertValue(ImmutableList.of(TEST_FEATURE_MUTATION, TEST_OBSERVATION_MUTATION, mutation));

    // check if the submission was updated in the local database
    submission = localDataStore.getSubmission(feature, "submission id").blockingGet();
    assertEquivalent(mutation, submission);

    // also test that getObservations returns the same submission as well
    ImmutableList<Submission> submissions =
        localDataStore.getSubmissions(feature, "task id").blockingGet();
    assertThat(submissions).hasSize(1);
    assertEquivalent(mutation, submissions.get(0));
  }

  @Test
  public void testMergeObservation() {
    localDataStore.insertOrUpdateUser(TEST_USER).blockingAwait();
    localDataStore.insertOrUpdateSurvey(TEST_SURVEY).blockingAwait();
    localDataStore.applyAndEnqueue(TEST_FEATURE_MUTATION).blockingAwait();
    localDataStore.applyAndEnqueue(TEST_OBSERVATION_MUTATION).blockingAwait();
    PointFeature feature =
        (PointFeature) localDataStore.getFeature(TEST_SURVEY, "feature id").blockingGet();

    ResponseMap responseMap =
        ResponseMap.builder()
            .putResponse("field id", TextResponse.fromString("foo value").get())
            .build();

    Submission submission =
        localDataStore.getSubmission(feature, "submission id").blockingGet().toBuilder()
            .setResponses(responseMap)
            .build();

    localDataStore.mergeSubmission(submission).test().assertComplete();

    ResponseMap responses =
        localDataStore
            .getSubmission(feature, submission.getId())
            .test()
            .values()
            .get(0)
            .getResponses();
    assertThat("updated response").isEqualTo(responses.getResponse("field id").get().toString());
  }

  @Test
  public void testDeleteObservation() {
    // Add test submission
    localDataStore.insertOrUpdateUser(TEST_USER).blockingAwait();
    localDataStore.insertOrUpdateSurvey(TEST_SURVEY).blockingAwait();
    localDataStore.applyAndEnqueue(TEST_FEATURE_MUTATION).blockingAwait();
    localDataStore.applyAndEnqueue(TEST_OBSERVATION_MUTATION).blockingAwait();

    SubmissionMutation mutation =
        TEST_OBSERVATION_MUTATION.toBuilder().setId(null).setType(Mutation.Type.DELETE).build();

    // Calling applyAndEnqueue marks the local submission as deleted.
    localDataStore.applyAndEnqueue(mutation).blockingAwait();

    // Verify that local entity exists and its state is updated.
    submissionDao
        .findById("submission id")
        .test()
        .assertValue(observationEntity -> observationEntity.getState() == EntityState.DELETED);

    // Verify that the local submission doesn't end up in getObservations().
    PointFeature feature =
<<<<<<< HEAD
        (PointFeature) localDataStore.getFeature(TEST_PROJECT, "feature id").blockingGet();
    localDataStore.getSubmissions(feature, "task id").test().assertValue(ImmutableList.of());
=======
        (PointFeature) localDataStore.getFeature(TEST_SURVEY, "feature id").blockingGet();
    localDataStore.getSubmissions(feature, "form id").test().assertValue(ImmutableList.of());
>>>>>>> b34d1cee

    // After successful remote sync, delete submission is called by LocalMutationSyncWorker.
    localDataStore.deleteSubmission("submission id").blockingAwait();

    // Verify that the submission doesn't exist anymore
    localDataStore.getSubmission(feature, "submission id").test().assertNoValues();
  }

  @Test
  public void testDeleteFeature() {
    localDataStore.insertOrUpdateUser(TEST_USER).blockingAwait();
    localDataStore.insertOrUpdateSurvey(TEST_SURVEY).blockingAwait();

    localDataStore.applyAndEnqueue(TEST_FEATURE_MUTATION).blockingAwait();
    localDataStore.applyAndEnqueue(TEST_OBSERVATION_MUTATION).blockingAwait();

    TestSubscriber<ImmutableSet<Feature>> subscriber =
        localDataStore.getFeaturesOnceAndStream(TEST_SURVEY).test();

    // Assert that one feature is streamed.
    PointFeature feature =
        (PointFeature) localDataStore.getFeature(TEST_SURVEY, "feature id").blockingGet();
    subscriber.assertValueAt(0, ImmutableSet.of(feature));

    FeatureMutation mutation =
        TEST_FEATURE_MUTATION.toBuilder().setId(null).setType(Mutation.Type.DELETE).build();

    // Calling applyAndEnqueue marks the local feature as deleted.
    localDataStore.applyAndEnqueue(mutation).blockingAwait();

    // Verify that local entity exists but its state is updated to DELETED.
    featureDao
        .findById("feature id")
        .test()
        .assertValue(featureEntity -> featureEntity.getState() == EntityState.DELETED);

    // Verify that the local feature is now removed from the latest feature stream.
    subscriber.assertValueAt(1, ImmutableSet.of());

    // After successful remote sync, delete feature is called by LocalMutationSyncWorker.
    localDataStore.deleteFeature("feature id").blockingAwait();

    // Verify that the feature doesn't exist anymore
    localDataStore.getFeature(TEST_SURVEY, "feature id").test().assertNoValues();

    // Verify that the linked submission is also deleted.
    localDataStore.getSubmission(feature, "submission id").test().assertNoValues();
  }

  @Test
  public void testInsertTile() {
    localDataStore.insertOrUpdateTileSet(TEST_PENDING_TILE_SOURCE).test().assertComplete();
  }

  @Test
  public void testGetTile() {
    localDataStore.insertOrUpdateTileSet(TEST_PENDING_TILE_SOURCE).blockingAwait();
    localDataStore
        .getTileSet("some_url 1")
        .test()
        .assertValueCount(1)
        .assertValue(TEST_PENDING_TILE_SOURCE);
  }

  @Test
  public void testGetTilesOnceAndStream() {
    TestSubscriber<ImmutableSet<TileSet>> subscriber =
        localDataStore.getTileSetsOnceAndStream().test();

    subscriber.assertValue(ImmutableSet.of());

    localDataStore.insertOrUpdateTileSet(TEST_DOWNLOADED_TILE_SOURCE).blockingAwait();
    localDataStore.insertOrUpdateTileSet(TEST_PENDING_TILE_SOURCE).blockingAwait();

    subscriber.assertValueSet(
        ImmutableSet.of(
            ImmutableSet.of(),
            ImmutableSet.of(TEST_DOWNLOADED_TILE_SOURCE),
            ImmutableSet.of(TEST_DOWNLOADED_TILE_SOURCE, TEST_PENDING_TILE_SOURCE)));
  }

  @Test
  public void testGetPendingTile() {
    localDataStore.insertOrUpdateTileSet(TEST_DOWNLOADED_TILE_SOURCE).blockingAwait();
    localDataStore.insertOrUpdateTileSet(TEST_FAILED_TILE_SOURCE).blockingAwait();
    localDataStore.insertOrUpdateTileSet(TEST_PENDING_TILE_SOURCE).blockingAwait();
    localDataStore
        .getPendingTileSets()
        .test()
        .assertValue(ImmutableList.of(TEST_PENDING_TILE_SOURCE));
  }

  @Test
  public void testInsertOfflineArea() {
    localDataStore.insertOrUpdateOfflineArea(TEST_OFFLINE_AREA).test().assertComplete();
  }

  @Test
  public void testGetOfflineAreas() {
    localDataStore.insertOrUpdateOfflineArea(TEST_OFFLINE_AREA).blockingAwait();
    localDataStore
        .getOfflineAreasOnceAndStream()
        .test()
        .assertValue(ImmutableList.of(TEST_OFFLINE_AREA));
  }

  @Test
  public void testParseVertices_emptyString() {
    assertThat(FeatureEntity.parseVertices("")).isEqualTo(ImmutableList.of());
  }

  @Test
  public void testFormatVertices_emptyList() {
    assertThat(FeatureEntity.formatVertices(ImmutableList.of())).isNull();
  }

  @Test
  public void testTermsOfServiceAccepted() {
    localValueStore.setTermsOfServiceAccepted(true);
    assertThat(localValueStore.isTermsOfServiceAccepted()).isTrue();
  }

  @Test
  public void testTermsOfServiceNotAccepted() {
    assertThat(localValueStore.isTermsOfServiceAccepted()).isFalse();
  }
}<|MERGE_RESOLUTION|>--- conflicted
+++ resolved
@@ -222,13 +222,8 @@
   private static void assertEquivalent(SubmissionMutation mutation, Submission submission) {
     assertThat(mutation.getSubmissionId()).isEqualTo(submission.getId());
     assertThat(mutation.getFeatureId()).isEqualTo(submission.getFeature().getId());
-<<<<<<< HEAD
     assertThat(mutation.getTask()).isEqualTo(submission.getTask());
-    assertThat(mutation.getProjectId()).isEqualTo(submission.getProject().getId());
-=======
-    assertThat(mutation.getForm()).isEqualTo(submission.getForm());
     assertThat(mutation.getSurveyId()).isEqualTo(submission.getSurvey().getId());
->>>>>>> b34d1cee
     assertThat(mutation.getUserId()).isEqualTo(submission.getLastModified().getUser().getId());
     assertThat(mutation.getUserId()).isEqualTo(submission.getCreated().getUser().getId());
     MatcherAssert.assertThat(
@@ -531,13 +526,8 @@
 
     // Verify that the local submission doesn't end up in getObservations().
     PointFeature feature =
-<<<<<<< HEAD
-        (PointFeature) localDataStore.getFeature(TEST_PROJECT, "feature id").blockingGet();
+        (PointFeature) localDataStore.getFeature(TEST_SURVEY, "feature id").blockingGet();
     localDataStore.getSubmissions(feature, "task id").test().assertValue(ImmutableList.of());
-=======
-        (PointFeature) localDataStore.getFeature(TEST_SURVEY, "feature id").blockingGet();
-    localDataStore.getSubmissions(feature, "form id").test().assertValue(ImmutableList.of());
->>>>>>> b34d1cee
 
     // After successful remote sync, delete submission is called by LocalMutationSyncWorker.
     localDataStore.deleteSubmission("submission id").blockingAwait();

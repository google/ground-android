/*
 * Copyright 2021 Google LLC
 *
 * Licensed under the Apache License, Version 2.0 (the "License");
 * you may not use this file except in compliance with the License.
 * You may obtain a copy of the License at
 *
 *     https://www.apache.org/licenses/LICENSE-2.0
 *
 * Unless required by applicable law or agreed to in writing, software
 * distributed under the License is distributed on an "AS IS" BASIS,
 * WITHOUT WARRANTIES OR CONDITIONS OF ANY KIND, either express or implied.
 * See the License for the specific language governing permissions and
 * limitations under the License.
 */

package com.google.android.gnd.persistence.remote.firestore.schema;

import static com.google.android.gnd.model.TestModelBuilders.newAuditInfo;
import static com.google.android.gnd.model.TestModelBuilders.newField;
import static com.google.android.gnd.model.TestModelBuilders.newForm;
import static com.google.android.gnd.model.TestModelBuilders.newGeoPointPolygonVertices;
import static com.google.android.gnd.model.TestModelBuilders.newLayer;
import static com.google.android.gnd.model.TestModelBuilders.newPolygonFeature;
import static com.google.android.gnd.model.TestModelBuilders.newPolygonVertices;
import static com.google.android.gnd.model.TestModelBuilders.newSurvey;
import static com.google.android.gnd.model.TestModelBuilders.newUser;
import static com.google.android.gnd.util.ImmutableListCollector.toImmutableList;
import static com.google.common.truth.Truth.assertThat;
import static java8.util.J8Arrays.stream;
import static org.junit.Assert.assertThrows;
import static org.mockito.Mockito.when;

import com.google.android.gnd.model.AuditInfo;
import com.google.android.gnd.model.Survey;
import com.google.android.gnd.model.feature.Feature;
import com.google.android.gnd.model.layer.Layer;
import com.google.android.gnd.model.task.Element;
import com.google.android.gnd.model.task.Field;
import com.google.android.gnd.model.task.MultipleChoice;
import com.google.android.gnd.model.task.MultipleChoice.Cardinality;
import com.google.android.gnd.model.task.Task;
import com.google.android.gnd.persistence.remote.DataStoreException;
import com.google.firebase.Timestamp;
import com.google.firebase.firestore.DocumentSnapshot;
import java.util.Date;
import java.util.HashMap;
import java.util.Map;
import java8.util.Optional;
import org.junit.Test;
import org.junit.runner.RunWith;
import org.mockito.Mock;
import org.mockito.junit.MockitoJUnitRunner;

@RunWith(MockitoJUnitRunner.class)
public class FeatureConverterTest {

  @Mock
  private DocumentSnapshot featureDocumentSnapshot;

  private static final AuditInfo AUDIT_INFO_1 =
      newAuditInfo()
          .setUser(newUser().setId("user1").build())
          .setClientTimestamp(new Date(100))
          .setServerTimestamp(Optional.of(new Date(101)))
          .build();

  private static final AuditInfo AUDIT_INFO_2 =
      newAuditInfo()
          .setUser(newUser().setId("user2").build())
          .setClientTimestamp(new Date(200))
          .setServerTimestamp(Optional.of(new Date(201)))
          .build();

  private static final AuditInfoNestedObject AUDIT_INFO_1_NESTED_OBJECT =
      new AuditInfoNestedObject(
          new UserNestedObject("user1", null, null),
          new Timestamp(new Date(100)),
          new Timestamp(new Date(101)));

  private static final AuditInfoNestedObject AUDIT_INFO_2_NESTED_OBJECT =
      new AuditInfoNestedObject(
          new UserNestedObject("user2", null, null),
          new Timestamp(new Date(200)),
          new Timestamp(new Date(201)));

  private Layer layer;
  private Survey survey;
  private Feature feature;
  private Map<String, Object> geometry;
  private Map<String, Object> noVerticesGeometry;

<<<<<<< HEAD
  private void setUpTestProject(String layerId, String taskId, Field... fields) {
    Task task =
=======
  private void setUpTestSurvey(String layerId, String formId, Field... fields) {
    Form form =
>>>>>>> b34d1cee
        newForm()
            .setId(taskId)
            .setElements(stream(fields).map(Element::ofField).collect(toImmutableList()))
            .build();
<<<<<<< HEAD
    layer = newLayer().setId(layerId).setTask(task).build();
    project = newProject().putLayer(layer).build();
=======
    layer = newLayer().setId(layerId).setForm(form).build();
    survey = newSurvey().putLayer(layer).build();
>>>>>>> b34d1cee
  }

  @Test
  public void testToFeature() {
    setUpTestGeometry();
    setUpTestSurvey(
        "layer001",
        "form001",
        newField().setId("field1").setType(Field.Type.TEXT_FIELD).build(),
        newField()
            .setId("field2")
            .setType(Field.Type.MULTIPLE_CHOICE)
            .setMultipleChoice(
                MultipleChoice.newBuilder().setCardinality(Cardinality.SELECT_ONE).build())
            .build(),
        newField().setId("field3").setType(Field.Type.MULTIPLE_CHOICE).build(),
        newField().setId("field4").setType(Field.Type.PHOTO).build());
    setUpTestFeature("feature123");
    mockFeatureDocumentSnapshot(
        "feature123",
        new FeatureDocument(
            /* layerId */
            "layer001",
            /* customId */
            null,
            /* caption */
            null,
            /* location */
            null,
            /* geoJson */
            null,
            /* geometry */
            geometry,
            /* created */
            AUDIT_INFO_1_NESTED_OBJECT,
            /* lastModified */
            AUDIT_INFO_2_NESTED_OBJECT));

    assertThat(toFeature()).isEqualTo(feature);
  }

  @Test
  public void testToFeature_nullFeature() {
    setUpTestGeometry();
    setUpTestSurvey(
        "layer001",
        "form001",
        newField().setId("field1").setType(Field.Type.TEXT_FIELD).build(),
        newField()
            .setId("field2")
            .setType(Field.Type.MULTIPLE_CHOICE)
            .setMultipleChoice(
                MultipleChoice.newBuilder().setCardinality(Cardinality.SELECT_ONE).build())
            .build(),
        newField().setId("field3").setType(Field.Type.MULTIPLE_CHOICE).build(),
        newField().setId("field4").setType(Field.Type.PHOTO).build());
    setUpTestFeature("feature123");
    mockFeatureDocumentSnapshot(
        "feature001",
        new FeatureDocument(
            /* layerId */
            "layer001",
            /* customId */
            null,
            /* caption */
            null,
            /* location */
            null,
            /* geoJson */
            null,
            /* geometry */
            null,
            /* created */
            AUDIT_INFO_1_NESTED_OBJECT,
            /* lastModified */
            AUDIT_INFO_2_NESTED_OBJECT));

    assertThrows(DataStoreException.class, () -> toFeature());
  }

  @Test
  public void testToFeature_zeroVertices() {
    setUpTestGeometry();
    setUpTestSurvey(
        "layer001",
        "form001",
        newField().setId("field1").setType(Field.Type.TEXT_FIELD).build(),
        newField()
            .setId("field2")
            .setType(Field.Type.MULTIPLE_CHOICE)
            .setMultipleChoice(
                MultipleChoice.newBuilder().setCardinality(Cardinality.SELECT_ONE).build())
            .build(),
        newField().setId("field3").setType(Field.Type.MULTIPLE_CHOICE).build(),
        newField().setId("field4").setType(Field.Type.PHOTO).build());
    setUpTestFeature("feature123");
    mockFeatureDocumentSnapshot(
        "feature001",
        new FeatureDocument(
            /* layerId */
            "layer001",
            /* customId */
            null,
            /* caption */
            null,
            /* location */
            null,
            /* geoJson */
            null,
            /* geometry */
            noVerticesGeometry,
            /* created */
            AUDIT_INFO_1_NESTED_OBJECT,
            /* lastModified */
            AUDIT_INFO_2_NESTED_OBJECT));

    assertThrows(DataStoreException.class, () -> toFeature());
  }

  private void setUpTestFeature(String featureId) {
    feature =
        newPolygonFeature()
            .setCreated(AUDIT_INFO_1)
            .setLastModified(AUDIT_INFO_2)
            .setVertices(newPolygonVertices())
            .setId(featureId)
            .setSurvey(survey)
            .setLayer(layer)
            .build();
  }

  private void setUpTestGeometry() {
    geometry = new HashMap<>();
    geometry.put(FeatureConverter.GEOMETRY_COORDINATES, newGeoPointPolygonVertices());
    geometry.put(FeatureConverter.GEOMETRY_TYPE, FeatureConverter.POLYGON_TYPE);

    noVerticesGeometry = new HashMap<>();
    noVerticesGeometry.put(FeatureConverter.GEOMETRY_COORDINATES, null);
    noVerticesGeometry.put(FeatureConverter.GEOMETRY_TYPE, FeatureConverter.POLYGON_TYPE);
  }

  /**
   * Mock submission document snapshot to return the specified id and object representation.
   */
  private void mockFeatureDocumentSnapshot(String id, FeatureDocument doc) {
    when(featureDocumentSnapshot.getId()).thenReturn(id);
    when(featureDocumentSnapshot.toObject(FeatureDocument.class)).thenReturn(doc);
  }

  private Feature toFeature() {
    return FeatureConverter.toFeature(survey, featureDocumentSnapshot);
  }
}<|MERGE_RESOLUTION|>--- conflicted
+++ resolved
@@ -90,24 +90,14 @@
   private Map<String, Object> geometry;
   private Map<String, Object> noVerticesGeometry;
 
-<<<<<<< HEAD
-  private void setUpTestProject(String layerId, String taskId, Field... fields) {
+  private void setUpTestSurvey(String layerId, String taskId, Field... fields) {
     Task task =
-=======
-  private void setUpTestSurvey(String layerId, String formId, Field... fields) {
-    Form form =
->>>>>>> b34d1cee
         newForm()
             .setId(taskId)
             .setElements(stream(fields).map(Element::ofField).collect(toImmutableList()))
             .build();
-<<<<<<< HEAD
     layer = newLayer().setId(layerId).setTask(task).build();
-    project = newProject().putLayer(layer).build();
-=======
-    layer = newLayer().setId(layerId).setForm(form).build();
     survey = newSurvey().putLayer(layer).build();
->>>>>>> b34d1cee
   }
 
   @Test

/*
 * Copyright 2018 Google LLC
 *
 * Licensed under the Apache License, Version 2.0 (the "License");
 * you may not use this file except in compliance with the License.
 * You may obtain a copy of the License at
 *
 *     https://www.apache.org/licenses/LICENSE-2.0
 *
 * Unless required by applicable law or agreed to in writing, software
 * distributed under the License is distributed on an "AS IS" BASIS,
 * WITHOUT WARRANTIES OR CONDITIONS OF ANY KIND, either express or implied.
 * See the License for the specific language governing permissions and
 * limitations under the License.
 */

apply plugin: 'com.android.application'
apply plugin: 'com.google.firebase.firebase-perf'
apply plugin: 'io.fabric'
apply from: '../config/checkstyle/checkstyle.gradle'
apply from: '../config/lint/lint.gradle'
apply from: '../config/pmd/pmd.gradle'
apply from: '../config/spotbugs/spotbugs.gradle'

project.ext {
    autoDisposeVersion = "1.4.0"
    autoValueVersion = "1.6.3"
    butterKnifeVersion = "10.2.1"
    daggerVersion = "2.27"
    firebaseCoreVersion = "17.2.3"
    gmsVersion = "17.0.0"
    lifecycleVersion = "2.2.0"
    navigationVersion = "1.0.0"
    roomVersion = "2.2.5"
    rxBindingVersion = "2.2.0"
    workVersion = "2.3.4"
}

// Load secrets.properties
def secretsFile = file('secrets.properties')
def secrets = new Properties()
if (secretsFile.exists()) {
    secrets.load(new FileInputStream(secretsFile))
}
def googleMapsApiKey = secrets.getProperty('GOOGLE_MAPS_API_KEY', '')

android {
    compileSdkVersion 28
    defaultConfig {
        // https://developer.android.com/about/dashboards/index.html for reference.
        applicationId "com.google.android.gnd"
        minSdkVersion 16
        // Switching targetSdkVersion to 27 or 28 causes the app to hang on map drags; diagnose and
        // fix before increasing this value.
        targetSdkVersion 26
        versionCode gitVersioner.versionCode
        versionName gitVersioner.versionName
        testInstrumentationRunner "androidx.test.runner.AndroidJUnitRunner"
        multiDexEnabled true
        // For rendering vector map markers.
        vectorDrawables.useSupportLibrary = true
    }
    buildTypes {
        release {
            minifyEnabled false
            proguardFiles getDefaultProguardFile('proguard-android.txt'), 'proguard-rules.pro'
            resValue("string", "GOOGLE_MAPS_API_KEY", googleMapsApiKey)
        }
        debug {
            resValue("string", "GOOGLE_MAPS_API_KEY", googleMapsApiKey)
        }
    }

    // Keep the following configuration in order to target Java 8.
    compileOptions {
        sourceCompatibility JavaVersion.VERSION_1_8
        targetCompatibility JavaVersion.VERSION_1_8
    }
    dataBinding {
        enabled = true
    }
<<<<<<< HEAD
    sourceSets {
        test.manifest.srcFile "src/test/AndroidManifest.xml"
    }
    testOptions {
        unitTests {
            includeAndroidResources = true
        }
=======
    viewBinding {
        enabled = true
>>>>>>> 16299ae4
    }
}


dependencies {
    implementation fileTree(include: ['*.jar'], dir: 'libs')
    implementation project(':android-gmaps-addons')

    implementation 'androidx.multidex:multidex:2.0.1'

    // Stetho - A debug bridge for Android applications
    // Enables network and database debugging for the app under chrome://inspect in Chrome desktop browser.
    // http://facebook.github.io/stetho/
    implementation 'com.facebook.stetho:stetho:1.5.1'

    // Android legacy support Libraries.
    implementation 'androidx.legacy:legacy-support-v4:1.0.0'
    implementation 'androidx.appcompat:appcompat:1.1.0'

    // UI widgets.
    implementation 'androidx.cardview:cardview:1.0.0'
    implementation 'com.google.android.material:material:1.0.0'
    implementation 'com.android.support.constraint:constraint-layout:1.1.3'

    // Support for Java streams.
    implementation 'net.sourceforge.streamsupport:streamsupport-cfuture:1.7.1'

    // Google Play Services.
    implementation "com.google.android.gms:play-services-auth:$project.gmsVersion"
    implementation "com.google.android.gms:play-services-maps:$project.gmsVersion"
    implementation "com.google.android.gms:play-services-location:$project.gmsVersion"

    // GeoJSON support
    implementation "com.google.maps.android:android-maps-utils:1.0.1"

    // Firebase and related libraries.
    implementation "com.google.firebase:firebase-analytics:$project.firebaseCoreVersion"
    implementation "com.google.firebase:firebase-core:$project.firebaseCoreVersion"
    implementation 'com.google.firebase:firebase-firestore:21.4.1'
    implementation 'com.google.firebase:firebase-auth:19.3.0'
    implementation 'com.google.firebase:firebase-perf:19.0.5'
    implementation 'com.github.FrangSierra:RxFirebase:1.5.7'
    implementation 'com.google.firebase:firebase-storage:19.1.1'

    // Crashlytics
    implementation 'com.crashlytics.sdk.android:crashlytics:2.10.1'

    // Dagger
    implementation "com.google.dagger:dagger:$project.daggerVersion"
    implementation "com.google.dagger:dagger-android:$project.daggerVersion"
    implementation "com.google.dagger:dagger-android-support:$project.daggerVersion"
    annotationProcessor "com.google.dagger:dagger-android-processor:$project.daggerVersion"
    annotationProcessor "com.google.dagger:dagger-compiler:$project.daggerVersion"
    testAnnotationProcessor "com.google.dagger:dagger-compiler:$project.daggerVersion"
    androidTestAnnotationProcessor "com.google.dagger:dagger-compiler:$project.daggerVersion"

    // ButterKnife
    implementation "com.jakewharton:butterknife:$project.butterKnifeVersion"
    annotationProcessor "com.jakewharton:butterknife-compiler:$project.butterKnifeVersion"

    // ReactiveX
    implementation 'io.reactivex.rxjava2:rxjava:2.2.19'
    implementation "io.reactivex.rxjava2:rxandroid:2.1.1"
    implementation "com.jakewharton.rxbinding2:rxbinding:$project.rxBindingVersion"
    implementation "com.jakewharton.rxbinding2:rxbinding-support-v4:$project.rxBindingVersion"
    implementation "com.jakewharton.rxbinding2:rxbinding-appcompat-v7:$project.rxBindingVersion"
    implementation "com.jakewharton.rxbinding2:rxbinding-design:$project.rxBindingVersion"
    implementation 'com.akaita.java:rxjava2-debug:1.4.0'

    // Android Arch Lifecycle
    implementation "androidx.lifecycle:lifecycle-runtime:$project.lifecycleVersion"
    implementation "androidx.lifecycle:lifecycle-extensions:$project.lifecycleVersion"
    implementation "androidx.lifecycle:lifecycle-reactivestreams:$project.lifecycleVersion"
    annotationProcessor "androidx.lifecycle:lifecycle-compiler:$project.lifecycleVersion"

    // Android Navigation
    implementation "android.arch.navigation:navigation-fragment:$project.navigationVersion"
    implementation "android.arch.navigation:navigation-ui:$project.navigationVersion"

    // Auto-value
    compileOnly "com.google.auto.value:auto-value-annotations:$project.autoValueVersion"
    annotationProcessor "com.google.auto.value:auto-value:$project.autoValueVersion"

    // Guava
    implementation 'com.google.guava:guava:27.0.1-android'

    // Picasso: Image downloading and caching library
    implementation 'com.squareup.picasso:picasso:2.71828'

    // Logging
    implementation 'com.jakewharton.timber:timber:4.7.1'

    // Room
    implementation "androidx.room:room-runtime:$roomVersion"
    annotationProcessor "androidx.room:room-compiler:$roomVersion"
    implementation "androidx.room:room-rxjava2:$roomVersion"
    implementation "androidx.room:room-guava:$roomVersion"
    testImplementation "androidx.room:room-testing:$roomVersion"

    // WorkManager
    implementation "androidx.work:work-runtime:$workVersion"
    implementation "androidx.work:work-rxjava2:$workVersion"
    androidTestImplementation "androidx.work:work-testing:$workVersion"

    implementation "com.uber.autodispose:autodispose-android:$project.autoDisposeVersion"
    implementation "com.uber.autodispose:autodispose-android-archcomponents:$project.autoDisposeVersion"

    // Apache Commons IO
    // https://mvnrepository.com/artifact/commons-io/commons-io
    implementation 'commons-io:commons-io:2.6'

    // Testing
    testImplementation 'junit:junit:4.13'
    testImplementation 'com.google.truth:truth:1.0.1'
    testImplementation 'androidx.test:core:1.2.0'
    testImplementation 'org.robolectric:robolectric:4.3.1'
    testImplementation 'android.arch.core:core-testing:1.1.1'

    androidTestImplementation('androidx.test.espresso:espresso-core:3.1.0-alpha4', {
        exclude group: 'com.android.support', module: 'support-annotations'
    })
}

apply plugin: 'androidx.navigation.safeargs'

// This must be last to avoid dependency collisions.
// https://developers.google.com/android/guides/google-services-plugin#introduction
apply plugin: 'com.google.gms.google-services'<|MERGE_RESOLUTION|>--- conflicted
+++ resolved
@@ -79,7 +79,9 @@
     dataBinding {
         enabled = true
     }
-<<<<<<< HEAD
+    viewBinding {
+        enabled = true
+    }
     sourceSets {
         test.manifest.srcFile "src/test/AndroidManifest.xml"
     }
@@ -87,10 +89,6 @@
         unitTests {
             includeAndroidResources = true
         }
-=======
-    viewBinding {
-        enabled = true
->>>>>>> 16299ae4
     }
 }
 
